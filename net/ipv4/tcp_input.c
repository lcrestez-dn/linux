// SPDX-License-Identifier: GPL-2.0
/*
 * INET		An implementation of the TCP/IP protocol suite for the LINUX
 *		operating system.  INET is implemented using the  BSD Socket
 *		interface as the means of communication with the user level.
 *
 *		Implementation of the Transmission Control Protocol(TCP).
 *
 * Authors:	Ross Biro
 *		Fred N. van Kempen, <waltje@uWalt.NL.Mugnet.ORG>
 *		Mark Evans, <evansmp@uhura.aston.ac.uk>
 *		Corey Minyard <wf-rch!minyard@relay.EU.net>
 *		Florian La Roche, <flla@stud.uni-sb.de>
 *		Charles Hedrick, <hedrick@klinzhai.rutgers.edu>
 *		Linus Torvalds, <torvalds@cs.helsinki.fi>
 *		Alan Cox, <gw4pts@gw4pts.ampr.org>
 *		Matthew Dillon, <dillon@apollo.west.oic.com>
 *		Arnt Gulbrandsen, <agulbra@nvg.unit.no>
 *		Jorge Cwik, <jorge@laser.satlink.net>
 */

/*
 * Changes:
 *		Pedro Roque	:	Fast Retransmit/Recovery.
 *					Two receive queues.
 *					Retransmit queue handled by TCP.
 *					Better retransmit timer handling.
 *					New congestion avoidance.
 *					Header prediction.
 *					Variable renaming.
 *
 *		Eric		:	Fast Retransmit.
 *		Randy Scott	:	MSS option defines.
 *		Eric Schenk	:	Fixes to slow start algorithm.
 *		Eric Schenk	:	Yet another double ACK bug.
 *		Eric Schenk	:	Delayed ACK bug fixes.
 *		Eric Schenk	:	Floyd style fast retrans war avoidance.
 *		David S. Miller	:	Don't allow zero congestion window.
 *		Eric Schenk	:	Fix retransmitter so that it sends
 *					next packet on ack of previous packet.
 *		Andi Kleen	:	Moved open_request checking here
 *					and process RSTs for open_requests.
 *		Andi Kleen	:	Better prune_queue, and other fixes.
 *		Andrey Savochkin:	Fix RTT measurements in the presence of
 *					timestamps.
 *		Andrey Savochkin:	Check sequence numbers correctly when
 *					removing SACKs due to in sequence incoming
 *					data segments.
 *		Andi Kleen:		Make sure we never ack data there is not
 *					enough room for. Also make this condition
 *					a fatal error if it might still happen.
 *		Andi Kleen:		Add tcp_measure_rcv_mss to make
 *					connections with MSS<min(MTU,ann. MSS)
 *					work without delayed acks.
 *		Andi Kleen:		Process packets with PSH set in the
 *					fast path.
 *		J Hadi Salim:		ECN support
 *	 	Andrei Gurtov,
 *		Pasi Sarolahti,
 *		Panu Kuhlberg:		Experimental audit of TCP (re)transmission
 *					engine. Lots of bugs are found.
 *		Pasi Sarolahti:		F-RTO for dealing with spurious RTOs
 */

#define pr_fmt(fmt) "TCP: " fmt

#include <linux/mm.h>
#include <linux/slab.h>
#include <linux/module.h>
#include <linux/sysctl.h>
#include <linux/kernel.h>
#include <linux/prefetch.h>
#include <net/dst.h>
#include <net/tcp.h>
#include <net/inet_common.h>
#include <linux/ipsec.h>
#include <asm/unaligned.h>
#include <linux/errqueue.h>
#include <trace/events/tcp.h>
#include <linux/jump_label_ratelimit.h>
#include <net/busy_poll.h>
#include <net/mptcp.h>
#include <linux/tcp_stats.h>

#define QP_PRINT QP_PRINT_IMPL_LINUX_KERNEL_TRACE
#include <qp/qp.h>
extern bool interesting_sk(struct sock *sk);

int sysctl_tcp_max_orphans __read_mostly = NR_FILE;

#define FLAG_DATA		0x01 /* Incoming frame contained data.		*/
#define FLAG_WIN_UPDATE		0x02 /* Incoming ACK was a window update.	*/
#define FLAG_DATA_ACKED		0x04 /* This ACK acknowledged new data.		*/
#define FLAG_RETRANS_DATA_ACKED	0x08 /* "" "" some of which was retransmitted.	*/
#define FLAG_SYN_ACKED		0x10 /* This ACK acknowledged SYN.		*/
#define FLAG_DATA_SACKED	0x20 /* New SACK.				*/
#define FLAG_ECE		0x40 /* ECE in this ACK				*/
#define FLAG_LOST_RETRANS	0x80 /* This ACK marks some retransmission lost */
#define FLAG_SLOWPATH		0x100 /* Do not skip RFC checks for window update.*/
#define FLAG_ORIG_SACK_ACKED	0x200 /* Never retransmitted data are (s)acked	*/
#define FLAG_SND_UNA_ADVANCED	0x400 /* Snd_una was changed (!= FLAG_DATA_ACKED) */
#define FLAG_DSACKING_ACK	0x800 /* SACK blocks contained D-SACK info */
#define FLAG_SET_XMIT_TIMER	0x1000 /* Set TLP or RTO timer */
#define FLAG_SACK_RENEGING	0x2000 /* snd_una advanced to a sacked seq */
#define FLAG_UPDATE_TS_RECENT	0x4000 /* tcp_replace_ts_recent() */
#define FLAG_NO_CHALLENGE_ACK	0x8000 /* do not call tcp_send_challenge_ack()	*/
#define FLAG_ACK_MAYBE_DELAYED	0x10000 /* Likely a delayed ACK */

#define FLAG_ACKED		(FLAG_DATA_ACKED|FLAG_SYN_ACKED)
#define FLAG_NOT_DUP		(FLAG_DATA|FLAG_WIN_UPDATE|FLAG_ACKED)
#define FLAG_CA_ALERT		(FLAG_DATA_SACKED|FLAG_ECE|FLAG_DSACKING_ACK)
#define FLAG_FORWARD_PROGRESS	(FLAG_ACKED|FLAG_DATA_SACKED)

#define TCP_REMNANT (TCP_FLAG_FIN|TCP_FLAG_URG|TCP_FLAG_SYN|TCP_FLAG_PSH)
#define TCP_HP_BITS (~(TCP_RESERVED_BITS|TCP_FLAG_PSH))

#define REXMIT_NONE	0 /* no loss recovery to do */
#define REXMIT_LOST	1 /* retransmit packets marked lost */
#define REXMIT_NEW	2 /* FRTO-style transmit of unsent/new packets */

#if IS_ENABLED(CONFIG_TLS_DEVICE)
static DEFINE_STATIC_KEY_DEFERRED_FALSE(clean_acked_data_enabled, HZ);

void clean_acked_data_enable(struct inet_connection_sock *icsk,
			     void (*cad)(struct sock *sk, u32 ack_seq))
{
	icsk->icsk_clean_acked = cad;
	static_branch_deferred_inc(&clean_acked_data_enabled);
}
EXPORT_SYMBOL_GPL(clean_acked_data_enable);

void clean_acked_data_disable(struct inet_connection_sock *icsk)
{
	static_branch_slow_dec_deferred(&clean_acked_data_enabled);
	icsk->icsk_clean_acked = NULL;
}
EXPORT_SYMBOL_GPL(clean_acked_data_disable);

void clean_acked_data_flush(void)
{
	static_key_deferred_flush(&clean_acked_data_enabled);
}
EXPORT_SYMBOL_GPL(clean_acked_data_flush);
#endif

#ifdef CONFIG_CGROUP_BPF
static void bpf_skops_parse_hdr(struct sock *sk, struct sk_buff *skb)
{
	bool unknown_opt = tcp_sk(sk)->rx_opt.saw_unknown &&
		BPF_SOCK_OPS_TEST_FLAG(tcp_sk(sk),
				       BPF_SOCK_OPS_PARSE_UNKNOWN_HDR_OPT_CB_FLAG);
	bool parse_all_opt = BPF_SOCK_OPS_TEST_FLAG(tcp_sk(sk),
						    BPF_SOCK_OPS_PARSE_ALL_HDR_OPT_CB_FLAG);
	struct bpf_sock_ops_kern sock_ops;

	if (likely(!unknown_opt && !parse_all_opt))
		return;

	/* The skb will be handled in the
	 * bpf_skops_established() or
	 * bpf_skops_write_hdr_opt().
	 */
	switch (sk->sk_state) {
	case TCP_SYN_RECV:
	case TCP_SYN_SENT:
	case TCP_LISTEN:
		return;
	}

	sock_owned_by_me(sk);

	memset(&sock_ops, 0, offsetof(struct bpf_sock_ops_kern, temp));
	sock_ops.op = BPF_SOCK_OPS_PARSE_HDR_OPT_CB;
	sock_ops.is_fullsock = 1;
	sock_ops.sk = sk;
	bpf_skops_init_skb(&sock_ops, skb, tcp_hdrlen(skb));

	BPF_CGROUP_RUN_PROG_SOCK_OPS(&sock_ops);
}

static void bpf_skops_established(struct sock *sk, int bpf_op,
				  struct sk_buff *skb)
{
	struct bpf_sock_ops_kern sock_ops;

	sock_owned_by_me(sk);

	memset(&sock_ops, 0, offsetof(struct bpf_sock_ops_kern, temp));
	sock_ops.op = bpf_op;
	sock_ops.is_fullsock = 1;
	sock_ops.sk = sk;
	/* sk with TCP_REPAIR_ON does not have skb in tcp_finish_connect */
	if (skb)
		bpf_skops_init_skb(&sock_ops, skb, tcp_hdrlen(skb));

	BPF_CGROUP_RUN_PROG_SOCK_OPS(&sock_ops);
}
#else
static void bpf_skops_parse_hdr(struct sock *sk, struct sk_buff *skb)
{
}

static void bpf_skops_established(struct sock *sk, int bpf_op,
				  struct sk_buff *skb)
{
}
#endif

static void tcp_gro_dev_warn(struct sock *sk, const struct sk_buff *skb,
			     unsigned int len)
{
	static bool __once __read_mostly;

	if (!__once) {
		struct net_device *dev;

		__once = true;

		rcu_read_lock();
		dev = dev_get_by_index_rcu(sock_net(sk), skb->skb_iif);
		if (!dev || len >= dev->mtu)
			pr_warn("%s: Driver has suspect GRO implementation, TCP performance may be compromised.\n",
				dev ? dev->name : "Unknown driver");
		rcu_read_unlock();
	}
}

/* Adapt the MSS value used to make delayed ack decision to the
 * real world.
 */
static void tcp_measure_rcv_mss(struct sock *sk, const struct sk_buff *skb)
{
	struct inet_connection_sock *icsk = inet_csk(sk);
	const unsigned int lss = icsk->icsk_ack.last_seg_size;
	unsigned int len;

	icsk->icsk_ack.last_seg_size = 0;

	/* skb->len may jitter because of SACKs, even if peer
	 * sends good full-sized frames.
	 */
	len = skb_shinfo(skb)->gso_size ? : skb->len;
	if (len >= icsk->icsk_ack.rcv_mss) {
		icsk->icsk_ack.rcv_mss = min_t(unsigned int, len,
					       tcp_sk(sk)->advmss);
		/* Account for possibly-removed options */
		if (unlikely(len > icsk->icsk_ack.rcv_mss +
				   MAX_TCP_OPTION_SPACE))
			tcp_gro_dev_warn(sk, skb, len);
	} else {
		/* Otherwise, we make more careful check taking into account,
		 * that SACKs block is variable.
		 *
		 * "len" is invariant segment length, including TCP header.
		 */
		len += skb->data - skb_transport_header(skb);
		if (len >= TCP_MSS_DEFAULT + sizeof(struct tcphdr) ||
		    /* If PSH is not set, packet should be
		     * full sized, provided peer TCP is not badly broken.
		     * This observation (if it is correct 8)) allows
		     * to handle super-low mtu links fairly.
		     */
		    (len >= TCP_MIN_MSS + sizeof(struct tcphdr) &&
		     !(tcp_flag_word(tcp_hdr(skb)) & TCP_REMNANT))) {
			/* Subtract also invariant (if peer is RFC compliant),
			 * tcp header plus fixed timestamp option length.
			 * Resulting "len" is MSS free of SACK jitter.
			 */
			len -= tcp_sk(sk)->tcp_header_len;
			icsk->icsk_ack.last_seg_size = len;
			if (len == lss) {
				icsk->icsk_ack.rcv_mss = len;
				return;
			}
		}
		if (icsk->icsk_ack.pending & ICSK_ACK_PUSHED)
			icsk->icsk_ack.pending |= ICSK_ACK_PUSHED2;
		icsk->icsk_ack.pending |= ICSK_ACK_PUSHED;
	}
}

static void tcp_incr_quickack(struct sock *sk, unsigned int max_quickacks)
{
	struct inet_connection_sock *icsk = inet_csk(sk);
	unsigned int quickacks = tcp_sk(sk)->rcv_wnd / (2 * icsk->icsk_ack.rcv_mss);

	if (quickacks == 0)
		quickacks = 2;
	quickacks = min(quickacks, max_quickacks);
	if (quickacks > icsk->icsk_ack.quick)
		icsk->icsk_ack.quick = quickacks;
}

void tcp_enter_quickack_mode(struct sock *sk, unsigned int max_quickacks)
{
	struct inet_connection_sock *icsk = inet_csk(sk);

	tcp_incr_quickack(sk, max_quickacks);
	inet_csk_exit_pingpong_mode(sk);
	icsk->icsk_ack.ato = TCP_ATO_MIN;
}
EXPORT_SYMBOL(tcp_enter_quickack_mode);

/* Send ACKs quickly, if "quick" count is not exhausted
 * and the session is not interactive.
 */

static bool tcp_in_quickack_mode(struct sock *sk)
{
	const struct inet_connection_sock *icsk = inet_csk(sk);
	const struct dst_entry *dst = __sk_dst_get(sk);

	return (dst && dst_metric(dst, RTAX_QUICKACK)) ||
		(icsk->icsk_ack.quick && !inet_csk_in_pingpong_mode(sk));
}

static void tcp_ecn_queue_cwr(struct tcp_sock *tp)
{
	if (tp->ecn_flags & TCP_ECN_OK)
		tp->ecn_flags |= TCP_ECN_QUEUE_CWR;
}

static void tcp_ecn_accept_cwr(struct sock *sk, const struct sk_buff *skb)
{
	if (tcp_hdr(skb)->cwr) {
		tcp_sk(sk)->ecn_flags &= ~TCP_ECN_DEMAND_CWR;

		/* If the sender is telling us it has entered CWR, then its
		 * cwnd may be very low (even just 1 packet), so we should ACK
		 * immediately.
		 */
		if (TCP_SKB_CB(skb)->seq != TCP_SKB_CB(skb)->end_seq)
			inet_csk(sk)->icsk_ack.pending |= ICSK_ACK_NOW;
	}
}

static void tcp_ecn_withdraw_cwr(struct tcp_sock *tp)
{
	tp->ecn_flags &= ~TCP_ECN_QUEUE_CWR;
}

static void __tcp_ecn_check_ce(struct sock *sk, const struct sk_buff *skb)
{
	struct tcp_sock *tp = tcp_sk(sk);

	switch (TCP_SKB_CB(skb)->ip_dsfield & INET_ECN_MASK) {
	case INET_ECN_NOT_ECT:
		/* Funny extension: if ECT is not set on a segment,
		 * and we already seen ECT on a previous segment,
		 * it is probably a retransmit.
		 */
		if (tp->ecn_flags & TCP_ECN_SEEN)
			tcp_enter_quickack_mode(sk, 2);
		break;
	case INET_ECN_CE:
		if (tcp_ca_needs_ecn(sk))
			tcp_ca_event(sk, CA_EVENT_ECN_IS_CE);

		if (!(tp->ecn_flags & TCP_ECN_DEMAND_CWR)) {
			/* Better not delay acks, sender can have a very low cwnd */
			tcp_enter_quickack_mode(sk, 2);
			tp->ecn_flags |= TCP_ECN_DEMAND_CWR;
		}
		tp->ecn_flags |= TCP_ECN_SEEN;
		break;
	default:
		if (tcp_ca_needs_ecn(sk))
			tcp_ca_event(sk, CA_EVENT_ECN_NO_CE);
		tp->ecn_flags |= TCP_ECN_SEEN;
		break;
	}
}

static void tcp_ecn_check_ce(struct sock *sk, const struct sk_buff *skb)
{
	if (tcp_sk(sk)->ecn_flags & TCP_ECN_OK)
		__tcp_ecn_check_ce(sk, skb);
}

static void tcp_ecn_rcv_synack(struct tcp_sock *tp, const struct tcphdr *th)
{
	if ((tp->ecn_flags & TCP_ECN_OK) && (!th->ece || th->cwr))
		tp->ecn_flags &= ~TCP_ECN_OK;
}

static void tcp_ecn_rcv_syn(struct tcp_sock *tp, const struct tcphdr *th)
{
	if ((tp->ecn_flags & TCP_ECN_OK) && (!th->ece || !th->cwr))
		tp->ecn_flags &= ~TCP_ECN_OK;
}

static bool tcp_ecn_rcv_ecn_echo(const struct tcp_sock *tp, const struct tcphdr *th)
{
	if (th->ece && !th->syn && (tp->ecn_flags & TCP_ECN_OK))
		return true;
	return false;
}

/* Buffer size and advertised window tuning.
 *
 * 1. Tuning sk->sk_sndbuf, when connection enters established state.
 */

static void tcp_sndbuf_expand(struct sock *sk)
{
	const struct tcp_sock *tp = tcp_sk(sk);
	const struct tcp_congestion_ops *ca_ops = inet_csk(sk)->icsk_ca_ops;
	int sndmem, per_mss;
	u32 nr_segs;

	/* Worst case is non GSO/TSO : each frame consumes one skb
	 * and skb->head is kmalloced using power of two area of memory
	 */
	per_mss = max_t(u32, tp->rx_opt.mss_clamp, tp->mss_cache) +
		  MAX_TCP_HEADER +
		  SKB_DATA_ALIGN(sizeof(struct skb_shared_info));

	per_mss = roundup_pow_of_two(per_mss) +
		  SKB_DATA_ALIGN(sizeof(struct sk_buff));

	nr_segs = max_t(u32, TCP_INIT_CWND, tp->snd_cwnd);
	nr_segs = max_t(u32, nr_segs, tp->reordering + 1);

	/* Fast Recovery (RFC 5681 3.2) :
	 * Cubic needs 1.7 factor, rounded to 2 to include
	 * extra cushion (application might react slowly to EPOLLOUT)
	 */
	sndmem = ca_ops->sndbuf_expand ? ca_ops->sndbuf_expand(sk) : 2;
	sndmem *= nr_segs * per_mss;

	if (sk->sk_sndbuf < sndmem)
		WRITE_ONCE(sk->sk_sndbuf,
			   min(sndmem, sock_net(sk)->ipv4.sysctl_tcp_wmem[2]));
}

/* 2. Tuning advertised window (window_clamp, rcv_ssthresh)
 *
 * All tcp_full_space() is split to two parts: "network" buffer, allocated
 * forward and advertised in receiver window (tp->rcv_wnd) and
 * "application buffer", required to isolate scheduling/application
 * latencies from network.
 * window_clamp is maximal advertised window. It can be less than
 * tcp_full_space(), in this case tcp_full_space() - window_clamp
 * is reserved for "application" buffer. The less window_clamp is
 * the smoother our behaviour from viewpoint of network, but the lower
 * throughput and the higher sensitivity of the connection to losses. 8)
 *
 * rcv_ssthresh is more strict window_clamp used at "slow start"
 * phase to predict further behaviour of this connection.
 * It is used for two goals:
 * - to enforce header prediction at sender, even when application
 *   requires some significant "application buffer". It is check #1.
 * - to prevent pruning of receive queue because of misprediction
 *   of receiver window. Check #2.
 *
 * The scheme does not work when sender sends good segments opening
 * window and then starts to feed us spaghetti. But it should work
 * in common situations. Otherwise, we have to rely on queue collapsing.
 */

/* Slow part of check#2. */
static int __tcp_grow_window(const struct sock *sk, const struct sk_buff *skb)
{
	struct tcp_sock *tp = tcp_sk(sk);
	/* Optimize this! */
	int truesize = tcp_win_from_space(sk, skb->truesize) >> 1;
	int window = tcp_win_from_space(sk, sock_net(sk)->ipv4.sysctl_tcp_rmem[2]) >> 1;

	while (tp->rcv_ssthresh <= window) {
		if (truesize <= skb->len)
			return 2 * inet_csk(sk)->icsk_ack.rcv_mss;

		truesize >>= 1;
		window >>= 1;
	}
	return 0;
}

static void tcp_grow_window(struct sock *sk, const struct sk_buff *skb)
{
	struct tcp_sock *tp = tcp_sk(sk);
	int room;

	room = min_t(int, tp->window_clamp, tcp_space(sk)) - tp->rcv_ssthresh;

	/* Check #1 */
	if (room > 0 && !tcp_under_memory_pressure(sk)) {
		int incr;

		/* Check #2. Increase window, if skb with such overhead
		 * will fit to rcvbuf in future.
		 */
		if (tcp_win_from_space(sk, skb->truesize) <= skb->len)
			incr = 2 * tp->advmss;
		else
			incr = __tcp_grow_window(sk, skb);

		if (incr) {
			incr = max_t(int, incr, 2 * skb->len);
			tp->rcv_ssthresh += min(room, incr);
			inet_csk(sk)->icsk_ack.quick |= 1;
		}
	}
}

/* 3. Try to fixup all. It is made immediately after connection enters
 *    established state.
 */
static void tcp_init_buffer_space(struct sock *sk)
{
	int tcp_app_win = sock_net(sk)->ipv4.sysctl_tcp_app_win;
	struct tcp_sock *tp = tcp_sk(sk);
	int maxwin;

	if (!(sk->sk_userlocks & SOCK_SNDBUF_LOCK))
		tcp_sndbuf_expand(sk);

	tcp_mstamp_refresh(tp);
	tp->rcvq_space.time = tp->tcp_mstamp;
	tp->rcvq_space.seq = tp->copied_seq;

	maxwin = tcp_full_space(sk);

	if (tp->window_clamp >= maxwin) {
		tp->window_clamp = maxwin;

		if (tcp_app_win && maxwin > 4 * tp->advmss)
			tp->window_clamp = max(maxwin -
					       (maxwin >> tcp_app_win),
					       4 * tp->advmss);
	}

	/* Force reservation of one segment. */
	if (tcp_app_win &&
	    tp->window_clamp > 2 * tp->advmss &&
	    tp->window_clamp + tp->advmss > maxwin)
		tp->window_clamp = max(2 * tp->advmss, maxwin - tp->advmss);

	tp->rcv_ssthresh = min(tp->rcv_ssthresh, tp->window_clamp);
	tp->snd_cwnd_stamp = tcp_jiffies32;
	tp->rcvq_space.space = min3(tp->rcv_ssthresh, tp->rcv_wnd,
				    (u32)TCP_INIT_CWND * tp->advmss);
}

/* 4. Recalculate window clamp after socket hit its memory bounds. */
static void tcp_clamp_window(struct sock *sk)
{
	struct tcp_sock *tp = tcp_sk(sk);
	struct inet_connection_sock *icsk = inet_csk(sk);
	struct net *net = sock_net(sk);

	icsk->icsk_ack.quick = 0;

	if (sk->sk_rcvbuf < net->ipv4.sysctl_tcp_rmem[2] &&
	    !(sk->sk_userlocks & SOCK_RCVBUF_LOCK) &&
	    !tcp_under_memory_pressure(sk) &&
	    sk_memory_allocated(sk) < sk_prot_mem_limits(sk, 0)) {
		WRITE_ONCE(sk->sk_rcvbuf,
			   min(atomic_read(&sk->sk_rmem_alloc),
			       net->ipv4.sysctl_tcp_rmem[2]));
	}
	if (atomic_read(&sk->sk_rmem_alloc) > sk->sk_rcvbuf)
		tp->rcv_ssthresh = min(tp->window_clamp, 2U * tp->advmss);
}

/* Initialize RCV_MSS value.
 * RCV_MSS is an our guess about MSS used by the peer.
 * We haven't any direct information about the MSS.
 * It's better to underestimate the RCV_MSS rather than overestimate.
 * Overestimations make us ACKing less frequently than needed.
 * Underestimations are more easy to detect and fix by tcp_measure_rcv_mss().
 */
void tcp_initialize_rcv_mss(struct sock *sk)
{
	const struct tcp_sock *tp = tcp_sk(sk);
	unsigned int hint = min_t(unsigned int, tp->advmss, tp->mss_cache);

	hint = min(hint, tp->rcv_wnd / 2);
	hint = min(hint, TCP_MSS_DEFAULT);
	hint = max(hint, TCP_MIN_MSS);

	inet_csk(sk)->icsk_ack.rcv_mss = hint;
}
EXPORT_SYMBOL(tcp_initialize_rcv_mss);

/* Receiver "autotuning" code.
 *
 * The algorithm for RTT estimation w/o timestamps is based on
 * Dynamic Right-Sizing (DRS) by Wu Feng and Mike Fisk of LANL.
 * <https://public.lanl.gov/radiant/pubs.html#DRS>
 *
 * More detail on this code can be found at
 * <http://staff.psc.edu/jheffner/>,
 * though this reference is out of date.  A new paper
 * is pending.
 */
static void tcp_rcv_rtt_update(struct tcp_sock *tp, u32 sample, int win_dep)
{
	u32 new_sample = tp->rcv_rtt_est.rtt_us;
	long m = sample;

	if (new_sample != 0) {
		/* If we sample in larger samples in the non-timestamp
		 * case, we could grossly overestimate the RTT especially
		 * with chatty applications or bulk transfer apps which
		 * are stalled on filesystem I/O.
		 *
		 * Also, since we are only going for a minimum in the
		 * non-timestamp case, we do not smooth things out
		 * else with timestamps disabled convergence takes too
		 * long.
		 */
		if (!win_dep) {
			m -= (new_sample >> 3);
			new_sample += m;
		} else {
			m <<= 3;
			if (m < new_sample)
				new_sample = m;
		}
	} else {
		/* No previous measure. */
		new_sample = m << 3;
	}

	tp->rcv_rtt_est.rtt_us = new_sample;
}

static inline void tcp_rcv_rtt_measure(struct tcp_sock *tp)
{
	u32 delta_us;

	if (tp->rcv_rtt_est.time == 0)
		goto new_measure;
	if (before(tp->rcv_nxt, tp->rcv_rtt_est.seq))
		return;
	delta_us = tcp_stamp_us_delta(tp->tcp_mstamp, tp->rcv_rtt_est.time);
	if (!delta_us)
		delta_us = 1;
	tcp_rcv_rtt_update(tp, delta_us, 1);

new_measure:
	tp->rcv_rtt_est.seq = tp->rcv_nxt + tp->rcv_wnd;
	tp->rcv_rtt_est.time = tp->tcp_mstamp;
}

static inline void tcp_rcv_rtt_measure_ts(struct sock *sk,
					  const struct sk_buff *skb)
{
	struct tcp_sock *tp = tcp_sk(sk);

	if (tp->rx_opt.rcv_tsecr == tp->rcv_rtt_last_tsecr)
		return;
	tp->rcv_rtt_last_tsecr = tp->rx_opt.rcv_tsecr;

	if (TCP_SKB_CB(skb)->end_seq -
	    TCP_SKB_CB(skb)->seq >= inet_csk(sk)->icsk_ack.rcv_mss) {
		u32 delta = tcp_time_stamp(tp) - tp->rx_opt.rcv_tsecr;
		u32 delta_us;

		if (likely(delta < INT_MAX / (USEC_PER_SEC / TCP_TS_HZ))) {
			if (!delta)
				delta = 1;
			delta_us = delta * (USEC_PER_SEC / TCP_TS_HZ);
			tcp_rcv_rtt_update(tp, delta_us, 0);
		}
	}
}

/*
 * This function should be called every time data is copied to user space.
 * It calculates the appropriate TCP receive buffer space.
 */
void tcp_rcv_space_adjust(struct sock *sk)
{
	struct tcp_sock *tp = tcp_sk(sk);
	u32 copied;
	int time;

	trace_tcp_rcv_space_adjust(sk);

	tcp_mstamp_refresh(tp);
	time = tcp_stamp_us_delta(tp->tcp_mstamp, tp->rcvq_space.time);
	if (time < (tp->rcv_rtt_est.rtt_us >> 3) || tp->rcv_rtt_est.rtt_us == 0)
		return;

	/* Number of bytes copied to user in last RTT */
	copied = tp->copied_seq - tp->rcvq_space.seq;
	if (copied <= tp->rcvq_space.space)
		goto new_measure;

	/* A bit of theory :
	 * copied = bytes received in previous RTT, our base window
	 * To cope with packet losses, we need a 2x factor
	 * To cope with slow start, and sender growing its cwin by 100 %
	 * every RTT, we need a 4x factor, because the ACK we are sending
	 * now is for the next RTT, not the current one :
	 * <prev RTT . ><current RTT .. ><next RTT .... >
	 */

	if (sock_net(sk)->ipv4.sysctl_tcp_moderate_rcvbuf &&
	    !(sk->sk_userlocks & SOCK_RCVBUF_LOCK)) {
		int rcvmem, rcvbuf;
		u64 rcvwin, grow;

		/* minimal window to cope with packet losses, assuming
		 * steady state. Add some cushion because of small variations.
		 */
		rcvwin = ((u64)copied << 1) + 16 * tp->advmss;

		/* Accommodate for sender rate increase (eg. slow start) */
		grow = rcvwin * (copied - tp->rcvq_space.space);
		do_div(grow, tp->rcvq_space.space);
		rcvwin += (grow << 1);

		rcvmem = SKB_TRUESIZE(tp->advmss + MAX_TCP_HEADER);
		while (tcp_win_from_space(sk, rcvmem) < tp->advmss)
			rcvmem += 128;

		do_div(rcvwin, tp->advmss);
		rcvbuf = min_t(u64, rcvwin * rcvmem,
			       sock_net(sk)->ipv4.sysctl_tcp_rmem[2]);
		if (rcvbuf > sk->sk_rcvbuf) {
			WRITE_ONCE(sk->sk_rcvbuf, rcvbuf);

			/* Make the window clamp follow along.  */
			tp->window_clamp = tcp_win_from_space(sk, rcvbuf);
		}
	}
	tp->rcvq_space.space = copied;

new_measure:
	tp->rcvq_space.seq = tp->copied_seq;
	tp->rcvq_space.time = tp->tcp_mstamp;
}

/* There is something which you must keep in mind when you analyze the
 * behavior of the tp->ato delayed ack timeout interval.  When a
 * connection starts up, we want to ack as quickly as possible.  The
 * problem is that "good" TCP's do slow start at the beginning of data
 * transmission.  The means that until we send the first few ACK's the
 * sender will sit on his end and only queue most of his data, because
 * he can only send snd_cwnd unacked packets at any given time.  For
 * each ACK we send, he increments snd_cwnd and transmits more of his
 * queue.  -DaveM
 */
static void tcp_event_data_recv(struct sock *sk, struct sk_buff *skb)
{
	struct tcp_sock *tp = tcp_sk(sk);
	struct inet_connection_sock *icsk = inet_csk(sk);
	u32 now;

	inet_csk_schedule_ack(sk);

	tcp_measure_rcv_mss(sk, skb);

	tcp_rcv_rtt_measure(tp);

	now = tcp_jiffies32;

	if (!icsk->icsk_ack.ato) {
		/* The _first_ data packet received, initialize
		 * delayed ACK engine.
		 */
		tcp_incr_quickack(sk, TCP_MAX_QUICKACKS);
		icsk->icsk_ack.ato = TCP_ATO_MIN;
	} else {
		int m = now - icsk->icsk_ack.lrcvtime;

		if (m <= TCP_ATO_MIN / 2) {
			/* The fastest case is the first. */
			icsk->icsk_ack.ato = (icsk->icsk_ack.ato >> 1) + TCP_ATO_MIN / 2;
		} else if (m < icsk->icsk_ack.ato) {
			icsk->icsk_ack.ato = (icsk->icsk_ack.ato >> 1) + m;
			if (icsk->icsk_ack.ato > icsk->icsk_rto)
				icsk->icsk_ack.ato = icsk->icsk_rto;
		} else if (m > icsk->icsk_rto) {
			/* Too long gap. Apparently sender failed to
			 * restart window, so that we send ACKs quickly.
			 */
			tcp_incr_quickack(sk, TCP_MAX_QUICKACKS);
			sk_mem_reclaim(sk);
		}
	}
	icsk->icsk_ack.lrcvtime = now;

	tcp_ecn_check_ce(sk, skb);

	if (skb->len >= 128)
		tcp_grow_window(sk, skb);
}

/* Called to compute a smoothed rtt estimate. The data fed to this
 * routine either comes from timestamps, or from segments that were
 * known _not_ to have been retransmitted [see Karn/Partridge
 * Proceedings SIGCOMM 87]. The algorithm is from the SIGCOMM 88
 * piece by Van Jacobson.
 * NOTE: the next three routines used to be one big routine.
 * To save cycles in the RFC 1323 implementation it was better to break
 * it up into three procedures. -- erics
 */
static void tcp_rtt_estimator(struct sock *sk, long mrtt_us)
{
	struct tcp_sock *tp = tcp_sk(sk);
	long m = mrtt_us; /* RTT */
	u32 srtt = tp->srtt_us;

	/*	The following amusing code comes from Jacobson's
	 *	article in SIGCOMM '88.  Note that rtt and mdev
	 *	are scaled versions of rtt and mean deviation.
	 *	This is designed to be as fast as possible
	 *	m stands for "measurement".
	 *
	 *	On a 1990 paper the rto value is changed to:
	 *	RTO = rtt + 4 * mdev
	 *
	 * Funny. This algorithm seems to be very broken.
	 * These formulae increase RTO, when it should be decreased, increase
	 * too slowly, when it should be increased quickly, decrease too quickly
	 * etc. I guess in BSD RTO takes ONE value, so that it is absolutely
	 * does not matter how to _calculate_ it. Seems, it was trap
	 * that VJ failed to avoid. 8)
	 */
	if (srtt != 0) {
		m -= (srtt >> 3);	/* m is now error in rtt est */
		srtt += m;		/* rtt = 7/8 rtt + 1/8 new */
		if (m < 0) {
			m = -m;		/* m is now abs(error) */
			m -= (tp->mdev_us >> 2);   /* similar update on mdev */
			/* This is similar to one of Eifel findings.
			 * Eifel blocks mdev updates when rtt decreases.
			 * This solution is a bit different: we use finer gain
			 * for mdev in this case (alpha*beta).
			 * Like Eifel it also prevents growth of rto,
			 * but also it limits too fast rto decreases,
			 * happening in pure Eifel.
			 */
			if (m > 0)
				m >>= 3;
		} else {
			m -= (tp->mdev_us >> 2);   /* similar update on mdev */
		}
		tp->mdev_us += m;		/* mdev = 3/4 mdev + 1/4 new */
		if (tp->mdev_us > tp->mdev_max_us) {
			tp->mdev_max_us = tp->mdev_us;
			if (tp->mdev_max_us > tp->rttvar_us)
				tp->rttvar_us = tp->mdev_max_us;
		}
		if (after(tp->snd_una, tp->rtt_seq)) {
			if (tp->mdev_max_us < tp->rttvar_us)
				tp->rttvar_us -= (tp->rttvar_us - tp->mdev_max_us) >> 2;
			tp->rtt_seq = tp->snd_nxt;
			tp->mdev_max_us = tcp_rto_min_us(sk);

			tcp_bpf_rtt(sk);
		}
	} else {
		/* no previous measure. */
		srtt = m << 3;		/* take the measured time to be rtt */
		tp->mdev_us = m << 1;	/* make sure rto = 3*rtt */
		tp->rttvar_us = max(tp->mdev_us, tcp_rto_min_us(sk));
		tp->mdev_max_us = tp->rttvar_us;
		tp->rtt_seq = tp->snd_nxt;

		tcp_bpf_rtt(sk);
	}
	tp->srtt_us = max(1U, srtt);
}

static void tcp_update_pacing_rate(struct sock *sk)
{
	const struct tcp_sock *tp = tcp_sk(sk);
	u64 rate;

	/* set sk_pacing_rate to 200 % of current rate (mss * cwnd / srtt) */
	rate = (u64)tp->mss_cache * ((USEC_PER_SEC / 100) << 3);

	/* current rate is (cwnd * mss) / srtt
	 * In Slow Start [1], set sk_pacing_rate to 200 % the current rate.
	 * In Congestion Avoidance phase, set it to 120 % the current rate.
	 *
	 * [1] : Normal Slow Start condition is (tp->snd_cwnd < tp->snd_ssthresh)
	 *	 If snd_cwnd >= (tp->snd_ssthresh / 2), we are approaching
	 *	 end of slow start and should slow down.
	 */
	if (tp->snd_cwnd < tp->snd_ssthresh / 2)
		rate *= sock_net(sk)->ipv4.sysctl_tcp_pacing_ss_ratio;
	else
		rate *= sock_net(sk)->ipv4.sysctl_tcp_pacing_ca_ratio;

	rate *= max(tp->snd_cwnd, tp->packets_out);

	if (likely(tp->srtt_us))
		do_div(rate, tp->srtt_us);

	/* WRITE_ONCE() is needed because sch_fq fetches sk_pacing_rate
	 * without any lock. We want to make sure compiler wont store
	 * intermediate values in this location.
	 */
	WRITE_ONCE(sk->sk_pacing_rate, min_t(u64, rate,
					     sk->sk_max_pacing_rate));
}

/* Calculate rto without backoff.  This is the second half of Van Jacobson's
 * routine referred to above.
 */
static void tcp_set_rto(struct sock *sk)
{
	const struct tcp_sock *tp = tcp_sk(sk);
	/* Old crap is replaced with new one. 8)
	 *
	 * More seriously:
	 * 1. If rtt variance happened to be less 50msec, it is hallucination.
	 *    It cannot be less due to utterly erratic ACK generation made
	 *    at least by solaris and freebsd. "Erratic ACKs" has _nothing_
	 *    to do with delayed acks, because at cwnd>2 true delack timeout
	 *    is invisible. Actually, Linux-2.4 also generates erratic
	 *    ACKs in some circumstances.
	 */
	inet_csk(sk)->icsk_rto = __tcp_set_rto(tp);

	/* 2. Fixups made earlier cannot be right.
	 *    If we do not estimate RTO correctly without them,
	 *    all the algo is pure shit and should be replaced
	 *    with correct one. It is exactly, which we pretend to do.
	 */

	/* NOTE: clamping at TCP_RTO_MIN is not required, current algo
	 * guarantees that rto is higher.
	 */
	tcp_bound_rto(sk);
}

__u32 tcp_init_cwnd(const struct tcp_sock *tp, const struct dst_entry *dst)
{
	__u32 cwnd = (dst ? dst_metric(dst, RTAX_INITCWND) : 0);

	if (!cwnd)
		cwnd = TCP_INIT_CWND;
	return min_t(__u32, cwnd, tp->snd_cwnd_clamp);
}

struct tcp_sacktag_state {
	/* Timestamps for earliest and latest never-retransmitted segment
	 * that was SACKed. RTO needs the earliest RTT to stay conservative,
	 * but congestion control should still get an accurate delay signal.
	 */
	u64	first_sackt;
	u64	last_sackt;
	u32	reord;
	u32	sack_delivered;
	int	flag;
	unsigned int mss_now;
	struct rate_sample *rate;
};

/* Take a notice that peer is sending D-SACKs. Skip update of data delivery
 * and spurious retransmission information if this DSACK is unlikely caused by
 * sender's action:
 * - DSACKed sequence range is larger than maximum receiver's window.
 * - Total no. of DSACKed segments exceed the total no. of retransmitted segs.
 */
static u32 tcp_dsack_seen(struct tcp_sock *tp, u32 start_seq,
			  u32 end_seq, struct tcp_sacktag_state *state)
{
	u32 seq_len, dup_segs = 1;

	if (!before(start_seq, end_seq))
		return 0;

	seq_len = end_seq - start_seq;
	/* Dubious DSACK: DSACKed range greater than maximum advertised rwnd */
	if (seq_len > tp->max_window)
		return 0;
	if (seq_len > tp->mss_cache)
		dup_segs = DIV_ROUND_UP(seq_len, tp->mss_cache);

	tp->dsack_dups += dup_segs;
	/* Skip the DSACK if dup segs weren't retransmitted by sender */
	if (tp->dsack_dups > tp->total_retrans)
		return 0;

	tp->rx_opt.sack_ok |= TCP_DSACK_SEEN;
	tp->rack.dsack_seen = 1;

	state->flag |= FLAG_DSACKING_ACK;
	/* A spurious retransmission is delivered */
	state->sack_delivered += dup_segs;

	return dup_segs;
}

/* It's reordering when higher sequence was delivered (i.e. sacked) before
 * some lower never-retransmitted sequence ("low_seq"). The maximum reordering
 * distance is approximated in full-mss packet distance ("reordering").
 */
static void tcp_check_sack_reordering(struct sock *sk, const u32 low_seq,
				      const int ts)
{
	struct tcp_sock *tp = tcp_sk(sk);
	const u32 mss = tp->mss_cache;
	u32 fack, metric;

	fack = tcp_highest_sack_seq(tp);
	if (!before(low_seq, fack))
		return;

	metric = fack - low_seq;
	if ((metric > tp->reordering * mss) && mss) {
#if FASTRETRANS_DEBUG > 1
		pr_debug("Disorder%d %d %u f%u s%u rr%d\n",
			 tp->rx_opt.sack_ok, inet_csk(sk)->icsk_ca_state,
			 tp->reordering,
			 0,
			 tp->sacked_out,
			 tp->undo_marker ? tp->undo_retrans : 0);
#endif
		tp->reordering = min_t(u32, (metric + mss - 1) / mss,
				       sock_net(sk)->ipv4.sysctl_tcp_max_reordering);
	}

	/* This exciting event is worth to be remembered. 8) */
	tp->reord_seen++;
	tcpext_inc_stats(sk,
		      ts ? LINUX_MIB_TCPTSREORDER : LINUX_MIB_TCPSACKREORDER);
}

 /* This must be called before lost_out or retrans_out are updated
  * on a new loss, because we want to know if all skbs previously
  * known to be lost have already been retransmitted, indicating
  * that this newly lost skb is our next skb to retransmit.
  */
static void tcp_verify_retransmit_hint(struct tcp_sock *tp, struct sk_buff *skb)
{
	if ((!tp->retransmit_skb_hint && tp->retrans_out >= tp->lost_out) ||
	    (tp->retransmit_skb_hint &&
	     before(TCP_SKB_CB(skb)->seq,
		    TCP_SKB_CB(tp->retransmit_skb_hint)->seq)))
		tp->retransmit_skb_hint = skb;
}

/* Sum the number of packets on the wire we have marked as lost, and
 * notify the congestion control module that the given skb was marked lost.
 */
static void tcp_notify_skb_loss_event(struct tcp_sock *tp, const struct sk_buff *skb)
{
	tp->lost += tcp_skb_pcount(skb);
}

void tcp_mark_skb_lost(struct sock *sk, struct sk_buff *skb)
{
	__u8 sacked = TCP_SKB_CB(skb)->sacked;
	struct tcp_sock *tp = tcp_sk(sk);

	if (sacked & TCPCB_SACKED_ACKED)
		return;

	tcp_verify_retransmit_hint(tp, skb);
	if (sacked & TCPCB_LOST) {
		if (sacked & TCPCB_SACKED_RETRANS) {
			/* Account for retransmits that are lost again */
			TCP_SKB_CB(skb)->sacked &= ~TCPCB_SACKED_RETRANS;
			tp->retrans_out -= tcp_skb_pcount(skb);
			tcpext_add_stats(sk, LINUX_MIB_TCPLOSTRETRANSMIT,
				      tcp_skb_pcount(skb));
			tcp_notify_skb_loss_event(tp, skb);
		}
	} else {
		tp->lost_out += tcp_skb_pcount(skb);
		TCP_SKB_CB(skb)->sacked |= TCPCB_LOST;
		tcp_notify_skb_loss_event(tp, skb);
	}
}

/* Updates the delivered and delivered_ce counts */
static void tcp_count_delivered(struct tcp_sock *tp, u32 delivered,
				bool ece_ack)
{
	tp->delivered += delivered;
	if (ece_ack)
		tp->delivered_ce += delivered;
}

/* This procedure tags the retransmission queue when SACKs arrive.
 *
 * We have three tag bits: SACKED(S), RETRANS(R) and LOST(L).
 * Packets in queue with these bits set are counted in variables
 * sacked_out, retrans_out and lost_out, correspondingly.
 *
 * Valid combinations are:
 * Tag  InFlight	Description
 * 0	1		- orig segment is in flight.
 * S	0		- nothing flies, orig reached receiver.
 * L	0		- nothing flies, orig lost by net.
 * R	2		- both orig and retransmit are in flight.
 * L|R	1		- orig is lost, retransmit is in flight.
 * S|R  1		- orig reached receiver, retrans is still in flight.
 * (L|S|R is logically valid, it could occur when L|R is sacked,
 *  but it is equivalent to plain S and code short-curcuits it to S.
 *  L|S is logically invalid, it would mean -1 packet in flight 8))
 *
 * These 6 states form finite state machine, controlled by the following events:
 * 1. New ACK (+SACK) arrives. (tcp_sacktag_write_queue())
 * 2. Retransmission. (tcp_retransmit_skb(), tcp_xmit_retransmit_queue())
 * 3. Loss detection event of two flavors:
 *	A. Scoreboard estimator decided the packet is lost.
 *	   A'. Reno "three dupacks" marks head of queue lost.
 *	B. SACK arrives sacking SND.NXT at the moment, when the
 *	   segment was retransmitted.
 * 4. D-SACK added new rule: D-SACK changes any tag to S.
 *
 * It is pleasant to note, that state diagram turns out to be commutative,
 * so that we are allowed not to be bothered by order of our actions,
 * when multiple events arrive simultaneously. (see the function below).
 *
 * Reordering detection.
 * --------------------
 * Reordering metric is maximal distance, which a packet can be displaced
 * in packet stream. With SACKs we can estimate it:
 *
 * 1. SACK fills old hole and the corresponding segment was not
 *    ever retransmitted -> reordering. Alas, we cannot use it
 *    when segment was retransmitted.
 * 2. The last flaw is solved with D-SACK. D-SACK arrives
 *    for retransmitted and already SACKed segment -> reordering..
 * Both of these heuristics are not used in Loss state, when we cannot
 * account for retransmits accurately.
 *
 * SACK block validation.
 * ----------------------
 *
 * SACK block range validation checks that the received SACK block fits to
 * the expected sequence limits, i.e., it is between SND.UNA and SND.NXT.
 * Note that SND.UNA is not included to the range though being valid because
 * it means that the receiver is rather inconsistent with itself reporting
 * SACK reneging when it should advance SND.UNA. Such SACK block this is
 * perfectly valid, however, in light of RFC2018 which explicitly states
 * that "SACK block MUST reflect the newest segment.  Even if the newest
 * segment is going to be discarded ...", not that it looks very clever
 * in case of head skb. Due to potentional receiver driven attacks, we
 * choose to avoid immediate execution of a walk in write queue due to
 * reneging and defer head skb's loss recovery to standard loss recovery
 * procedure that will eventually trigger (nothing forbids us doing this).
 *
 * Implements also blockage to start_seq wrap-around. Problem lies in the
 * fact that though start_seq (s) is before end_seq (i.e., not reversed),
 * there's no guarantee that it will be before snd_nxt (n). The problem
 * happens when start_seq resides between end_seq wrap (e_w) and snd_nxt
 * wrap (s_w):
 *
 *         <- outs wnd ->                          <- wrapzone ->
 *         u     e      n                         u_w   e_w  s n_w
 *         |     |      |                          |     |   |  |
 * |<------------+------+----- TCP seqno space --------------+---------->|
 * ...-- <2^31 ->|                                           |<--------...
 * ...---- >2^31 ------>|                                    |<--------...
 *
 * Current code wouldn't be vulnerable but it's better still to discard such
 * crazy SACK blocks. Doing this check for start_seq alone closes somewhat
 * similar case (end_seq after snd_nxt wrap) as earlier reversed check in
 * snd_nxt wrap -> snd_una region will then become "well defined", i.e.,
 * equal to the ideal case (infinite seqno space without wrap caused issues).
 *
 * With D-SACK the lower bound is extended to cover sequence space below
 * SND.UNA down to undo_marker, which is the last point of interest. Yet
 * again, D-SACK block must not to go across snd_una (for the same reason as
 * for the normal SACK blocks, explained above). But there all simplicity
 * ends, TCP might receive valid D-SACKs below that. As long as they reside
 * fully below undo_marker they do not affect behavior in anyway and can
 * therefore be safely ignored. In rare cases (which are more or less
 * theoretical ones), the D-SACK will nicely cross that boundary due to skb
 * fragmentation and packet reordering past skb's retransmission. To consider
 * them correctly, the acceptable range must be extended even more though
 * the exact amount is rather hard to quantify. However, tp->max_window can
 * be used as an exaggerated estimate.
 */
static bool tcp_is_sackblock_valid(struct tcp_sock *tp, bool is_dsack,
				   u32 start_seq, u32 end_seq)
{
	/* Too far in future, or reversed (interpretation is ambiguous) */
	if (after(end_seq, tp->snd_nxt) || !before(start_seq, end_seq))
		return false;

	/* Nasty start_seq wrap-around check (see comments above) */
	if (!before(start_seq, tp->snd_nxt))
		return false;

	/* In outstanding window? ...This is valid exit for D-SACKs too.
	 * start_seq == snd_una is non-sensical (see comments above)
	 */
	if (after(start_seq, tp->snd_una))
		return true;

	if (!is_dsack || !tp->undo_marker)
		return false;

	/* ...Then it's D-SACK, and must reside below snd_una completely */
	if (after(end_seq, tp->snd_una))
		return false;

	if (!before(start_seq, tp->undo_marker))
		return true;

	/* Too old */
	if (!after(end_seq, tp->undo_marker))
		return false;

	/* Undo_marker boundary crossing (overestimates a lot). Known already:
	 *   start_seq < undo_marker and end_seq >= undo_marker.
	 */
	return !before(start_seq, end_seq - tp->max_window);
}

static bool tcp_check_dsack(struct sock *sk, const struct sk_buff *ack_skb,
			    struct tcp_sack_block_wire *sp, int num_sacks,
			    u32 prior_snd_una, struct tcp_sacktag_state *state)
{
	struct tcp_sock *tp = tcp_sk(sk);
	u32 start_seq_0 = get_unaligned_be32(&sp[0].start_seq);
	u32 end_seq_0 = get_unaligned_be32(&sp[0].end_seq);
	u32 dup_segs;

	if (before(start_seq_0, TCP_SKB_CB(ack_skb)->ack_seq)) {
		tcpext_inc_stats(sk, LINUX_MIB_TCPDSACKRECV);
	} else if (num_sacks > 1) {
		u32 end_seq_1 = get_unaligned_be32(&sp[1].end_seq);
		u32 start_seq_1 = get_unaligned_be32(&sp[1].start_seq);

		if (after(end_seq_0, end_seq_1) || before(start_seq_0, start_seq_1))
			return false;
		tcpext_inc_stats(sk, LINUX_MIB_TCPDSACKOFORECV);
	} else {
		return false;
	}

	dup_segs = tcp_dsack_seen(tp, start_seq_0, end_seq_0, state);
	if (!dup_segs) {	/* Skip dubious DSACK */
		tcpext_inc_stats(sk, LINUX_MIB_TCPDSACKIGNOREDDUBIOUS);
		return false;
	}

	tcpext_add_stats(sk, LINUX_MIB_TCPDSACKRECVSEGS, dup_segs);

	/* D-SACK for already forgotten data... Do dumb counting. */
	if (tp->undo_marker && tp->undo_retrans > 0 &&
	    !after(end_seq_0, prior_snd_una) &&
	    after(end_seq_0, tp->undo_marker))
		tp->undo_retrans = max_t(int, 0, tp->undo_retrans - dup_segs);

	return true;
}

/* Check if skb is fully within the SACK block. In presence of GSO skbs,
 * the incoming SACK may not exactly match but we can find smaller MSS
 * aligned portion of it that matches. Therefore we might need to fragment
 * which may fail and creates some hassle (caller must handle error case
 * returns).
 *
 * FIXME: this could be merged to shift decision code
 */
static int tcp_match_skb_to_sack(struct sock *sk, struct sk_buff *skb,
				  u32 start_seq, u32 end_seq)
{
	int err;
	bool in_sack;
	unsigned int pkt_len;
	unsigned int mss;

	in_sack = !after(start_seq, TCP_SKB_CB(skb)->seq) &&
		  !before(end_seq, TCP_SKB_CB(skb)->end_seq);

	if (tcp_skb_pcount(skb) > 1 && !in_sack &&
	    after(TCP_SKB_CB(skb)->end_seq, start_seq)) {
		mss = tcp_skb_mss(skb);
		in_sack = !after(start_seq, TCP_SKB_CB(skb)->seq);

		if (!in_sack) {
			pkt_len = start_seq - TCP_SKB_CB(skb)->seq;
			if (pkt_len < mss)
				pkt_len = mss;
		} else {
			pkt_len = end_seq - TCP_SKB_CB(skb)->seq;
			if (pkt_len < mss)
				return -EINVAL;
		}

		/* Round if necessary so that SACKs cover only full MSSes
		 * and/or the remaining small portion (if present)
		 */
		if (pkt_len > mss) {
			unsigned int new_len = (pkt_len / mss) * mss;
			if (!in_sack && new_len < pkt_len)
				new_len += mss;
			pkt_len = new_len;
		}

		if (pkt_len >= skb->len && !in_sack)
			return 0;

		err = tcp_fragment(sk, TCP_FRAG_IN_RTX_QUEUE, skb,
				   pkt_len, mss, GFP_ATOMIC);
		if (err < 0)
			return err;
	}

	return in_sack;
}

/* Mark the given newly-SACKed range as such, adjusting counters and hints. */
static u8 tcp_sacktag_one(struct sock *sk,
			  struct tcp_sacktag_state *state, u8 sacked,
			  u32 start_seq, u32 end_seq,
			  int dup_sack, int pcount,
			  u64 xmit_time)
{
	struct tcp_sock *tp = tcp_sk(sk);

	/* Account D-SACK for retransmitted packet. */
	if (dup_sack && (sacked & TCPCB_RETRANS)) {
		if (tp->undo_marker && tp->undo_retrans > 0 &&
		    after(end_seq, tp->undo_marker))
			tp->undo_retrans--;
		if ((sacked & TCPCB_SACKED_ACKED) &&
		    before(start_seq, state->reord))
				state->reord = start_seq;
	}

	/* Nothing to do; acked frame is about to be dropped (was ACKed). */
	if (!after(end_seq, tp->snd_una))
		return sacked;

	if (!(sacked & TCPCB_SACKED_ACKED)) {
		tcp_rack_advance(tp, sacked, end_seq, xmit_time);

		if (sacked & TCPCB_SACKED_RETRANS) {
			/* If the segment is not tagged as lost,
			 * we do not clear RETRANS, believing
			 * that retransmission is still in flight.
			 */
			if (sacked & TCPCB_LOST) {
				sacked &= ~(TCPCB_LOST|TCPCB_SACKED_RETRANS);
				tp->lost_out -= pcount;
				tp->retrans_out -= pcount;
			}
		} else {
			if (!(sacked & TCPCB_RETRANS)) {
				/* New sack for not retransmitted frame,
				 * which was in hole. It is reordering.
				 */
				if (before(start_seq,
					   tcp_highest_sack_seq(tp)) &&
				    before(start_seq, state->reord))
					state->reord = start_seq;

				if (!after(end_seq, tp->high_seq))
					state->flag |= FLAG_ORIG_SACK_ACKED;
				if (state->first_sackt == 0)
					state->first_sackt = xmit_time;
				state->last_sackt = xmit_time;
			}

			if (sacked & TCPCB_LOST) {
				sacked &= ~TCPCB_LOST;
				tp->lost_out -= pcount;
			}
		}

		sacked |= TCPCB_SACKED_ACKED;
		state->flag |= FLAG_DATA_SACKED;
		tp->sacked_out += pcount;
		/* Out-of-order packets delivered */
		state->sack_delivered += pcount;

		/* Lost marker hint past SACKed? Tweak RFC3517 cnt */
		if (tp->lost_skb_hint &&
		    before(start_seq, TCP_SKB_CB(tp->lost_skb_hint)->seq))
			tp->lost_cnt_hint += pcount;
	}

	/* D-SACK. We can detect redundant retransmission in S|R and plain R
	 * frames and clear it. undo_retrans is decreased above, L|R frames
	 * are accounted above as well.
	 */
	if (dup_sack && (sacked & TCPCB_SACKED_RETRANS)) {
		sacked &= ~TCPCB_SACKED_RETRANS;
		tp->retrans_out -= pcount;
	}

	return sacked;
}

/* Shift newly-SACKed bytes from this skb to the immediately previous
 * already-SACKed sk_buff. Mark the newly-SACKed bytes as such.
 */
static bool tcp_shifted_skb(struct sock *sk, struct sk_buff *prev,
			    struct sk_buff *skb,
			    struct tcp_sacktag_state *state,
			    unsigned int pcount, int shifted, int mss,
			    bool dup_sack)
{
	struct tcp_sock *tp = tcp_sk(sk);
	u32 start_seq = TCP_SKB_CB(skb)->seq;	/* start of newly-SACKed */
	u32 end_seq = start_seq + shifted;	/* end of newly-SACKed */

	BUG_ON(!pcount);

	/* Adjust counters and hints for the newly sacked sequence
	 * range but discard the return value since prev is already
	 * marked. We must tag the range first because the seq
	 * advancement below implicitly advances
	 * tcp_highest_sack_seq() when skb is highest_sack.
	 */
	tcp_sacktag_one(sk, state, TCP_SKB_CB(skb)->sacked,
			start_seq, end_seq, dup_sack, pcount,
			tcp_skb_timestamp_us(skb));
	tcp_rate_skb_delivered(sk, skb, state->rate);

	if (skb == tp->lost_skb_hint)
		tp->lost_cnt_hint += pcount;

	TCP_SKB_CB(prev)->end_seq += shifted;
	TCP_SKB_CB(skb)->seq += shifted;

	tcp_skb_pcount_add(prev, pcount);
	WARN_ON_ONCE(tcp_skb_pcount(skb) < pcount);
	tcp_skb_pcount_add(skb, -pcount);

	/* When we're adding to gso_segs == 1, gso_size will be zero,
	 * in theory this shouldn't be necessary but as long as DSACK
	 * code can come after this skb later on it's better to keep
	 * setting gso_size to something.
	 */
	if (!TCP_SKB_CB(prev)->tcp_gso_size)
		TCP_SKB_CB(prev)->tcp_gso_size = mss;

	/* CHECKME: To clear or not to clear? Mimics normal skb currently */
	if (tcp_skb_pcount(skb) <= 1)
		TCP_SKB_CB(skb)->tcp_gso_size = 0;

	/* Difference in this won't matter, both ACKed by the same cumul. ACK */
	TCP_SKB_CB(prev)->sacked |= (TCP_SKB_CB(skb)->sacked & TCPCB_EVER_RETRANS);

	if (skb->len > 0) {
		BUG_ON(!tcp_skb_pcount(skb));
		tcpext_inc_stats(sk, LINUX_MIB_SACKSHIFTED);
		return false;
	}

	/* Whole SKB was eaten :-) */

	if (skb == tp->retransmit_skb_hint)
		tp->retransmit_skb_hint = prev;
	if (skb == tp->lost_skb_hint) {
		tp->lost_skb_hint = prev;
		tp->lost_cnt_hint -= tcp_skb_pcount(prev);
	}

	TCP_SKB_CB(prev)->tcp_flags |= TCP_SKB_CB(skb)->tcp_flags;
	TCP_SKB_CB(prev)->eor = TCP_SKB_CB(skb)->eor;
	if (TCP_SKB_CB(skb)->tcp_flags & TCPHDR_FIN)
		TCP_SKB_CB(prev)->end_seq++;

	if (skb == tcp_highest_sack(sk))
		tcp_advance_highest_sack(sk, skb);

	tcp_skb_collapse_tstamp(prev, skb);
	if (unlikely(TCP_SKB_CB(prev)->tx.delivered_mstamp))
		TCP_SKB_CB(prev)->tx.delivered_mstamp = 0;

	tcp_rtx_queue_unlink_and_free(skb, sk);

	tcpext_inc_stats(sk, LINUX_MIB_SACKMERGED);

	return true;
}

/* I wish gso_size would have a bit more sane initialization than
 * something-or-zero which complicates things
 */
static int tcp_skb_seglen(const struct sk_buff *skb)
{
	return tcp_skb_pcount(skb) == 1 ? skb->len : tcp_skb_mss(skb);
}

/* Shifting pages past head area doesn't work */
static int skb_can_shift(const struct sk_buff *skb)
{
	return !skb_headlen(skb) && skb_is_nonlinear(skb);
}

int tcp_skb_shift(struct sk_buff *to, struct sk_buff *from,
		  int pcount, int shiftlen)
{
	/* TCP min gso_size is 8 bytes (TCP_MIN_GSO_SIZE)
	 * Since TCP_SKB_CB(skb)->tcp_gso_segs is 16 bits, we need
	 * to make sure not storing more than 65535 * 8 bytes per skb,
	 * even if current MSS is bigger.
	 */
	if (unlikely(to->len + shiftlen >= 65535 * TCP_MIN_GSO_SIZE))
		return 0;
	if (unlikely(tcp_skb_pcount(to) + pcount > 65535))
		return 0;
	return skb_shift(to, from, shiftlen);
}

/* Try collapsing SACK blocks spanning across multiple skbs to a single
 * skb.
 */
static struct sk_buff *tcp_shift_skb_data(struct sock *sk, struct sk_buff *skb,
					  struct tcp_sacktag_state *state,
					  u32 start_seq, u32 end_seq,
					  bool dup_sack)
{
	struct tcp_sock *tp = tcp_sk(sk);
	struct sk_buff *prev;
	int mss;
	int pcount = 0;
	int len;
	int in_sack;

	/* Normally R but no L won't result in plain S */
	if (!dup_sack &&
	    (TCP_SKB_CB(skb)->sacked & (TCPCB_LOST|TCPCB_SACKED_RETRANS)) == TCPCB_SACKED_RETRANS)
		goto fallback;
	if (!skb_can_shift(skb))
		goto fallback;
	/* This frame is about to be dropped (was ACKed). */
	if (!after(TCP_SKB_CB(skb)->end_seq, tp->snd_una))
		goto fallback;

	/* Can only happen with delayed DSACK + discard craziness */
	prev = skb_rb_prev(skb);
	if (!prev)
		goto fallback;

	if ((TCP_SKB_CB(prev)->sacked & TCPCB_TAGBITS) != TCPCB_SACKED_ACKED)
		goto fallback;

	if (!tcp_skb_can_collapse(prev, skb))
		goto fallback;

	in_sack = !after(start_seq, TCP_SKB_CB(skb)->seq) &&
		  !before(end_seq, TCP_SKB_CB(skb)->end_seq);

	if (in_sack) {
		len = skb->len;
		pcount = tcp_skb_pcount(skb);
		mss = tcp_skb_seglen(skb);

		/* TODO: Fix DSACKs to not fragment already SACKed and we can
		 * drop this restriction as unnecessary
		 */
		if (mss != tcp_skb_seglen(prev))
			goto fallback;
	} else {
		if (!after(TCP_SKB_CB(skb)->end_seq, start_seq))
			goto noop;
		/* CHECKME: This is non-MSS split case only?, this will
		 * cause skipped skbs due to advancing loop btw, original
		 * has that feature too
		 */
		if (tcp_skb_pcount(skb) <= 1)
			goto noop;

		in_sack = !after(start_seq, TCP_SKB_CB(skb)->seq);
		if (!in_sack) {
			/* TODO: head merge to next could be attempted here
			 * if (!after(TCP_SKB_CB(skb)->end_seq, end_seq)),
			 * though it might not be worth of the additional hassle
			 *
			 * ...we can probably just fallback to what was done
			 * previously. We could try merging non-SACKed ones
			 * as well but it probably isn't going to buy off
			 * because later SACKs might again split them, and
			 * it would make skb timestamp tracking considerably
			 * harder problem.
			 */
			goto fallback;
		}

		len = end_seq - TCP_SKB_CB(skb)->seq;
		BUG_ON(len < 0);
		BUG_ON(len > skb->len);

		/* MSS boundaries should be honoured or else pcount will
		 * severely break even though it makes things bit trickier.
		 * Optimize common case to avoid most of the divides
		 */
		mss = tcp_skb_mss(skb);

		/* TODO: Fix DSACKs to not fragment already SACKed and we can
		 * drop this restriction as unnecessary
		 */
		if (mss != tcp_skb_seglen(prev))
			goto fallback;

		if (len == mss) {
			pcount = 1;
		} else if (len < mss) {
			goto noop;
		} else {
			pcount = len / mss;
			len = pcount * mss;
		}
	}

	/* tcp_sacktag_one() won't SACK-tag ranges below snd_una */
	if (!after(TCP_SKB_CB(skb)->seq + len, tp->snd_una))
		goto fallback;

	if (!tcp_skb_shift(prev, skb, pcount, len))
		goto fallback;
	if (!tcp_shifted_skb(sk, prev, skb, state, pcount, len, mss, dup_sack))
		goto out;

	/* Hole filled allows collapsing with the next as well, this is very
	 * useful when hole on every nth skb pattern happens
	 */
	skb = skb_rb_next(prev);
	if (!skb)
		goto out;

	if (!skb_can_shift(skb) ||
	    ((TCP_SKB_CB(skb)->sacked & TCPCB_TAGBITS) != TCPCB_SACKED_ACKED) ||
	    (mss != tcp_skb_seglen(skb)))
		goto out;

	len = skb->len;
	pcount = tcp_skb_pcount(skb);
	if (tcp_skb_shift(prev, skb, pcount, len))
		tcp_shifted_skb(sk, prev, skb, state, pcount,
				len, mss, 0);

out:
	return prev;

noop:
	return skb;

fallback:
	tcpext_inc_stats(sk, LINUX_MIB_SACKSHIFTFALLBACK);
	return NULL;
}

static struct sk_buff *tcp_sacktag_walk(struct sk_buff *skb, struct sock *sk,
					struct tcp_sack_block *next_dup,
					struct tcp_sacktag_state *state,
					u32 start_seq, u32 end_seq,
					bool dup_sack_in)
{
	struct tcp_sock *tp = tcp_sk(sk);
	struct sk_buff *tmp;

	skb_rbtree_walk_from(skb) {
		int in_sack = 0;
		bool dup_sack = dup_sack_in;

		/* queue is in-order => we can short-circuit the walk early */
		if (!before(TCP_SKB_CB(skb)->seq, end_seq))
			break;

		if (next_dup  &&
		    before(TCP_SKB_CB(skb)->seq, next_dup->end_seq)) {
			in_sack = tcp_match_skb_to_sack(sk, skb,
							next_dup->start_seq,
							next_dup->end_seq);
			if (in_sack > 0)
				dup_sack = true;
		}

		/* skb reference here is a bit tricky to get right, since
		 * shifting can eat and free both this skb and the next,
		 * so not even _safe variant of the loop is enough.
		 */
		if (in_sack <= 0) {
			tmp = tcp_shift_skb_data(sk, skb, state,
						 start_seq, end_seq, dup_sack);
			if (tmp) {
				if (tmp != skb) {
					skb = tmp;
					continue;
				}

				in_sack = 0;
			} else {
				in_sack = tcp_match_skb_to_sack(sk, skb,
								start_seq,
								end_seq);
			}
		}

		if (unlikely(in_sack < 0))
			break;

		if (in_sack) {
			TCP_SKB_CB(skb)->sacked =
				tcp_sacktag_one(sk,
						state,
						TCP_SKB_CB(skb)->sacked,
						TCP_SKB_CB(skb)->seq,
						TCP_SKB_CB(skb)->end_seq,
						dup_sack,
						tcp_skb_pcount(skb),
						tcp_skb_timestamp_us(skb));
			tcp_rate_skb_delivered(sk, skb, state->rate);
			if (TCP_SKB_CB(skb)->sacked & TCPCB_SACKED_ACKED)
				list_del_init(&skb->tcp_tsorted_anchor);

			if (!before(TCP_SKB_CB(skb)->seq,
				    tcp_highest_sack_seq(tp)))
				tcp_advance_highest_sack(sk, skb);
		}
	}
	return skb;
}

static struct sk_buff *tcp_sacktag_bsearch(struct sock *sk, u32 seq)
{
	struct rb_node *parent, **p = &sk->tcp_rtx_queue.rb_node;
	struct sk_buff *skb;

	while (*p) {
		parent = *p;
		skb = rb_to_skb(parent);
		if (before(seq, TCP_SKB_CB(skb)->seq)) {
			p = &parent->rb_left;
			continue;
		}
		if (!before(seq, TCP_SKB_CB(skb)->end_seq)) {
			p = &parent->rb_right;
			continue;
		}
		return skb;
	}
	return NULL;
}

static struct sk_buff *tcp_sacktag_skip(struct sk_buff *skb, struct sock *sk,
					u32 skip_to_seq)
{
	if (skb && after(TCP_SKB_CB(skb)->seq, skip_to_seq))
		return skb;

	return tcp_sacktag_bsearch(sk, skip_to_seq);
}

static struct sk_buff *tcp_maybe_skipping_dsack(struct sk_buff *skb,
						struct sock *sk,
						struct tcp_sack_block *next_dup,
						struct tcp_sacktag_state *state,
						u32 skip_to_seq)
{
	if (!next_dup)
		return skb;

	if (before(next_dup->start_seq, skip_to_seq)) {
		skb = tcp_sacktag_skip(skb, sk, next_dup->start_seq);
		skb = tcp_sacktag_walk(skb, sk, NULL, state,
				       next_dup->start_seq, next_dup->end_seq,
				       1);
	}

	return skb;
}

static int tcp_sack_cache_ok(const struct tcp_sock *tp, const struct tcp_sack_block *cache)
{
	return cache < tp->recv_sack_cache + ARRAY_SIZE(tp->recv_sack_cache);
}

static int
tcp_sacktag_write_queue(struct sock *sk, const struct sk_buff *ack_skb,
			u32 prior_snd_una, struct tcp_sacktag_state *state)
{
	struct tcp_sock *tp = tcp_sk(sk);
	const unsigned char *ptr = (skb_transport_header(ack_skb) +
				    TCP_SKB_CB(ack_skb)->sacked);
	struct tcp_sack_block_wire *sp_wire = (struct tcp_sack_block_wire *)(ptr+2);
	struct tcp_sack_block sp[TCP_NUM_SACKS];
	struct tcp_sack_block *cache;
	struct sk_buff *skb;
	int num_sacks = min(TCP_NUM_SACKS, (ptr[1] - TCPOLEN_SACK_BASE) >> 3);
	int used_sacks;
	bool found_dup_sack = false;
	int i, j;
	int first_sack_index;

	state->flag = 0;
	state->reord = tp->snd_nxt;

	if (!tp->sacked_out)
		tcp_highest_sack_reset(sk);

	found_dup_sack = tcp_check_dsack(sk, ack_skb, sp_wire,
					 num_sacks, prior_snd_una, state);

	/* Eliminate too old ACKs, but take into
	 * account more or less fresh ones, they can
	 * contain valid SACK info.
	 */
	if (before(TCP_SKB_CB(ack_skb)->ack_seq, prior_snd_una - tp->max_window))
		return 0;

	if (!tp->packets_out)
		goto out;

	used_sacks = 0;
	first_sack_index = 0;
	for (i = 0; i < num_sacks; i++) {
		bool dup_sack = !i && found_dup_sack;

		sp[used_sacks].start_seq = get_unaligned_be32(&sp_wire[i].start_seq);
		sp[used_sacks].end_seq = get_unaligned_be32(&sp_wire[i].end_seq);

		if (!tcp_is_sackblock_valid(tp, dup_sack,
					    sp[used_sacks].start_seq,
					    sp[used_sacks].end_seq)) {
			int mib_idx;

			if (dup_sack) {
				if (!tp->undo_marker)
					mib_idx = LINUX_MIB_TCPDSACKIGNOREDNOUNDO;
				else
					mib_idx = LINUX_MIB_TCPDSACKIGNOREDOLD;
			} else {
				/* Don't count olds caused by ACK reordering */
				if ((TCP_SKB_CB(ack_skb)->ack_seq != tp->snd_una) &&
				    !after(sp[used_sacks].end_seq, tp->snd_una))
					continue;
				mib_idx = LINUX_MIB_TCPSACKDISCARD;
			}

			tcpext_inc_stats(sk, mib_idx);
			if (i == 0)
				first_sack_index = -1;
			continue;
		}

		/* Ignore very old stuff early */
		if (!after(sp[used_sacks].end_seq, prior_snd_una)) {
			if (i == 0)
				first_sack_index = -1;
			continue;
		}

		used_sacks++;
	}

	/* order SACK blocks to allow in order walk of the retrans queue */
	for (i = used_sacks - 1; i > 0; i--) {
		for (j = 0; j < i; j++) {
			if (after(sp[j].start_seq, sp[j + 1].start_seq)) {
				swap(sp[j], sp[j + 1]);

				/* Track where the first SACK block goes to */
				if (j == first_sack_index)
					first_sack_index = j + 1;
			}
		}
	}

	state->mss_now = tcp_current_mss(sk);
	skb = NULL;
	i = 0;

	if (!tp->sacked_out) {
		/* It's already past, so skip checking against it */
		cache = tp->recv_sack_cache + ARRAY_SIZE(tp->recv_sack_cache);
	} else {
		cache = tp->recv_sack_cache;
		/* Skip empty blocks in at head of the cache */
		while (tcp_sack_cache_ok(tp, cache) && !cache->start_seq &&
		       !cache->end_seq)
			cache++;
	}

	while (i < used_sacks) {
		u32 start_seq = sp[i].start_seq;
		u32 end_seq = sp[i].end_seq;
		bool dup_sack = (found_dup_sack && (i == first_sack_index));
		struct tcp_sack_block *next_dup = NULL;

		if (found_dup_sack && ((i + 1) == first_sack_index))
			next_dup = &sp[i + 1];

		/* Skip too early cached blocks */
		while (tcp_sack_cache_ok(tp, cache) &&
		       !before(start_seq, cache->end_seq))
			cache++;

		/* Can skip some work by looking recv_sack_cache? */
		if (tcp_sack_cache_ok(tp, cache) && !dup_sack &&
		    after(end_seq, cache->start_seq)) {

			/* Head todo? */
			if (before(start_seq, cache->start_seq)) {
				skb = tcp_sacktag_skip(skb, sk, start_seq);
				skb = tcp_sacktag_walk(skb, sk, next_dup,
						       state,
						       start_seq,
						       cache->start_seq,
						       dup_sack);
			}

			/* Rest of the block already fully processed? */
			if (!after(end_seq, cache->end_seq))
				goto advance_sp;

			skb = tcp_maybe_skipping_dsack(skb, sk, next_dup,
						       state,
						       cache->end_seq);

			/* ...tail remains todo... */
			if (tcp_highest_sack_seq(tp) == cache->end_seq) {
				/* ...but better entrypoint exists! */
				skb = tcp_highest_sack(sk);
				if (!skb)
					break;
				cache++;
				goto walk;
			}

			skb = tcp_sacktag_skip(skb, sk, cache->end_seq);
			/* Check overlap against next cached too (past this one already) */
			cache++;
			continue;
		}

		if (!before(start_seq, tcp_highest_sack_seq(tp))) {
			skb = tcp_highest_sack(sk);
			if (!skb)
				break;
		}
		skb = tcp_sacktag_skip(skb, sk, start_seq);

walk:
		skb = tcp_sacktag_walk(skb, sk, next_dup, state,
				       start_seq, end_seq, dup_sack);

advance_sp:
		i++;
	}

	/* Clear the head of the cache sack blocks so we can skip it next time */
	for (i = 0; i < ARRAY_SIZE(tp->recv_sack_cache) - used_sacks; i++) {
		tp->recv_sack_cache[i].start_seq = 0;
		tp->recv_sack_cache[i].end_seq = 0;
	}
	for (j = 0; j < used_sacks; j++)
		tp->recv_sack_cache[i++] = sp[j];

	if (inet_csk(sk)->icsk_ca_state != TCP_CA_Loss || tp->undo_marker)
		tcp_check_sack_reordering(sk, state->reord, 0);

	tcp_verify_left_out(tp);
out:

#if FASTRETRANS_DEBUG > 0
	WARN_ON((int)tp->sacked_out < 0);
	WARN_ON((int)tp->lost_out < 0);
	WARN_ON((int)tp->retrans_out < 0);
	WARN_ON((int)tcp_packets_in_flight(tp) < 0);
#endif
	return state->flag;
}

/* Limits sacked_out so that sum with lost_out isn't ever larger than
 * packets_out. Returns false if sacked_out adjustement wasn't necessary.
 */
static bool tcp_limit_reno_sacked(struct tcp_sock *tp)
{
	u32 holes;

	holes = max(tp->lost_out, 1U);
	holes = min(holes, tp->packets_out);

	if ((tp->sacked_out + holes) > tp->packets_out) {
		tp->sacked_out = tp->packets_out - holes;
		return true;
	}
	return false;
}

/* If we receive more dupacks than we expected counting segments
 * in assumption of absent reordering, interpret this as reordering.
 * The only another reason could be bug in receiver TCP.
 */
static void tcp_check_reno_reordering(struct sock *sk, const int addend)
{
	struct tcp_sock *tp = tcp_sk(sk);

	if (!tcp_limit_reno_sacked(tp))
		return;

	tp->reordering = min_t(u32, tp->packets_out + addend,
			       sock_net(sk)->ipv4.sysctl_tcp_max_reordering);
	tp->reord_seen++;
	tcpext_inc_stats(sk, LINUX_MIB_TCPRENOREORDER);
}

/* Emulate SACKs for SACKless connection: account for a new dupack. */

static void tcp_add_reno_sack(struct sock *sk, int num_dupack, bool ece_ack)
{
	if (num_dupack) {
		struct tcp_sock *tp = tcp_sk(sk);
		u32 prior_sacked = tp->sacked_out;
		s32 delivered;

		tp->sacked_out += num_dupack;
		tcp_check_reno_reordering(sk, 0);
		delivered = tp->sacked_out - prior_sacked;
		if (delivered > 0)
			tcp_count_delivered(tp, delivered, ece_ack);
		tcp_verify_left_out(tp);
	}
}

/* Account for ACK, ACKing some data in Reno Recovery phase. */

static void tcp_remove_reno_sacks(struct sock *sk, int acked, bool ece_ack)
{
	struct tcp_sock *tp = tcp_sk(sk);

	if (acked > 0) {
		/* One ACK acked hole. The rest eat duplicate ACKs. */
		tcp_count_delivered(tp, max_t(int, acked - tp->sacked_out, 1),
				    ece_ack);
		if (acked - 1 >= tp->sacked_out)
			tp->sacked_out = 0;
		else
			tp->sacked_out -= acked - 1;
	}
	tcp_check_reno_reordering(sk, acked);
	tcp_verify_left_out(tp);
}

static inline void tcp_reset_reno_sack(struct tcp_sock *tp)
{
	tp->sacked_out = 0;
}

void tcp_clear_retrans(struct tcp_sock *tp)
{
	tp->retrans_out = 0;
	tp->lost_out = 0;
	tp->undo_marker = 0;
	tp->undo_retrans = -1;
	tp->sacked_out = 0;
}

static inline void tcp_init_undo(struct tcp_sock *tp)
{
	tp->undo_marker = tp->snd_una;
	/* Retransmission still in flight may cause DSACKs later. */
	tp->undo_retrans = tp->retrans_out ? : -1;
}

static bool tcp_is_rack(const struct sock *sk)
{
	return sock_net(sk)->ipv4.sysctl_tcp_recovery & TCP_RACK_LOSS_DETECTION;
}

/* If we detect SACK reneging, forget all SACK information
 * and reset tags completely, otherwise preserve SACKs. If receiver
 * dropped its ofo queue, we will know this due to reneging detection.
 */
static void tcp_timeout_mark_lost(struct sock *sk)
{
	struct tcp_sock *tp = tcp_sk(sk);
	struct sk_buff *skb, *head;
	bool is_reneg;			/* is receiver reneging on SACKs? */

	head = tcp_rtx_queue_head(sk);
	is_reneg = head && (TCP_SKB_CB(head)->sacked & TCPCB_SACKED_ACKED);
	if (is_reneg) {
		tcpext_inc_stats(sk, LINUX_MIB_TCPSACKRENEGING);
		tp->sacked_out = 0;
		/* Mark SACK reneging until we recover from this loss event. */
		tp->is_sack_reneg = 1;
	} else if (tcp_is_reno(tp)) {
		tcp_reset_reno_sack(tp);
	}

	skb = head;
	skb_rbtree_walk_from(skb) {
		if (is_reneg)
			TCP_SKB_CB(skb)->sacked &= ~TCPCB_SACKED_ACKED;
		else if (tcp_is_rack(sk) && skb != head &&
			 tcp_rack_skb_timeout(tp, skb, 0) > 0)
			continue; /* Don't mark recently sent ones lost yet */
		tcp_mark_skb_lost(sk, skb);
	}
	tcp_verify_left_out(tp);
	tcp_clear_all_retrans_hints(tp);
}

/* Enter Loss state. */
void tcp_enter_loss(struct sock *sk)
{
	const struct inet_connection_sock *icsk = inet_csk(sk);
	struct tcp_sock *tp = tcp_sk(sk);
	struct net *net = sock_net(sk);
	bool new_recovery = icsk->icsk_ca_state < TCP_CA_Recovery;

	tcp_timeout_mark_lost(sk);

	/* Reduce ssthresh if it has not yet been made inside this window. */
	if (icsk->icsk_ca_state <= TCP_CA_Disorder ||
	    !after(tp->high_seq, tp->snd_una) ||
	    (icsk->icsk_ca_state == TCP_CA_Loss && !icsk->icsk_retransmits)) {
		tp->prior_ssthresh = tcp_current_ssthresh(sk);
		tp->prior_cwnd = tp->snd_cwnd;
		tp->snd_ssthresh = icsk->icsk_ca_ops->ssthresh(sk);
		tcp_ca_event(sk, CA_EVENT_LOSS);
		tcp_init_undo(tp);
	}
	tp->snd_cwnd	   = tcp_packets_in_flight(tp) + 1;
	tp->snd_cwnd_cnt   = 0;
	tp->snd_cwnd_stamp = tcp_jiffies32;
	if (interesting_sk(sk)) {
		QP_PRINT_LOC("sk=%p set snd_cwnd=%d from caller=%ps\n", sk, tp->snd_cwnd, __builtin_return_address(0));
	}

	/* Timeout in disordered state after receiving substantial DUPACKs
	 * suggests that the degree of reordering is over-estimated.
	 */
	if (icsk->icsk_ca_state <= TCP_CA_Disorder &&
	    tp->sacked_out >= net->ipv4.sysctl_tcp_reordering)
		tp->reordering = min_t(unsigned int, tp->reordering,
				       net->ipv4.sysctl_tcp_reordering);
	tcp_set_ca_state(sk, TCP_CA_Loss);
	tp->high_seq = tp->snd_nxt;
	tcp_ecn_queue_cwr(tp);

	/* F-RTO RFC5682 sec 3.1 step 1: retransmit SND.UNA if no previous
	 * loss recovery is underway except recurring timeout(s) on
	 * the same SND.UNA (sec 3.2). Disable F-RTO on path MTU probing
	 */
	tp->frto = net->ipv4.sysctl_tcp_frto &&
		   (new_recovery || icsk->icsk_retransmits) &&
		   !inet_csk(sk)->icsk_mtup.probe_size;
}

/* If ACK arrived pointing to a remembered SACK, it means that our
 * remembered SACKs do not reflect real state of receiver i.e.
 * receiver _host_ is heavily congested (or buggy).
 *
 * To avoid big spurious retransmission bursts due to transient SACK
 * scoreboard oddities that look like reneging, we give the receiver a
 * little time (max(RTT/2, 10ms)) to send us some more ACKs that will
 * restore sanity to the SACK scoreboard. If the apparent reneging
 * persists until this RTO then we'll clear the SACK scoreboard.
 */
static bool tcp_check_sack_reneging(struct sock *sk, int flag)
{
	if (flag & FLAG_SACK_RENEGING) {
		struct tcp_sock *tp = tcp_sk(sk);
		unsigned long delay = max(usecs_to_jiffies(tp->srtt_us >> 4),
					  msecs_to_jiffies(10));

		inet_csk_reset_xmit_timer(sk, ICSK_TIME_RETRANS,
					  delay, TCP_RTO_MAX);
		return true;
	}
	return false;
}

/* Heurestics to calculate number of duplicate ACKs. There's no dupACKs
 * counter when SACK is enabled (without SACK, sacked_out is used for
 * that purpose).
 *
 * With reordering, holes may still be in flight, so RFC3517 recovery
 * uses pure sacked_out (total number of SACKed segments) even though
 * it violates the RFC that uses duplicate ACKs, often these are equal
 * but when e.g. out-of-window ACKs or packet duplication occurs,
 * they differ. Since neither occurs due to loss, TCP should really
 * ignore them.
 */
static inline int tcp_dupack_heuristics(const struct tcp_sock *tp)
{
	return tp->sacked_out + 1;
}

/* Linux NewReno/SACK/ECN state machine.
 * --------------------------------------
 *
 * "Open"	Normal state, no dubious events, fast path.
 * "Disorder"   In all the respects it is "Open",
 *		but requires a bit more attention. It is entered when
 *		we see some SACKs or dupacks. It is split of "Open"
 *		mainly to move some processing from fast path to slow one.
 * "CWR"	CWND was reduced due to some Congestion Notification event.
 *		It can be ECN, ICMP source quench, local device congestion.
 * "Recovery"	CWND was reduced, we are fast-retransmitting.
 * "Loss"	CWND was reduced due to RTO timeout or SACK reneging.
 *
 * tcp_fastretrans_alert() is entered:
 * - each incoming ACK, if state is not "Open"
 * - when arrived ACK is unusual, namely:
 *	* SACK
 *	* Duplicate ACK.
 *	* ECN ECE.
 *
 * Counting packets in flight is pretty simple.
 *
 *	in_flight = packets_out - left_out + retrans_out
 *
 *	packets_out is SND.NXT-SND.UNA counted in packets.
 *
 *	retrans_out is number of retransmitted segments.
 *
 *	left_out is number of segments left network, but not ACKed yet.
 *
 *		left_out = sacked_out + lost_out
 *
 *     sacked_out: Packets, which arrived to receiver out of order
 *		   and hence not ACKed. With SACKs this number is simply
 *		   amount of SACKed data. Even without SACKs
 *		   it is easy to give pretty reliable estimate of this number,
 *		   counting duplicate ACKs.
 *
 *       lost_out: Packets lost by network. TCP has no explicit
 *		   "loss notification" feedback from network (for now).
 *		   It means that this number can be only _guessed_.
 *		   Actually, it is the heuristics to predict lossage that
 *		   distinguishes different algorithms.
 *
 *	F.e. after RTO, when all the queue is considered as lost,
 *	lost_out = packets_out and in_flight = retrans_out.
 *
 *		Essentially, we have now a few algorithms detecting
 *		lost packets.
 *
 *		If the receiver supports SACK:
 *
 *		RFC6675/3517: It is the conventional algorithm. A packet is
 *		considered lost if the number of higher sequence packets
 *		SACKed is greater than or equal the DUPACK thoreshold
 *		(reordering). This is implemented in tcp_mark_head_lost and
 *		tcp_update_scoreboard.
 *
 *		RACK (draft-ietf-tcpm-rack-01): it is a newer algorithm
 *		(2017-) that checks timing instead of counting DUPACKs.
 *		Essentially a packet is considered lost if it's not S/ACKed
 *		after RTT + reordering_window, where both metrics are
 *		dynamically measured and adjusted. This is implemented in
 *		tcp_rack_mark_lost.
 *
 *		If the receiver does not support SACK:
 *
 *		NewReno (RFC6582): in Recovery we assume that one segment
 *		is lost (classic Reno). While we are in Recovery and
 *		a partial ACK arrives, we assume that one more packet
 *		is lost (NewReno). This heuristics are the same in NewReno
 *		and SACK.
 *
 * Really tricky (and requiring careful tuning) part of algorithm
 * is hidden in functions tcp_time_to_recover() and tcp_xmit_retransmit_queue().
 * The first determines the moment _when_ we should reduce CWND and,
 * hence, slow down forward transmission. In fact, it determines the moment
 * when we decide that hole is caused by loss, rather than by a reorder.
 *
 * tcp_xmit_retransmit_queue() decides, _what_ we should retransmit to fill
 * holes, caused by lost packets.
 *
 * And the most logically complicated part of algorithm is undo
 * heuristics. We detect false retransmits due to both too early
 * fast retransmit (reordering) and underestimated RTO, analyzing
 * timestamps and D-SACKs. When we detect that some segments were
 * retransmitted by mistake and CWND reduction was wrong, we undo
 * window reduction and abort recovery phase. This logic is hidden
 * inside several functions named tcp_try_undo_<something>.
 */

/* This function decides, when we should leave Disordered state
 * and enter Recovery phase, reducing congestion window.
 *
 * Main question: may we further continue forward transmission
 * with the same cwnd?
 */
static bool tcp_time_to_recover(struct sock *sk, int flag)
{
	struct tcp_sock *tp = tcp_sk(sk);

	/* Trick#1: The loss is proven. */
	if (tp->lost_out)
		return true;

	/* Not-A-Trick#2 : Classic rule... */
	if (!tcp_is_rack(sk) && tcp_dupack_heuristics(tp) > tp->reordering)
		return true;

	return false;
}

/* Detect loss in event "A" above by marking head of queue up as lost.
 * For RFC3517 SACK, a segment is considered lost if it
 * has at least tp->reordering SACKed seqments above it; "packets" refers to
 * the maximum SACKed segments to pass before reaching this limit.
 */
static void tcp_mark_head_lost(struct sock *sk, int packets, int mark_head)
{
	struct tcp_sock *tp = tcp_sk(sk);
	struct sk_buff *skb;
	int cnt;
	/* Use SACK to deduce losses of new sequences sent during recovery */
	const u32 loss_high = tp->snd_nxt;

	WARN_ON(packets > tp->packets_out);
	skb = tp->lost_skb_hint;
	if (skb) {
		/* Head already handled? */
		if (mark_head && after(TCP_SKB_CB(skb)->seq, tp->snd_una))
			return;
		cnt = tp->lost_cnt_hint;
	} else {
		skb = tcp_rtx_queue_head(sk);
		cnt = 0;
	}

	skb_rbtree_walk_from(skb) {
		/* TODO: do this better */
		/* this is not the most efficient way to do this... */
		tp->lost_skb_hint = skb;
		tp->lost_cnt_hint = cnt;

		if (after(TCP_SKB_CB(skb)->end_seq, loss_high))
			break;

		if (TCP_SKB_CB(skb)->sacked & TCPCB_SACKED_ACKED)
			cnt += tcp_skb_pcount(skb);

		if (cnt > packets)
			break;

		if (!(TCP_SKB_CB(skb)->sacked & TCPCB_LOST))
			tcp_mark_skb_lost(sk, skb);

		if (mark_head)
			break;
	}
	tcp_verify_left_out(tp);
}

/* Account newly detected lost packet(s) */

static void tcp_update_scoreboard(struct sock *sk, int fast_rexmit)
{
	struct tcp_sock *tp = tcp_sk(sk);

	if (tcp_is_sack(tp)) {
		int sacked_upto = tp->sacked_out - tp->reordering;
		if (sacked_upto >= 0)
			tcp_mark_head_lost(sk, sacked_upto, 0);
		else if (fast_rexmit)
			tcp_mark_head_lost(sk, 1, 1);
	}
}

static bool tcp_tsopt_ecr_before(const struct tcp_sock *tp, u32 when)
{
	return tp->rx_opt.saw_tstamp && tp->rx_opt.rcv_tsecr &&
	       before(tp->rx_opt.rcv_tsecr, when);
}

/* skb is spurious retransmitted if the returned timestamp echo
 * reply is prior to the skb transmission time
 */
static bool tcp_skb_spurious_retrans(const struct tcp_sock *tp,
				     const struct sk_buff *skb)
{
	return (TCP_SKB_CB(skb)->sacked & TCPCB_RETRANS) &&
	       tcp_tsopt_ecr_before(tp, tcp_skb_timestamp(skb));
}

/* Nothing was retransmitted or returned timestamp is less
 * than timestamp of the first retransmission.
 */
static inline bool tcp_packet_delayed(const struct tcp_sock *tp)
{
	return tp->retrans_stamp &&
	       tcp_tsopt_ecr_before(tp, tp->retrans_stamp);
}

/* Undo procedures. */

/* We can clear retrans_stamp when there are no retransmissions in the
 * window. It would seem that it is trivially available for us in
 * tp->retrans_out, however, that kind of assumptions doesn't consider
 * what will happen if errors occur when sending retransmission for the
 * second time. ...It could the that such segment has only
 * TCPCB_EVER_RETRANS set at the present time. It seems that checking
 * the head skb is enough except for some reneging corner cases that
 * are not worth the effort.
 *
 * Main reason for all this complexity is the fact that connection dying
 * time now depends on the validity of the retrans_stamp, in particular,
 * that successive retransmissions of a segment must not advance
 * retrans_stamp under any conditions.
 */
static bool tcp_any_retrans_done(const struct sock *sk)
{
	const struct tcp_sock *tp = tcp_sk(sk);
	struct sk_buff *skb;

	if (tp->retrans_out)
		return true;

	skb = tcp_rtx_queue_head(sk);
	if (unlikely(skb && TCP_SKB_CB(skb)->sacked & TCPCB_EVER_RETRANS))
		return true;

	return false;
}

static void DBGUNDO(struct sock *sk, const char *msg)
{
#if FASTRETRANS_DEBUG > 1
	struct tcp_sock *tp = tcp_sk(sk);
	struct inet_sock *inet = inet_sk(sk);

	if (sk->sk_family == AF_INET) {
		pr_debug("Undo %s %pI4/%u c%u l%u ss%u/%u p%u\n",
			 msg,
			 &inet->inet_daddr, ntohs(inet->inet_dport),
			 tp->snd_cwnd, tcp_left_out(tp),
			 tp->snd_ssthresh, tp->prior_ssthresh,
			 tp->packets_out);
	}
#if IS_ENABLED(CONFIG_IPV6)
	else if (sk->sk_family == AF_INET6) {
		pr_debug("Undo %s %pI6/%u c%u l%u ss%u/%u p%u\n",
			 msg,
			 &sk->sk_v6_daddr, ntohs(inet->inet_dport),
			 tp->snd_cwnd, tcp_left_out(tp),
			 tp->snd_ssthresh, tp->prior_ssthresh,
			 tp->packets_out);
	}
#endif
#endif
}

static void tcp_undo_cwnd_reduction(struct sock *sk, bool unmark_loss)
{
	struct tcp_sock *tp = tcp_sk(sk);

	if (unmark_loss) {
		struct sk_buff *skb;

		skb_rbtree_walk(skb, &sk->tcp_rtx_queue) {
			TCP_SKB_CB(skb)->sacked &= ~TCPCB_LOST;
		}
		tp->lost_out = 0;
		tcp_clear_all_retrans_hints(tp);
	}

	if (tp->prior_ssthresh) {
		const struct inet_connection_sock *icsk = inet_csk(sk);

		tp->snd_cwnd = icsk->icsk_ca_ops->undo_cwnd(sk);
		if (interesting_sk(sk)) {
			QP_PRINT_LOC("sk=%p set snd_cwnd=%d\n", sk, tp->snd_cwnd);
		}

		if (tp->prior_ssthresh > tp->snd_ssthresh) {
			tp->snd_ssthresh = tp->prior_ssthresh;
			tcp_ecn_withdraw_cwr(tp);
		}
	}
	tp->snd_cwnd_stamp = tcp_jiffies32;
	tp->undo_marker = 0;
	tp->rack.advanced = 1; /* Force RACK to re-exam losses */
}

static inline bool tcp_may_undo(const struct tcp_sock *tp)
{
	return tp->undo_marker && (!tp->undo_retrans || tcp_packet_delayed(tp));
}

/* People celebrate: "We love our President!" */
static bool tcp_try_undo_recovery(struct sock *sk)
{
	struct tcp_sock *tp = tcp_sk(sk);

	if (tcp_may_undo(tp)) {
		int mib_idx;

		/* Happy end! We did not retransmit anything
		 * or our original transmission succeeded.
		 */
		DBGUNDO(sk, inet_csk(sk)->icsk_ca_state == TCP_CA_Loss ? "loss" : "retrans");
		tcp_undo_cwnd_reduction(sk, false);
		if (inet_csk(sk)->icsk_ca_state == TCP_CA_Loss)
			mib_idx = LINUX_MIB_TCPLOSSUNDO;
		else
			mib_idx = LINUX_MIB_TCPFULLUNDO;

		tcpext_inc_stats(sk, mib_idx);
	} else if (tp->rack.reo_wnd_persist) {
		tp->rack.reo_wnd_persist--;
	}
	if (tp->snd_una == tp->high_seq && tcp_is_reno(tp)) {
		/* Hold old state until something *above* high_seq
		 * is ACKed. For Reno it is MUST to prevent false
		 * fast retransmits (RFC2582). SACK TCP is safe. */
		if (!tcp_any_retrans_done(sk))
			tp->retrans_stamp = 0;
		return true;
	}
	tcp_set_ca_state(sk, TCP_CA_Open);
	tp->is_sack_reneg = 0;
	return false;
}

/* Try to undo cwnd reduction, because D-SACKs acked all retransmitted data */
static bool tcp_try_undo_dsack(struct sock *sk)
{
	struct tcp_sock *tp = tcp_sk(sk);

	if (tp->undo_marker && !tp->undo_retrans) {
		tp->rack.reo_wnd_persist = min(TCP_RACK_RECOVERY_THRESH,
					       tp->rack.reo_wnd_persist + 1);
		DBGUNDO(sk, "D-SACK");
		tcp_undo_cwnd_reduction(sk, false);
		tcpext_inc_stats(sk, LINUX_MIB_TCPDSACKUNDO);
		return true;
	}
	return false;
}

/* Undo during loss recovery after partial ACK or using F-RTO. */
static bool tcp_try_undo_loss(struct sock *sk, bool frto_undo)
{
	struct tcp_sock *tp = tcp_sk(sk);

	if (frto_undo || tcp_may_undo(tp)) {
		tcp_undo_cwnd_reduction(sk, true);

		DBGUNDO(sk, "partial loss");
		tcpext_inc_stats(sk, LINUX_MIB_TCPLOSSUNDO);
		if (frto_undo)
			tcpext_inc_stats(sk,
					LINUX_MIB_TCPSPURIOUSRTOS);
		inet_csk(sk)->icsk_retransmits = 0;
		if (frto_undo || tcp_is_sack(tp)) {
			tcp_set_ca_state(sk, TCP_CA_Open);
			tp->is_sack_reneg = 0;
		}
		return true;
	}
	return false;
}

/* The cwnd reduction in CWR and Recovery uses the PRR algorithm in RFC 6937.
 * It computes the number of packets to send (sndcnt) based on packets newly
 * delivered:
 *   1) If the packets in flight is larger than ssthresh, PRR spreads the
 *	cwnd reductions across a full RTT.
 *   2) Otherwise PRR uses packet conservation to send as much as delivered.
 *      But when SND_UNA is acked without further losses,
 *      slow starts cwnd up to ssthresh to speed up the recovery.
 */
static void tcp_init_cwnd_reduction(struct sock *sk)
{
	struct tcp_sock *tp = tcp_sk(sk);

	tp->high_seq = tp->snd_nxt;
	tp->tlp_high_seq = 0;
	tp->snd_cwnd_cnt = 0;
	tp->prior_cwnd = tp->snd_cwnd;
	tp->prr_delivered = 0;
	tp->prr_out = 0;
	tp->snd_ssthresh = inet_csk(sk)->icsk_ca_ops->ssthresh(sk);
	tcp_ecn_queue_cwr(tp);
}

void tcp_cwnd_reduction(struct sock *sk, int newly_acked_sacked, int newly_lost, int flag)
{
	struct tcp_sock *tp = tcp_sk(sk);
	int sndcnt = 0;
	int delta = tp->snd_ssthresh - tcp_packets_in_flight(tp);

	if (newly_acked_sacked <= 0 || WARN_ON_ONCE(!tp->prior_cwnd))
		return;

	tp->prr_delivered += newly_acked_sacked;
	if (delta < 0) {
		u64 dividend = (u64)tp->snd_ssthresh * tp->prr_delivered +
			       tp->prior_cwnd - 1;
		sndcnt = div_u64(dividend, tp->prior_cwnd) - tp->prr_out;
	} else if (flag & FLAG_SND_UNA_ADVANCED && !newly_lost) {
		sndcnt = min_t(int, delta,
			       max_t(int, tp->prr_delivered - tp->prr_out,
				     newly_acked_sacked) + 1);
	} else {
		sndcnt = min(delta, newly_acked_sacked);
	}
	/* Force a fast retransmit upon entering fast recovery */
	sndcnt = max(sndcnt, (tp->prr_out ? 0 : 1));
	tp->snd_cwnd = tcp_packets_in_flight(tp) + sndcnt;
	if (interesting_sk(sk)) {
		QP_PRINT_LOC("sk=%p set snd_cwnd=%d\n", sk, tp->snd_cwnd);
	}
}

static inline void tcp_end_cwnd_reduction(struct sock *sk)
{
	struct tcp_sock *tp = tcp_sk(sk);

	if (inet_csk(sk)->icsk_ca_ops->cong_control)
		return;

	/* Reset cwnd to ssthresh in CWR or Recovery (unless it's undone) */
	if (tp->snd_ssthresh < TCP_INFINITE_SSTHRESH &&
	    (inet_csk(sk)->icsk_ca_state == TCP_CA_CWR || tp->undo_marker)) {
		tp->snd_cwnd = tp->snd_ssthresh;
		if (interesting_sk(sk)) {
			QP_PRINT_LOC("sk=%p snd_cwnd=%d\n", sk, tp->snd_cwnd);
		}
		tp->snd_cwnd_stamp = tcp_jiffies32;
	}
	tcp_ca_event(sk, CA_EVENT_COMPLETE_CWR);
}

/* Enter CWR state. Disable cwnd undo since congestion is proven with ECN */
void tcp_enter_cwr(struct sock *sk)
{
	struct tcp_sock *tp = tcp_sk(sk);

	tp->prior_ssthresh = 0;
	if (inet_csk(sk)->icsk_ca_state < TCP_CA_CWR) {
		tp->undo_marker = 0;
		tcp_init_cwnd_reduction(sk);
		tcp_set_ca_state(sk, TCP_CA_CWR);
	}
}
EXPORT_SYMBOL(tcp_enter_cwr);

static void tcp_try_keep_open(struct sock *sk)
{
	struct tcp_sock *tp = tcp_sk(sk);
	int state = TCP_CA_Open;

	if (tcp_left_out(tp) || tcp_any_retrans_done(sk))
		state = TCP_CA_Disorder;

	if (inet_csk(sk)->icsk_ca_state != state) {
		tcp_set_ca_state(sk, state);
		tp->high_seq = tp->snd_nxt;
	}
}

static void tcp_try_to_open(struct sock *sk, int flag)
{
	struct tcp_sock *tp = tcp_sk(sk);

	tcp_verify_left_out(tp);

	if (!tcp_any_retrans_done(sk))
		tp->retrans_stamp = 0;

	if (flag & FLAG_ECE)
		tcp_enter_cwr(sk);

	if (inet_csk(sk)->icsk_ca_state != TCP_CA_CWR) {
		tcp_try_keep_open(sk);
	}
}

static void tcp_mtup_probe_failed(struct sock *sk)
{
	struct inet_connection_sock *icsk = inet_csk(sk);

	if (interesting_sk(sk)) {
		QP_PRINT_LOC("sk=%p probe_size=%d\n",
				sk,
				icsk->icsk_mtup.probe_size);
		QP_DUMP_STACK();
	}
	icsk->icsk_mtup.search_high = icsk->icsk_mtup.probe_size - 1;
	icsk->icsk_mtup.probe_size = 0;
	tcpext_inc_stats(sk, LINUX_MIB_TCPMTUPFAIL);
}

static void tcp_mtup_probe_success(struct sock *sk)
{
	struct tcp_sock *tp = tcp_sk(sk);
	struct inet_connection_sock *icsk = inet_csk(sk);

	if (interesting_sk(sk)) {
		QP_PRINT_LOC("sk=%p probe_size=%d old"
				" snd_cwnd=%d"
				" snd_ssthresh=%d"
				" prior_ssthresh=%d"
				" ca_state=%d"
				"\n",
				sk, icsk->icsk_mtup.probe_size,
				tp->snd_cwnd,
				tp->snd_ssthresh,
				tp->prior_ssthresh,
				icsk->icsk_ca_state);
	}
	/* FIXME: breaks with very large cwnd */
	tp->prior_ssthresh = tcp_current_ssthresh(sk);
	tp->snd_cwnd = tp->snd_cwnd *
		       tcp_mss_to_mtu(sk, tp->mss_cache) /
		       icsk->icsk_mtup.probe_size;
	tp->snd_cwnd_cnt = 0;
	tp->snd_cwnd_stamp = tcp_jiffies32;
	tp->snd_ssthresh = tcp_current_ssthresh(sk);
	icsk->icsk_mtup.search_low = icsk->icsk_mtup.probe_size;
	icsk->icsk_mtup.probe_size = 0;
	tcp_sync_mss(sk, icsk->icsk_pmtu_cookie);
<<<<<<< HEAD
	NET_INC_STATS(sock_net(sk), LINUX_MIB_TCPMTUPSUCCESS);

	if (interesting_sk(sk)) {
		QP_PRINT_LOC("sk=%p new"
				" mss_cache=%d"
				" snd_cwnd=%d"
				" snd_ssthresh=%d"
				" prior_ssthresh=%d\n",
				sk,
				tp->mss_cache,
				tp->snd_cwnd,
				tp->snd_ssthresh,
				tp->prior_ssthresh);
	}
=======
	tcpext_inc_stats(sk, LINUX_MIB_TCPMTUPSUCCESS);
>>>>>>> 02a378a8
}

/* Do a simple retransmit without using the backoff mechanisms in
 * tcp_timer. This is used for path mtu discovery.
 * The socket is already locked here.
 */
void tcp_simple_retransmit(struct sock *sk)
{
	const struct inet_connection_sock *icsk = inet_csk(sk);
	struct tcp_sock *tp = tcp_sk(sk);
	struct sk_buff *skb;
	int mss;

	/* A fastopen SYN request is stored as two separate packets within
	 * the retransmit queue, this is done by tcp_send_syn_data().
	 * As a result simply checking the MSS of the frames in the queue
	 * will not work for the SYN packet.
	 *
	 * Us being here is an indication of a path MTU issue so we can
	 * assume that the fastopen SYN was lost and just mark all the
	 * frames in the retransmit queue as lost. We will use an MSS of
	 * -1 to mark all frames as lost, otherwise compute the current MSS.
	 */
	if (tp->syn_data && sk->sk_state == TCP_SYN_SENT)
		mss = -1;
	else
		mss = tcp_current_mss(sk);

	skb_rbtree_walk(skb, &sk->tcp_rtx_queue) {
		if (tcp_skb_seglen(skb) > mss)
			tcp_mark_skb_lost(sk, skb);
	}

	tcp_clear_retrans_hints_partial(tp);

	if (!tp->lost_out)
		return;

	if (tcp_is_reno(tp))
		tcp_limit_reno_sacked(tp);

	tcp_verify_left_out(tp);

	/* Don't muck with the congestion window here.
	 * Reason is that we do not increase amount of _data_
	 * in network, but units changed and effective
	 * cwnd/ssthresh really reduced now.
	 */
	if (icsk->icsk_ca_state != TCP_CA_Loss) {
		tp->high_seq = tp->snd_nxt;
		tp->snd_ssthresh = tcp_current_ssthresh(sk);
		tp->prior_ssthresh = 0;
		tp->undo_marker = 0;
		tcp_set_ca_state(sk, TCP_CA_Loss);
	}
	tcp_xmit_retransmit_queue(sk);
}
EXPORT_SYMBOL(tcp_simple_retransmit);

void tcp_enter_recovery(struct sock *sk, bool ece_ack)
{
	struct tcp_sock *tp = tcp_sk(sk);
	int mib_idx;

	if (tcp_is_reno(tp))
		mib_idx = LINUX_MIB_TCPRENORECOVERY;
	else
		mib_idx = LINUX_MIB_TCPSACKRECOVERY;

	tcpext_inc_stats(sk, mib_idx);

	tp->prior_ssthresh = 0;
	tcp_init_undo(tp);

	if (!tcp_in_cwnd_reduction(sk)) {
		if (!ece_ack)
			tp->prior_ssthresh = tcp_current_ssthresh(sk);
		tcp_init_cwnd_reduction(sk);
	}
	tcp_set_ca_state(sk, TCP_CA_Recovery);
}

/* Process an ACK in CA_Loss state. Move to CA_Open if lost data are
 * recovered or spurious. Otherwise retransmits more on partial ACKs.
 */
static void tcp_process_loss(struct sock *sk, int flag, int num_dupack,
			     int *rexmit)
{
	struct tcp_sock *tp = tcp_sk(sk);
	bool recovered = !before(tp->snd_una, tp->high_seq);

	if ((flag & FLAG_SND_UNA_ADVANCED || rcu_access_pointer(tp->fastopen_rsk)) &&
	    tcp_try_undo_loss(sk, false))
		return;

	if (tp->frto) { /* F-RTO RFC5682 sec 3.1 (sack enhanced version). */
		/* Step 3.b. A timeout is spurious if not all data are
		 * lost, i.e., never-retransmitted data are (s)acked.
		 */
		if ((flag & FLAG_ORIG_SACK_ACKED) &&
		    tcp_try_undo_loss(sk, true))
			return;

		if (after(tp->snd_nxt, tp->high_seq)) {
			if (flag & FLAG_DATA_SACKED || num_dupack)
				tp->frto = 0; /* Step 3.a. loss was real */
		} else if (flag & FLAG_SND_UNA_ADVANCED && !recovered) {
			tp->high_seq = tp->snd_nxt;
			/* Step 2.b. Try send new data (but deferred until cwnd
			 * is updated in tcp_ack()). Otherwise fall back to
			 * the conventional recovery.
			 */
			if (!tcp_write_queue_empty(sk) &&
			    after(tcp_wnd_end(tp), tp->snd_nxt)) {
				*rexmit = REXMIT_NEW;
				return;
			}
			tp->frto = 0;
		}
	}

	if (recovered) {
		/* F-RTO RFC5682 sec 3.1 step 2.a and 1st part of step 3.a */
		tcp_try_undo_recovery(sk);
		return;
	}
	if (tcp_is_reno(tp)) {
		/* A Reno DUPACK means new data in F-RTO step 2.b above are
		 * delivered. Lower inflight to clock out (re)tranmissions.
		 */
		if (after(tp->snd_nxt, tp->high_seq) && num_dupack)
			tcp_add_reno_sack(sk, num_dupack, flag & FLAG_ECE);
		else if (flag & FLAG_SND_UNA_ADVANCED)
			tcp_reset_reno_sack(tp);
	}
	*rexmit = REXMIT_LOST;
}

/* Undo during fast recovery after partial ACK. */
static bool tcp_try_undo_partial(struct sock *sk, u32 prior_snd_una)
{
	struct tcp_sock *tp = tcp_sk(sk);

	if (tp->undo_marker && tcp_packet_delayed(tp)) {
		/* Plain luck! Hole if filled with delayed
		 * packet, rather than with a retransmit. Check reordering.
		 */
		tcp_check_sack_reordering(sk, prior_snd_una, 1);

		/* We are getting evidence that the reordering degree is higher
		 * than we realized. If there are no retransmits out then we
		 * can undo. Otherwise we clock out new packets but do not
		 * mark more packets lost or retransmit more.
		 */
		if (tp->retrans_out)
			return true;

		if (!tcp_any_retrans_done(sk))
			tp->retrans_stamp = 0;

		DBGUNDO(sk, "partial recovery");
		tcp_undo_cwnd_reduction(sk, true);
		tcpext_inc_stats(sk, LINUX_MIB_TCPPARTIALUNDO);
		tcp_try_keep_open(sk);
		return true;
	}
	return false;
}

static void tcp_identify_packet_loss(struct sock *sk, int *ack_flag)
{
	struct tcp_sock *tp = tcp_sk(sk);

	if (tcp_rtx_queue_empty(sk))
		return;

	if (unlikely(tcp_is_reno(tp))) {
		tcp_newreno_mark_lost(sk, *ack_flag & FLAG_SND_UNA_ADVANCED);
	} else if (tcp_is_rack(sk)) {
		u32 prior_retrans = tp->retrans_out;

		if (tcp_rack_mark_lost(sk))
			*ack_flag &= ~FLAG_SET_XMIT_TIMER;
		if (prior_retrans > tp->retrans_out)
			*ack_flag |= FLAG_LOST_RETRANS;
	}
}

static bool tcp_force_fast_retransmit(struct sock *sk)
{
	struct tcp_sock *tp = tcp_sk(sk);

	return after(tcp_highest_sack_seq(tp),
		     tp->snd_una + tp->reordering * tp->mss_cache);
}

/* Process an event, which can update packets-in-flight not trivially.
 * Main goal of this function is to calculate new estimate for left_out,
 * taking into account both packets sitting in receiver's buffer and
 * packets lost by network.
 *
 * Besides that it updates the congestion state when packet loss or ECN
 * is detected. But it does not reduce the cwnd, it is done by the
 * congestion control later.
 *
 * It does _not_ decide what to send, it is made in function
 * tcp_xmit_retransmit_queue().
 */
static void tcp_fastretrans_alert(struct sock *sk, const u32 prior_snd_una,
				  int num_dupack, int *ack_flag, int *rexmit)
{
	struct inet_connection_sock *icsk = inet_csk(sk);
	struct tcp_sock *tp = tcp_sk(sk);
	int fast_rexmit = 0, flag = *ack_flag;
	bool ece_ack = flag & FLAG_ECE;
	bool do_lost = num_dupack || ((flag & FLAG_DATA_SACKED) &&
				      tcp_force_fast_retransmit(sk));

	if (interesting_sk(sk)) {
		QP_PRINT_LOC("sk=%p prior_snd_una=%u num_dupack=%d flag=0x%x rexmit=0x%x\n",
				sk,
				prior_snd_una,
				num_dupack,
				*ack_flag,
				*rexmit);
	}
	if (!tp->packets_out && tp->sacked_out)
		tp->sacked_out = 0;

	/* Now state machine starts.
	 * A. ECE, hence prohibit cwnd undoing, the reduction is required. */
	if (ece_ack)
		tp->prior_ssthresh = 0;

	/* B. In all the states check for reneging SACKs. */
	if (tcp_check_sack_reneging(sk, flag))
		return;

	/* C. Check consistency of the current state. */
	tcp_verify_left_out(tp);

	/* D. Check state exit conditions. State can be terminated
	 *    when high_seq is ACKed. */
	if (icsk->icsk_ca_state == TCP_CA_Open) {
		WARN_ON(tp->retrans_out != 0 && !tp->syn_data);
		tp->retrans_stamp = 0;
	} else if (!before(tp->snd_una, tp->high_seq)) {
		switch (icsk->icsk_ca_state) {
		case TCP_CA_CWR:
			/* CWR is to be held something *above* high_seq
			 * is ACKed for CWR bit to reach receiver. */
			if (tp->snd_una != tp->high_seq) {
				tcp_end_cwnd_reduction(sk);
				tcp_set_ca_state(sk, TCP_CA_Open);
			}
			break;

		case TCP_CA_Recovery:
			if (tcp_is_reno(tp))
				tcp_reset_reno_sack(tp);
			if (tcp_try_undo_recovery(sk))
				return;
			tcp_end_cwnd_reduction(sk);
			break;
		}
	}

	/* E. Process state. */
	switch (icsk->icsk_ca_state) {
	case TCP_CA_Recovery:
		if (!(flag & FLAG_SND_UNA_ADVANCED)) {
			if (tcp_is_reno(tp))
				tcp_add_reno_sack(sk, num_dupack, ece_ack);
		} else {
			if (tcp_try_undo_partial(sk, prior_snd_una))
				return;
			/* Partial ACK arrived. Force fast retransmit. */
			do_lost = tcp_force_fast_retransmit(sk);
		}
		if (tcp_try_undo_dsack(sk)) {
			tcp_try_keep_open(sk);
			return;
		}
		tcp_identify_packet_loss(sk, ack_flag);
		break;
	case TCP_CA_Loss:
		tcp_process_loss(sk, flag, num_dupack, rexmit);
		tcp_identify_packet_loss(sk, ack_flag);
		if (!(icsk->icsk_ca_state == TCP_CA_Open ||
		      (*ack_flag & FLAG_LOST_RETRANS)))
			return;
		/* Change state if cwnd is undone or retransmits are lost */
		fallthrough;
	default:
		if (tcp_is_reno(tp)) {
			if (flag & FLAG_SND_UNA_ADVANCED)
				tcp_reset_reno_sack(tp);
			tcp_add_reno_sack(sk, num_dupack, ece_ack);
		}

		if (icsk->icsk_ca_state <= TCP_CA_Disorder)
			tcp_try_undo_dsack(sk);

		tcp_identify_packet_loss(sk, ack_flag);
		if (!tcp_time_to_recover(sk, flag)) {
			tcp_try_to_open(sk, flag);
			return;
		}

		/* MTU probe failure: don't reduce cwnd */
		if (icsk->icsk_ca_state < TCP_CA_CWR &&
		    icsk->icsk_mtup.probe_size &&
		    tp->snd_una == tp->mtu_probe.probe_seq_start) {
			tcp_mtup_probe_failed(sk);
			/* Restores the reduction we did in tcp_mtup_probe() */
			tp->snd_cwnd++;
			if (interesting_sk(sk)) {
				QP_PRINT_LOC("sk=%p set snd_cwnd=%d\n", sk, tp->snd_cwnd);
			}
			tcp_simple_retransmit(sk);
			return;
		}

		/* Otherwise enter Recovery state */
		tcp_enter_recovery(sk, ece_ack);
		fast_rexmit = 1;
	}

	if (!tcp_is_rack(sk) && do_lost)
		tcp_update_scoreboard(sk, fast_rexmit);
	*rexmit = REXMIT_LOST;
}

static void tcp_update_rtt_min(struct sock *sk, u32 rtt_us, const int flag)
{
	u32 wlen = sock_net(sk)->ipv4.sysctl_tcp_min_rtt_wlen * HZ;
	struct tcp_sock *tp = tcp_sk(sk);

	if ((flag & FLAG_ACK_MAYBE_DELAYED) && rtt_us > tcp_min_rtt(tp)) {
		/* If the remote keeps returning delayed ACKs, eventually
		 * the min filter would pick it up and overestimate the
		 * prop. delay when it expires. Skip suspected delayed ACKs.
		 */
		return;
	}
	minmax_running_min(&tp->rtt_min, wlen, tcp_jiffies32,
			   rtt_us ? : jiffies_to_usecs(1));
}

static bool tcp_ack_update_rtt(struct sock *sk, const int flag,
			       long seq_rtt_us, long sack_rtt_us,
			       long ca_rtt_us, struct rate_sample *rs)
{
	const struct tcp_sock *tp = tcp_sk(sk);

	/* Prefer RTT measured from ACK's timing to TS-ECR. This is because
	 * broken middle-boxes or peers may corrupt TS-ECR fields. But
	 * Karn's algorithm forbids taking RTT if some retransmitted data
	 * is acked (RFC6298).
	 */
	if (seq_rtt_us < 0)
		seq_rtt_us = sack_rtt_us;

	/* RTTM Rule: A TSecr value received in a segment is used to
	 * update the averaged RTT measurement only if the segment
	 * acknowledges some new data, i.e., only if it advances the
	 * left edge of the send window.
	 * See draft-ietf-tcplw-high-performance-00, section 3.3.
	 */
	if (seq_rtt_us < 0 && tp->rx_opt.saw_tstamp && tp->rx_opt.rcv_tsecr &&
	    flag & FLAG_ACKED) {
		u32 delta = tcp_time_stamp(tp) - tp->rx_opt.rcv_tsecr;

		if (likely(delta < INT_MAX / (USEC_PER_SEC / TCP_TS_HZ))) {
			if (!delta)
				delta = 1;
			seq_rtt_us = delta * (USEC_PER_SEC / TCP_TS_HZ);
			ca_rtt_us = seq_rtt_us;
		}
	}
	rs->rtt_us = ca_rtt_us; /* RTT of last (S)ACKed packet (or -1) */
	if (seq_rtt_us < 0)
		return false;

	/* ca_rtt_us >= 0 is counting on the invariant that ca_rtt_us is
	 * always taken together with ACK, SACK, or TS-opts. Any negative
	 * values will be skipped with the seq_rtt_us < 0 check above.
	 */
	tcp_update_rtt_min(sk, ca_rtt_us, flag);
	tcp_rtt_estimator(sk, seq_rtt_us);
	tcp_set_rto(sk);

	/* RFC6298: only reset backoff on valid RTT measurement. */
	inet_csk(sk)->icsk_backoff = 0;
	return true;
}

/* Compute time elapsed between (last) SYNACK and the ACK completing 3WHS. */
void tcp_synack_rtt_meas(struct sock *sk, struct request_sock *req)
{
	struct rate_sample rs;
	long rtt_us = -1L;

	if (req && !req->num_retrans && tcp_rsk(req)->snt_synack)
		rtt_us = tcp_stamp_us_delta(tcp_clock_us(), tcp_rsk(req)->snt_synack);

	tcp_ack_update_rtt(sk, FLAG_SYN_ACKED, rtt_us, -1L, rtt_us, &rs);
}


static void tcp_cong_avoid(struct sock *sk, u32 ack, u32 acked)
{
	const struct inet_connection_sock *icsk = inet_csk(sk);

	icsk->icsk_ca_ops->cong_avoid(sk, ack, acked);
	tcp_sk(sk)->snd_cwnd_stamp = tcp_jiffies32;
}

/* Restart timer after forward progress on connection.
 * RFC2988 recommends to restart timer to now+rto.
 */
void tcp_rearm_rto(struct sock *sk)
{
	const struct inet_connection_sock *icsk = inet_csk(sk);
	struct tcp_sock *tp = tcp_sk(sk);

	/* If the retrans timer is currently being used by Fast Open
	 * for SYN-ACK retrans purpose, stay put.
	 */
	if (rcu_access_pointer(tp->fastopen_rsk))
		return;

	if (!tp->packets_out) {
		inet_csk_clear_xmit_timer(sk, ICSK_TIME_RETRANS);
	} else {
		u32 rto = inet_csk(sk)->icsk_rto;
		/* Offset the time elapsed after installing regular RTO */
		if (icsk->icsk_pending == ICSK_TIME_REO_TIMEOUT ||
		    icsk->icsk_pending == ICSK_TIME_LOSS_PROBE) {
			s64 delta_us = tcp_rto_delta_us(sk);
			/* delta_us may not be positive if the socket is locked
			 * when the retrans timer fires and is rescheduled.
			 */
			rto = usecs_to_jiffies(max_t(int, delta_us, 1));
		}
		tcp_reset_xmit_timer(sk, ICSK_TIME_RETRANS, rto,
				     TCP_RTO_MAX);
	}
}

/* Try to schedule a loss probe; if that doesn't work, then schedule an RTO. */
static void tcp_set_xmit_timer(struct sock *sk)
{
	if (!tcp_schedule_loss_probe(sk, true))
		tcp_rearm_rto(sk);
}

/* If we get here, the whole TSO packet has not been acked. */
static u32 tcp_tso_acked(struct sock *sk, struct sk_buff *skb)
{
	struct tcp_sock *tp = tcp_sk(sk);
	u32 packets_acked;

	BUG_ON(!after(TCP_SKB_CB(skb)->end_seq, tp->snd_una));

	packets_acked = tcp_skb_pcount(skb);
	if (tcp_trim_head(sk, skb, tp->snd_una - TCP_SKB_CB(skb)->seq))
		return 0;
	packets_acked -= tcp_skb_pcount(skb);

	if (packets_acked) {
		BUG_ON(tcp_skb_pcount(skb) == 0);
		BUG_ON(!before(TCP_SKB_CB(skb)->seq, TCP_SKB_CB(skb)->end_seq));
	}

	return packets_acked;
}

static void tcp_ack_tstamp(struct sock *sk, struct sk_buff *skb,
			   const struct sk_buff *ack_skb, u32 prior_snd_una)
{
	const struct skb_shared_info *shinfo;

	/* Avoid cache line misses to get skb_shinfo() and shinfo->tx_flags */
	if (likely(!TCP_SKB_CB(skb)->txstamp_ack))
		return;

	shinfo = skb_shinfo(skb);
	if (!before(shinfo->tskey, prior_snd_una) &&
	    before(shinfo->tskey, tcp_sk(sk)->snd_una)) {
		tcp_skb_tsorted_save(skb) {
			__skb_tstamp_tx(skb, ack_skb, NULL, sk, SCM_TSTAMP_ACK);
		} tcp_skb_tsorted_restore(skb);
	}
}

/* Remove acknowledged frames from the retransmission queue. If our packet
 * is before the ack sequence we can discard it as it's confirmed to have
 * arrived at the other end.
 */
static int tcp_clean_rtx_queue(struct sock *sk, const struct sk_buff *ack_skb,
			       u32 prior_fack, u32 prior_snd_una,
			       struct tcp_sacktag_state *sack, bool ece_ack)
{
	const struct inet_connection_sock *icsk = inet_csk(sk);
	u64 first_ackt, last_ackt;
	struct tcp_sock *tp = tcp_sk(sk);
	u32 prior_sacked = tp->sacked_out;
	u32 reord = tp->snd_nxt; /* lowest acked un-retx un-sacked seq */
	struct sk_buff *skb, *next;
	bool fully_acked = true;
	long sack_rtt_us = -1L;
	long seq_rtt_us = -1L;
	long ca_rtt_us = -1L;
	u32 pkts_acked = 0;
	u32 last_in_flight = 0;
	bool rtt_update;
	int flag = 0;

	first_ackt = 0;

	for (skb = skb_rb_first(&sk->tcp_rtx_queue); skb; skb = next) {
		struct tcp_skb_cb *scb = TCP_SKB_CB(skb);
		const u32 start_seq = scb->seq;
		u8 sacked = scb->sacked;
		u32 acked_pcount;

		/* Determine how many packets and what bytes were acked, tso and else */
		if (after(scb->end_seq, tp->snd_una)) {
			if (tcp_skb_pcount(skb) == 1 ||
			    !after(tp->snd_una, scb->seq))
				break;

			acked_pcount = tcp_tso_acked(sk, skb);
			if (!acked_pcount)
				break;
			fully_acked = false;
		} else {
			acked_pcount = tcp_skb_pcount(skb);
		}

		if (unlikely(sacked & TCPCB_RETRANS)) {
			if (sacked & TCPCB_SACKED_RETRANS)
				tp->retrans_out -= acked_pcount;
			flag |= FLAG_RETRANS_DATA_ACKED;
		} else if (!(sacked & TCPCB_SACKED_ACKED)) {
			last_ackt = tcp_skb_timestamp_us(skb);
			WARN_ON_ONCE(last_ackt == 0);
			if (!first_ackt)
				first_ackt = last_ackt;

			last_in_flight = TCP_SKB_CB(skb)->tx.in_flight;
			if (before(start_seq, reord))
				reord = start_seq;
			if (!after(scb->end_seq, tp->high_seq))
				flag |= FLAG_ORIG_SACK_ACKED;
		}

		if (sacked & TCPCB_SACKED_ACKED) {
			tp->sacked_out -= acked_pcount;
		} else if (tcp_is_sack(tp)) {
			tcp_count_delivered(tp, acked_pcount, ece_ack);
			if (!tcp_skb_spurious_retrans(tp, skb))
				tcp_rack_advance(tp, sacked, scb->end_seq,
						 tcp_skb_timestamp_us(skb));
		}
		if (sacked & TCPCB_LOST)
			tp->lost_out -= acked_pcount;

		tp->packets_out -= acked_pcount;
		pkts_acked += acked_pcount;
		tcp_rate_skb_delivered(sk, skb, sack->rate);

		/* Initial outgoing SYN's get put onto the write_queue
		 * just like anything else we transmit.  It is not
		 * true data, and if we misinform our callers that
		 * this ACK acks real data, we will erroneously exit
		 * connection startup slow start one packet too
		 * quickly.  This is severely frowned upon behavior.
		 */
		if (likely(!(scb->tcp_flags & TCPHDR_SYN))) {
			flag |= FLAG_DATA_ACKED;
		} else {
			flag |= FLAG_SYN_ACKED;
			tp->retrans_stamp = 0;
		}

		if (!fully_acked)
			break;

		tcp_ack_tstamp(sk, skb, ack_skb, prior_snd_una);

		next = skb_rb_next(skb);
		if (unlikely(skb == tp->retransmit_skb_hint))
			tp->retransmit_skb_hint = NULL;
		if (unlikely(skb == tp->lost_skb_hint))
			tp->lost_skb_hint = NULL;
		tcp_highest_sack_replace(sk, skb, next);
		tcp_rtx_queue_unlink_and_free(skb, sk);
	}

	if (!skb)
		tcp_chrono_stop(sk, TCP_CHRONO_BUSY);

	if (likely(between(tp->snd_up, prior_snd_una, tp->snd_una)))
		tp->snd_up = tp->snd_una;

	if (skb) {
		tcp_ack_tstamp(sk, skb, ack_skb, prior_snd_una);
		if (TCP_SKB_CB(skb)->sacked & TCPCB_SACKED_ACKED)
			flag |= FLAG_SACK_RENEGING;
	}

	if (likely(first_ackt) && !(flag & FLAG_RETRANS_DATA_ACKED)) {
		seq_rtt_us = tcp_stamp_us_delta(tp->tcp_mstamp, first_ackt);
		ca_rtt_us = tcp_stamp_us_delta(tp->tcp_mstamp, last_ackt);

		if (pkts_acked == 1 && last_in_flight < tp->mss_cache &&
		    last_in_flight && !prior_sacked && fully_acked &&
		    sack->rate->prior_delivered + 1 == tp->delivered &&
		    !(flag & (FLAG_CA_ALERT | FLAG_SYN_ACKED))) {
			/* Conservatively mark a delayed ACK. It's typically
			 * from a lone runt packet over the round trip to
			 * a receiver w/o out-of-order or CE events.
			 */
			flag |= FLAG_ACK_MAYBE_DELAYED;
		}
	}
	if (sack->first_sackt) {
		sack_rtt_us = tcp_stamp_us_delta(tp->tcp_mstamp, sack->first_sackt);
		ca_rtt_us = tcp_stamp_us_delta(tp->tcp_mstamp, sack->last_sackt);
	}
	rtt_update = tcp_ack_update_rtt(sk, flag, seq_rtt_us, sack_rtt_us,
					ca_rtt_us, sack->rate);

	if (flag & FLAG_ACKED) {
		flag |= FLAG_SET_XMIT_TIMER;  /* set TLP or RTO timer */
		if (unlikely(icsk->icsk_mtup.probe_size &&
			     !after(tp->mtu_probe.probe_seq_end, tp->snd_una))) {
			tcp_mtup_probe_success(sk);
		}

		if (tcp_is_reno(tp)) {
			tcp_remove_reno_sacks(sk, pkts_acked, ece_ack);

			/* If any of the cumulatively ACKed segments was
			 * retransmitted, non-SACK case cannot confirm that
			 * progress was due to original transmission due to
			 * lack of TCPCB_SACKED_ACKED bits even if some of
			 * the packets may have been never retransmitted.
			 */
			if (flag & FLAG_RETRANS_DATA_ACKED)
				flag &= ~FLAG_ORIG_SACK_ACKED;
		} else {
			int delta;

			/* Non-retransmitted hole got filled? That's reordering */
			if (before(reord, prior_fack))
				tcp_check_sack_reordering(sk, reord, 0);

			delta = prior_sacked - tp->sacked_out;
			tp->lost_cnt_hint -= min(tp->lost_cnt_hint, delta);
		}
	} else if (skb && rtt_update && sack_rtt_us >= 0 &&
		   sack_rtt_us > tcp_stamp_us_delta(tp->tcp_mstamp,
						    tcp_skb_timestamp_us(skb))) {
		/* Do not re-arm RTO if the sack RTT is measured from data sent
		 * after when the head was last (re)transmitted. Otherwise the
		 * timeout may continue to extend in loss recovery.
		 */
		flag |= FLAG_SET_XMIT_TIMER;  /* set TLP or RTO timer */
	}

	if (icsk->icsk_ca_ops->pkts_acked) {
		struct ack_sample sample = { .pkts_acked = pkts_acked,
					     .rtt_us = sack->rate->rtt_us,
					     .in_flight = last_in_flight };

		icsk->icsk_ca_ops->pkts_acked(sk, &sample);
	}

#if FASTRETRANS_DEBUG > 0
	WARN_ON((int)tp->sacked_out < 0);
	WARN_ON((int)tp->lost_out < 0);
	WARN_ON((int)tp->retrans_out < 0);
	if (!tp->packets_out && tcp_is_sack(tp)) {
		icsk = inet_csk(sk);
		if (tp->lost_out) {
			pr_debug("Leak l=%u %d\n",
				 tp->lost_out, icsk->icsk_ca_state);
			tp->lost_out = 0;
		}
		if (tp->sacked_out) {
			pr_debug("Leak s=%u %d\n",
				 tp->sacked_out, icsk->icsk_ca_state);
			tp->sacked_out = 0;
		}
		if (tp->retrans_out) {
			pr_debug("Leak r=%u %d\n",
				 tp->retrans_out, icsk->icsk_ca_state);
			tp->retrans_out = 0;
		}
	}
#endif
	return flag;
}

static void tcp_ack_probe(struct sock *sk)
{
	struct inet_connection_sock *icsk = inet_csk(sk);
	struct sk_buff *head = tcp_send_head(sk);
	const struct tcp_sock *tp = tcp_sk(sk);

	/* Was it a usable window open? */
	if (!head)
		return;
	if (!after(TCP_SKB_CB(head)->end_seq, tcp_wnd_end(tp))) {
		icsk->icsk_backoff = 0;
		icsk->icsk_probes_tstamp = 0;
		inet_csk_clear_xmit_timer(sk, ICSK_TIME_PROBE0);
		/* Socket must be waked up by subsequent tcp_data_snd_check().
		 * This function is not for random using!
		 */
	} else {
		unsigned long when = tcp_probe0_when(sk, TCP_RTO_MAX);

		when = tcp_clamp_probe0_to_user_timeout(sk, when);
		tcp_reset_xmit_timer(sk, ICSK_TIME_PROBE0, when, TCP_RTO_MAX);
	}
}

static inline bool tcp_ack_is_dubious(const struct sock *sk, const int flag)
{
	return !(flag & FLAG_NOT_DUP) || (flag & FLAG_CA_ALERT) ||
		inet_csk(sk)->icsk_ca_state != TCP_CA_Open;
}

/* Decide wheather to run the increase function of congestion control. */
static inline bool tcp_may_raise_cwnd(const struct sock *sk, const int flag)
{
	/* If reordering is high then always grow cwnd whenever data is
	 * delivered regardless of its ordering. Otherwise stay conservative
	 * and only grow cwnd on in-order delivery (RFC5681). A stretched ACK w/
	 * new SACK or ECE mark may first advance cwnd here and later reduce
	 * cwnd in tcp_fastretrans_alert() based on more states.
	 */
	if (tcp_sk(sk)->reordering > sock_net(sk)->ipv4.sysctl_tcp_reordering)
		return flag & FLAG_FORWARD_PROGRESS;

	return flag & FLAG_DATA_ACKED;
}

/* The "ultimate" congestion control function that aims to replace the rigid
 * cwnd increase and decrease control (tcp_cong_avoid,tcp_*cwnd_reduction).
 * It's called toward the end of processing an ACK with precise rate
 * information. All transmission or retransmission are delayed afterwards.
 */
static void tcp_cong_control(struct sock *sk, u32 ack, u32 acked_sacked,
			     int flag, const struct rate_sample *rs)
{
	const struct inet_connection_sock *icsk = inet_csk(sk);

	if (icsk->icsk_ca_ops->cong_control) {
		icsk->icsk_ca_ops->cong_control(sk, rs);
		return;
	}

	if (tcp_in_cwnd_reduction(sk)) {
		/* Reduce cwnd if state mandates */
		tcp_cwnd_reduction(sk, acked_sacked, rs->losses, flag);
	} else if (tcp_may_raise_cwnd(sk, flag)) {
		/* Advance cwnd if state allows */
		tcp_cong_avoid(sk, ack, acked_sacked);
	}
	tcp_update_pacing_rate(sk);
}

/* Check that window update is acceptable.
 * The function assumes that snd_una<=ack<=snd_next.
 */
static inline bool tcp_may_update_window(const struct tcp_sock *tp,
					const u32 ack, const u32 ack_seq,
					const u32 nwin)
{
	return	after(ack, tp->snd_una) ||
		after(ack_seq, tp->snd_wl1) ||
		(ack_seq == tp->snd_wl1 && nwin > tp->snd_wnd);
}

/* If we update tp->snd_una, also update tp->bytes_acked */
static void tcp_snd_una_update(struct tcp_sock *tp, u32 ack)
{
	u32 delta = ack - tp->snd_una;

	sock_owned_by_me((struct sock *)tp);
	tp->bytes_acked += delta;
	tp->snd_una = ack;
}

/* If we update tp->rcv_nxt, also update tp->bytes_received */
static void tcp_rcv_nxt_update(struct tcp_sock *tp, u32 seq)
{
	u32 delta = seq - tp->rcv_nxt;

	sock_owned_by_me((struct sock *)tp);
	tp->bytes_received += delta;
	WRITE_ONCE(tp->rcv_nxt, seq);
}

/* Update our send window.
 *
 * Window update algorithm, described in RFC793/RFC1122 (used in linux-2.2
 * and in FreeBSD. NetBSD's one is even worse.) is wrong.
 */
static int tcp_ack_update_window(struct sock *sk, const struct sk_buff *skb, u32 ack,
				 u32 ack_seq)
{
	struct tcp_sock *tp = tcp_sk(sk);
	int flag = 0;
	u32 nwin = ntohs(tcp_hdr(skb)->window);

	if (likely(!tcp_hdr(skb)->syn))
		nwin <<= tp->rx_opt.snd_wscale;

	if (tcp_may_update_window(tp, ack, ack_seq, nwin)) {
		flag |= FLAG_WIN_UPDATE;
		tcp_update_wl(tp, ack_seq);

		if (tp->snd_wnd != nwin) {
			tp->snd_wnd = nwin;

			/* Note, it is the only place, where
			 * fast path is recovered for sending TCP.
			 */
			tp->pred_flags = 0;
			tcp_fast_path_check(sk);

			if (!tcp_write_queue_empty(sk)) {
				if (interesting_sk(sk)) {
					QP_PRINT_LOC("sk=%p call tcp_slow_start_after_idle_check caller=%ps\n", sk, __builtin_return_address(0));
				}
				tcp_slow_start_after_idle_check(sk);
			}

			if (nwin > tp->max_window) {
				tp->max_window = nwin;
				tcp_sync_mss(sk, inet_csk(sk)->icsk_pmtu_cookie);
			}
		}
	}

	tcp_snd_una_update(tp, ack);

	return flag;
}

static bool __tcp_oow_rate_limited(struct net *net, int mib_idx,
				   u32 *last_oow_ack_time)
{
	if (*last_oow_ack_time) {
		s32 elapsed = (s32)(tcp_jiffies32 - *last_oow_ack_time);

		if (0 <= elapsed && elapsed < net->ipv4.sysctl_tcp_invalid_ratelimit) {
			NET_INC_STATS(net, mib_idx);
			return true;	/* rate-limited: don't send yet! */
		}
	}

	*last_oow_ack_time = tcp_jiffies32;

	return false;	/* not rate-limited: go ahead, send dupack now! */
}

/* Return true if we're currently rate-limiting out-of-window ACKs and
 * thus shouldn't send a dupack right now. We rate-limit dupacks in
 * response to out-of-window SYNs or ACKs to mitigate ACK loops or DoS
 * attacks that send repeated SYNs or ACKs for the same connection. To
 * do this, we do not send a duplicate SYNACK or ACK if the remote
 * endpoint is sending out-of-window SYNs or pure ACKs at a high rate.
 */
bool tcp_oow_rate_limited(struct net *net, const struct sk_buff *skb,
			  int mib_idx, u32 *last_oow_ack_time)
{
	/* Data packets without SYNs are not likely part of an ACK loop. */
	if ((TCP_SKB_CB(skb)->seq != TCP_SKB_CB(skb)->end_seq) &&
	    !tcp_hdr(skb)->syn)
		return false;

	return __tcp_oow_rate_limited(net, mib_idx, last_oow_ack_time);
}

/* RFC 5961 7 [ACK Throttling] */
static void tcp_send_challenge_ack(struct sock *sk, const struct sk_buff *skb)
{
	/* unprotected vars, we dont care of overwrites */
	static u32 challenge_timestamp;
	static unsigned int challenge_count;
	struct tcp_sock *tp = tcp_sk(sk);
	struct net *net = sock_net(sk);
	u32 count, now;

	/* First check our per-socket dupack rate limit. */
	if (__tcp_oow_rate_limited(net,
				   LINUX_MIB_TCPACKSKIPPEDCHALLENGE,
				   &tp->last_oow_ack_time))
		return;

	/* Then check host-wide RFC 5961 rate limit. */
	now = jiffies / HZ;
	if (now != challenge_timestamp) {
		u32 ack_limit = net->ipv4.sysctl_tcp_challenge_ack_limit;
		u32 half = (ack_limit + 1) >> 1;

		challenge_timestamp = now;
		WRITE_ONCE(challenge_count, half + prandom_u32_max(ack_limit));
	}
	count = READ_ONCE(challenge_count);
	if (count > 0) {
		WRITE_ONCE(challenge_count, count - 1);
		NET_INC_STATS(net, LINUX_MIB_TCPCHALLENGEACK);
		tcp_send_ack(sk);
	}
}

static void tcp_store_ts_recent(struct tcp_sock *tp)
{
	tp->rx_opt.ts_recent = tp->rx_opt.rcv_tsval;
	tp->rx_opt.ts_recent_stamp = ktime_get_seconds();
}

static void tcp_replace_ts_recent(struct tcp_sock *tp, u32 seq)
{
	if (tp->rx_opt.saw_tstamp && !after(seq, tp->rcv_wup)) {
		/* PAWS bug workaround wrt. ACK frames, the PAWS discard
		 * extra check below makes sure this can only happen
		 * for pure ACK frames.  -DaveM
		 *
		 * Not only, also it occurs for expired timestamps.
		 */

		if (tcp_paws_check(&tp->rx_opt, 0))
			tcp_store_ts_recent(tp);
	}
}

/* This routine deals with acks during a TLP episode and ends an episode by
 * resetting tlp_high_seq. Ref: TLP algorithm in draft-ietf-tcpm-rack
 */
static void tcp_process_tlp_ack(struct sock *sk, u32 ack, int flag)
{
	struct tcp_sock *tp = tcp_sk(sk);

	if (before(ack, tp->tlp_high_seq))
		return;

	if (!tp->tlp_retrans) {
		/* TLP of new data has been acknowledged */
		tp->tlp_high_seq = 0;
	} else if (flag & FLAG_DSACKING_ACK) {
		/* This DSACK means original and TLP probe arrived; no loss */
		tp->tlp_high_seq = 0;
	} else if (after(ack, tp->tlp_high_seq)) {
		/* ACK advances: there was a loss, so reduce cwnd. Reset
		 * tlp_high_seq in tcp_init_cwnd_reduction()
		 */
		tcp_init_cwnd_reduction(sk);
		tcp_set_ca_state(sk, TCP_CA_CWR);
		tcp_end_cwnd_reduction(sk);
		tcp_try_keep_open(sk);
		tcpext_inc_stats(sk,
				LINUX_MIB_TCPLOSSPROBERECOVERY);
	} else if (!(flag & (FLAG_SND_UNA_ADVANCED |
			     FLAG_NOT_DUP | FLAG_DATA_SACKED))) {
		/* Pure dupack: original and TLP probe arrived; no loss */
		tp->tlp_high_seq = 0;
	}
}

static inline void tcp_in_ack_event(struct sock *sk, u32 flags)
{
	const struct inet_connection_sock *icsk = inet_csk(sk);

	if (icsk->icsk_ca_ops->in_ack_event)
		icsk->icsk_ca_ops->in_ack_event(sk, flags);
}

/* Congestion control has updated the cwnd already. So if we're in
 * loss recovery then now we do any new sends (for FRTO) or
 * retransmits (for CA_Loss or CA_recovery) that make sense.
 */
static void tcp_xmit_recovery(struct sock *sk, int rexmit)
{
	struct tcp_sock *tp = tcp_sk(sk);

	if (rexmit == REXMIT_NONE || sk->sk_state == TCP_SYN_SENT)
		return;

	if (unlikely(rexmit == REXMIT_NEW)) {
		__tcp_push_pending_frames(sk, tcp_current_mss(sk),
					  TCP_NAGLE_OFF);
		if (after(tp->snd_nxt, tp->high_seq))
			return;
		tp->frto = 0;
	}
	tcp_xmit_retransmit_queue(sk);
}

/* Returns the number of packets newly acked or sacked by the current ACK */
static u32 tcp_newly_delivered(struct sock *sk, u32 prior_delivered, int flag)
{
	const struct net *net = sock_net(sk);
	struct tcp_sock *tp = tcp_sk(sk);
	u32 delivered;

	delivered = tp->delivered - prior_delivered;
	NET_ADD_STATS(net, LINUX_MIB_TCPDELIVERED, delivered);
	if (flag & FLAG_ECE)
		NET_ADD_STATS(net, LINUX_MIB_TCPDELIVEREDCE, delivered);

	return delivered;
}

/* This routine deals with incoming acks, but not outgoing ones. */
static int tcp_ack(struct sock *sk, const struct sk_buff *skb, int flag)
{
	struct inet_connection_sock *icsk = inet_csk(sk);
	struct tcp_sock *tp = tcp_sk(sk);
	struct tcp_sacktag_state sack_state;
	struct rate_sample rs = { .prior_delivered = 0 };
	u32 prior_snd_una = tp->snd_una;
	bool is_sack_reneg = tp->is_sack_reneg;
	u32 ack_seq = TCP_SKB_CB(skb)->seq;
	u32 ack = TCP_SKB_CB(skb)->ack_seq;
	int num_dupack = 0;
	int prior_packets = tp->packets_out;
	u32 delivered = tp->delivered;
	u32 lost = tp->lost;
	int rexmit = REXMIT_NONE; /* Flag to (re)transmit to recover losses */
	u32 prior_fack;

	sack_state.first_sackt = 0;
	sack_state.rate = &rs;
	sack_state.sack_delivered = 0;

	/* We very likely will need to access rtx queue. */
	prefetch(sk->tcp_rtx_queue.rb_node);

	/* If the ack is older than previous acks
	 * then we can probably ignore it.
	 */
	if (before(ack, prior_snd_una)) {
		/* RFC 5961 5.2 [Blind Data Injection Attack].[Mitigation] */
		if (before(ack, prior_snd_una - tp->max_window)) {
			if (!(flag & FLAG_NO_CHALLENGE_ACK))
				tcp_send_challenge_ack(sk, skb);
			return -1;
		}
		goto old_ack;
	}

	/* If the ack includes data we haven't sent yet, discard
	 * this segment (RFC793 Section 3.9).
	 */
	if (after(ack, tp->snd_nxt))
		return -1;

	if (after(ack, prior_snd_una)) {
		flag |= FLAG_SND_UNA_ADVANCED;
		icsk->icsk_retransmits = 0;

#if IS_ENABLED(CONFIG_TLS_DEVICE)
		if (static_branch_unlikely(&clean_acked_data_enabled.key))
			if (icsk->icsk_clean_acked)
				icsk->icsk_clean_acked(sk, ack);
#endif
	}

	prior_fack = tcp_is_sack(tp) ? tcp_highest_sack_seq(tp) : tp->snd_una;
	rs.prior_in_flight = tcp_packets_in_flight(tp);

	/* ts_recent update must be made after we are sure that the packet
	 * is in window.
	 */
	if (flag & FLAG_UPDATE_TS_RECENT)
		tcp_replace_ts_recent(tp, TCP_SKB_CB(skb)->seq);

	if ((flag & (FLAG_SLOWPATH | FLAG_SND_UNA_ADVANCED)) ==
	    FLAG_SND_UNA_ADVANCED) {
		/* Window is constant, pure forward advance.
		 * No more checks are required.
		 * Note, we use the fact that SND.UNA>=SND.WL2.
		 */
		tcp_update_wl(tp, ack_seq);
		tcp_snd_una_update(tp, ack);
		flag |= FLAG_WIN_UPDATE;

		tcp_in_ack_event(sk, CA_ACK_WIN_UPDATE);

		tcpext_inc_stats(sk, LINUX_MIB_TCPHPACKS);
	} else {
		u32 ack_ev_flags = CA_ACK_SLOWPATH;

		if (ack_seq != TCP_SKB_CB(skb)->end_seq)
			flag |= FLAG_DATA;
		else
			tcpext_inc_stats(sk, LINUX_MIB_TCPPUREACKS);

		flag |= tcp_ack_update_window(sk, skb, ack, ack_seq);

		if (TCP_SKB_CB(skb)->sacked)
			flag |= tcp_sacktag_write_queue(sk, skb, prior_snd_una,
							&sack_state);

		if (tcp_ecn_rcv_ecn_echo(tp, tcp_hdr(skb))) {
			flag |= FLAG_ECE;
			ack_ev_flags |= CA_ACK_ECE;
		}

		if (sack_state.sack_delivered)
			tcp_count_delivered(tp, sack_state.sack_delivered,
					    flag & FLAG_ECE);

		if (flag & FLAG_WIN_UPDATE)
			ack_ev_flags |= CA_ACK_WIN_UPDATE;

		tcp_in_ack_event(sk, ack_ev_flags);
	}

	/* This is a deviation from RFC3168 since it states that:
	 * "When the TCP data sender is ready to set the CWR bit after reducing
	 * the congestion window, it SHOULD set the CWR bit only on the first
	 * new data packet that it transmits."
	 * We accept CWR on pure ACKs to be more robust
	 * with widely-deployed TCP implementations that do this.
	 */
	tcp_ecn_accept_cwr(sk, skb);

	/* We passed data and got it acked, remove any soft error
	 * log. Something worked...
	 */
	sk->sk_err_soft = 0;
	icsk->icsk_probes_out = 0;
	tp->rcv_tstamp = tcp_jiffies32;
	if (!prior_packets)
		goto no_queue;

	/* See if we can take anything off of the retransmit queue. */
	flag |= tcp_clean_rtx_queue(sk, skb, prior_fack, prior_snd_una,
				    &sack_state, flag & FLAG_ECE);

	tcp_rack_update_reo_wnd(sk, &rs);

	if (tp->tlp_high_seq)
		tcp_process_tlp_ack(sk, ack, flag);

	if (tcp_ack_is_dubious(sk, flag)) {
		if (!(flag & (FLAG_SND_UNA_ADVANCED | FLAG_NOT_DUP))) {
			num_dupack = 1;
			/* Consider if pure acks were aggregated in tcp_add_backlog() */
			if (!(flag & FLAG_DATA))
				num_dupack = max_t(u16, 1, skb_shinfo(skb)->gso_segs);
		}
		tcp_fastretrans_alert(sk, prior_snd_una, num_dupack, &flag,
				      &rexmit);
	}

	/* If needed, reset TLP/RTO timer when RACK doesn't set. */
	if (flag & FLAG_SET_XMIT_TIMER)
		tcp_set_xmit_timer(sk);

	if ((flag & FLAG_FORWARD_PROGRESS) || !(flag & FLAG_NOT_DUP))
		sk_dst_confirm(sk);

	delivered = tcp_newly_delivered(sk, delivered, flag);
	lost = tp->lost - lost;			/* freshly marked lost */
	rs.is_ack_delayed = !!(flag & FLAG_ACK_MAYBE_DELAYED);
	tcp_rate_gen(sk, delivered, lost, is_sack_reneg, sack_state.rate);
	tcp_cong_control(sk, ack, delivered, flag, sack_state.rate);
	tcp_xmit_recovery(sk, rexmit);
	return 1;

no_queue:
	/* If data was DSACKed, see if we can undo a cwnd reduction. */
	if (flag & FLAG_DSACKING_ACK) {
		tcp_fastretrans_alert(sk, prior_snd_una, num_dupack, &flag,
				      &rexmit);
		tcp_newly_delivered(sk, delivered, flag);
	}
	/* If this ack opens up a zero window, clear backoff.  It was
	 * being used to time the probes, and is probably far higher than
	 * it needs to be for normal retransmission.
	 */
	tcp_ack_probe(sk);

	if (tp->tlp_high_seq)
		tcp_process_tlp_ack(sk, ack, flag);
	return 1;

old_ack:
	/* If data was SACKed, tag it and see if we should send more data.
	 * If data was DSACKed, see if we can undo a cwnd reduction.
	 */
	if (TCP_SKB_CB(skb)->sacked) {
		flag |= tcp_sacktag_write_queue(sk, skb, prior_snd_una,
						&sack_state);
		tcp_fastretrans_alert(sk, prior_snd_una, num_dupack, &flag,
				      &rexmit);
		tcp_newly_delivered(sk, delivered, flag);
		tcp_xmit_recovery(sk, rexmit);
	}

	return 0;
}

static void tcp_parse_fastopen_option(int len, const unsigned char *cookie,
				      bool syn, struct tcp_fastopen_cookie *foc,
				      bool exp_opt)
{
	/* Valid only in SYN or SYN-ACK with an even length.  */
	if (!foc || !syn || len < 0 || (len & 1))
		return;

	if (len >= TCP_FASTOPEN_COOKIE_MIN &&
	    len <= TCP_FASTOPEN_COOKIE_MAX)
		memcpy(foc->val, cookie, len);
	else if (len != 0)
		len = -1;
	foc->len = len;
	foc->exp = exp_opt;
}

static bool smc_parse_options(const struct tcphdr *th,
			      struct tcp_options_received *opt_rx,
			      const unsigned char *ptr,
			      int opsize)
{
#if IS_ENABLED(CONFIG_SMC)
	if (static_branch_unlikely(&tcp_have_smc)) {
		if (th->syn && !(opsize & 1) &&
		    opsize >= TCPOLEN_EXP_SMC_BASE &&
		    get_unaligned_be32(ptr) == TCPOPT_SMC_MAGIC) {
			opt_rx->smc_ok = 1;
			return true;
		}
	}
#endif
	return false;
}

/* Try to parse the MSS option from the TCP header. Return 0 on failure, clamped
 * value on success.
 */
static u16 tcp_parse_mss_option(const struct tcphdr *th, u16 user_mss)
{
	const unsigned char *ptr = (const unsigned char *)(th + 1);
	int length = (th->doff * 4) - sizeof(struct tcphdr);
	u16 mss = 0;

	while (length > 0) {
		int opcode = *ptr++;
		int opsize;

		switch (opcode) {
		case TCPOPT_EOL:
			return mss;
		case TCPOPT_NOP:	/* Ref: RFC 793 section 3.1 */
			length--;
			continue;
		default:
			if (length < 2)
				return mss;
			opsize = *ptr++;
			if (opsize < 2) /* "silly options" */
				return mss;
			if (opsize > length)
				return mss;	/* fail on partial options */
			if (opcode == TCPOPT_MSS && opsize == TCPOLEN_MSS) {
				u16 in_mss = get_unaligned_be16(ptr);

				if (in_mss) {
					if (user_mss && user_mss < in_mss)
						in_mss = user_mss;
					mss = in_mss;
				}
			}
			ptr += opsize - 2;
			length -= opsize;
		}
	}
	return mss;
}

/* Look for tcp options. Normally only called on SYN and SYNACK packets.
 * But, this can also be called on packets in the established flow when
 * the fast version below fails.
 */
void tcp_parse_options(const struct net *net,
		       const struct sk_buff *skb,
		       struct tcp_options_received *opt_rx, int estab,
		       struct tcp_fastopen_cookie *foc)
{
	const unsigned char *ptr;
	const struct tcphdr *th = tcp_hdr(skb);
	int length = (th->doff * 4) - sizeof(struct tcphdr);

	ptr = (const unsigned char *)(th + 1);
	opt_rx->saw_tstamp = 0;
	opt_rx->saw_unknown = 0;

	while (length > 0) {
		int opcode = *ptr++;
		int opsize;

		switch (opcode) {
		case TCPOPT_EOL:
			return;
		case TCPOPT_NOP:	/* Ref: RFC 793 section 3.1 */
			length--;
			continue;
		default:
			if (length < 2)
				return;
			opsize = *ptr++;
			if (opsize < 2) /* "silly options" */
				return;
			if (opsize > length)
				return;	/* don't parse partial options */
			switch (opcode) {
			case TCPOPT_MSS:
				if (opsize == TCPOLEN_MSS && th->syn && !estab) {
					u16 in_mss = get_unaligned_be16(ptr);
					if (in_mss) {
						if (opt_rx->user_mss &&
						    opt_rx->user_mss < in_mss)
							in_mss = opt_rx->user_mss;
						opt_rx->mss_clamp = in_mss;
					}
				}
				break;
			case TCPOPT_WINDOW:
				if (opsize == TCPOLEN_WINDOW && th->syn &&
				    !estab && net->ipv4.sysctl_tcp_window_scaling) {
					__u8 snd_wscale = *(__u8 *)ptr;
					opt_rx->wscale_ok = 1;
					if (snd_wscale > TCP_MAX_WSCALE) {
						net_info_ratelimited("%s: Illegal window scaling value %d > %u received\n",
								     __func__,
								     snd_wscale,
								     TCP_MAX_WSCALE);
						snd_wscale = TCP_MAX_WSCALE;
					}
					opt_rx->snd_wscale = snd_wscale;
				}
				break;
			case TCPOPT_TIMESTAMP:
				if ((opsize == TCPOLEN_TIMESTAMP) &&
				    ((estab && opt_rx->tstamp_ok) ||
				     (!estab && net->ipv4.sysctl_tcp_timestamps))) {
					opt_rx->saw_tstamp = 1;
					opt_rx->rcv_tsval = get_unaligned_be32(ptr);
					opt_rx->rcv_tsecr = get_unaligned_be32(ptr + 4);
				}
				break;
			case TCPOPT_SACK_PERM:
				if (opsize == TCPOLEN_SACK_PERM && th->syn &&
				    !estab && net->ipv4.sysctl_tcp_sack) {
					opt_rx->sack_ok = TCP_SACK_SEEN;
					tcp_sack_reset(opt_rx);
				}
				break;

			case TCPOPT_SACK:
				if ((opsize >= (TCPOLEN_SACK_BASE + TCPOLEN_SACK_PERBLOCK)) &&
				   !((opsize - TCPOLEN_SACK_BASE) % TCPOLEN_SACK_PERBLOCK) &&
				   opt_rx->sack_ok) {
					TCP_SKB_CB(skb)->sacked = (ptr - 2) - (unsigned char *)th;
				}
				break;
#ifdef CONFIG_TCP_MD5SIG
			case TCPOPT_MD5SIG:
				/*
				 * The MD5 Hash has already been
				 * checked (see tcp_v{4,6}_do_rcv()).
				 */
				break;
#endif
			case TCPOPT_FASTOPEN:
				tcp_parse_fastopen_option(
					opsize - TCPOLEN_FASTOPEN_BASE,
					ptr, th->syn, foc, false);
				break;

			case TCPOPT_EXP:
				/* Fast Open option shares code 254 using a
				 * 16 bits magic number.
				 */
				if (opsize >= TCPOLEN_EXP_FASTOPEN_BASE &&
				    get_unaligned_be16(ptr) ==
				    TCPOPT_FASTOPEN_MAGIC) {
					tcp_parse_fastopen_option(opsize -
						TCPOLEN_EXP_FASTOPEN_BASE,
						ptr + 2, th->syn, foc, true);
					break;
				}

				if (smc_parse_options(th, opt_rx, ptr, opsize))
					break;

				opt_rx->saw_unknown = 1;
				break;

			default:
				opt_rx->saw_unknown = 1;
			}
			ptr += opsize-2;
			length -= opsize;
		}
	}
}
EXPORT_SYMBOL(tcp_parse_options);

static bool tcp_parse_aligned_timestamp(struct tcp_sock *tp, const struct tcphdr *th)
{
	const __be32 *ptr = (const __be32 *)(th + 1);

	if (*ptr == htonl((TCPOPT_NOP << 24) | (TCPOPT_NOP << 16)
			  | (TCPOPT_TIMESTAMP << 8) | TCPOLEN_TIMESTAMP)) {
		tp->rx_opt.saw_tstamp = 1;
		++ptr;
		tp->rx_opt.rcv_tsval = ntohl(*ptr);
		++ptr;
		if (*ptr)
			tp->rx_opt.rcv_tsecr = ntohl(*ptr) - tp->tsoffset;
		else
			tp->rx_opt.rcv_tsecr = 0;
		return true;
	}
	return false;
}

/* Fast parse options. This hopes to only see timestamps.
 * If it is wrong it falls back on tcp_parse_options().
 */
static bool tcp_fast_parse_options(const struct net *net,
				   const struct sk_buff *skb,
				   const struct tcphdr *th, struct tcp_sock *tp)
{
	/* In the spirit of fast parsing, compare doff directly to constant
	 * values.  Because equality is used, short doff can be ignored here.
	 */
	if (th->doff == (sizeof(*th) / 4)) {
		tp->rx_opt.saw_tstamp = 0;
		return false;
	} else if (tp->rx_opt.tstamp_ok &&
		   th->doff == ((sizeof(*th) + TCPOLEN_TSTAMP_ALIGNED) / 4)) {
		if (tcp_parse_aligned_timestamp(tp, th))
			return true;
	}

	tcp_parse_options(net, skb, &tp->rx_opt, 1, NULL);
	if (tp->rx_opt.saw_tstamp && tp->rx_opt.rcv_tsecr)
		tp->rx_opt.rcv_tsecr -= tp->tsoffset;

	return true;
}

#ifdef CONFIG_TCP_MD5SIG
/*
 * Parse MD5 Signature option
 */
const u8 *tcp_parse_md5sig_option(const struct tcphdr *th)
{
	int length = (th->doff << 2) - sizeof(*th);
	const u8 *ptr = (const u8 *)(th + 1);

	/* If not enough data remaining, we can short cut */
	while (length >= TCPOLEN_MD5SIG) {
		int opcode = *ptr++;
		int opsize;

		switch (opcode) {
		case TCPOPT_EOL:
			return NULL;
		case TCPOPT_NOP:
			length--;
			continue;
		default:
			opsize = *ptr++;
			if (opsize < 2 || opsize > length)
				return NULL;
			if (opcode == TCPOPT_MD5SIG)
				return opsize == TCPOLEN_MD5SIG ? ptr : NULL;
		}
		ptr += opsize - 2;
		length -= opsize;
	}
	return NULL;
}
EXPORT_SYMBOL(tcp_parse_md5sig_option);
#endif

/* Sorry, PAWS as specified is broken wrt. pure-ACKs -DaveM
 *
 * It is not fatal. If this ACK does _not_ change critical state (seqs, window)
 * it can pass through stack. So, the following predicate verifies that
 * this segment is not used for anything but congestion avoidance or
 * fast retransmit. Moreover, we even are able to eliminate most of such
 * second order effects, if we apply some small "replay" window (~RTO)
 * to timestamp space.
 *
 * All these measures still do not guarantee that we reject wrapped ACKs
 * on networks with high bandwidth, when sequence space is recycled fastly,
 * but it guarantees that such events will be very rare and do not affect
 * connection seriously. This doesn't look nice, but alas, PAWS is really
 * buggy extension.
 *
 * [ Later note. Even worse! It is buggy for segments _with_ data. RFC
 * states that events when retransmit arrives after original data are rare.
 * It is a blatant lie. VJ forgot about fast retransmit! 8)8) It is
 * the biggest problem on large power networks even with minor reordering.
 * OK, let's give it small replay window. If peer clock is even 1hz, it is safe
 * up to bandwidth of 18Gigabit/sec. 8) ]
 */

static int tcp_disordered_ack(const struct sock *sk, const struct sk_buff *skb)
{
	const struct tcp_sock *tp = tcp_sk(sk);
	const struct tcphdr *th = tcp_hdr(skb);
	u32 seq = TCP_SKB_CB(skb)->seq;
	u32 ack = TCP_SKB_CB(skb)->ack_seq;

	return (/* 1. Pure ACK with correct sequence number. */
		(th->ack && seq == TCP_SKB_CB(skb)->end_seq && seq == tp->rcv_nxt) &&

		/* 2. ... and duplicate ACK. */
		ack == tp->snd_una &&

		/* 3. ... and does not update window. */
		!tcp_may_update_window(tp, ack, seq, ntohs(th->window) << tp->rx_opt.snd_wscale) &&

		/* 4. ... and sits in replay window. */
		(s32)(tp->rx_opt.ts_recent - tp->rx_opt.rcv_tsval) <= (inet_csk(sk)->icsk_rto * 1024) / HZ);
}

static inline bool tcp_paws_discard(const struct sock *sk,
				   const struct sk_buff *skb)
{
	const struct tcp_sock *tp = tcp_sk(sk);

	return !tcp_paws_check(&tp->rx_opt, TCP_PAWS_WINDOW) &&
	       !tcp_disordered_ack(sk, skb);
}

/* Check segment sequence number for validity.
 *
 * Segment controls are considered valid, if the segment
 * fits to the window after truncation to the window. Acceptability
 * of data (and SYN, FIN, of course) is checked separately.
 * See tcp_data_queue(), for example.
 *
 * Also, controls (RST is main one) are accepted using RCV.WUP instead
 * of RCV.NXT. Peer still did not advance his SND.UNA when we
 * delayed ACK, so that hisSND.UNA<=ourRCV.WUP.
 * (borrowed from freebsd)
 */

static inline bool tcp_sequence(const struct tcp_sock *tp, u32 seq, u32 end_seq)
{
	return	!before(end_seq, tp->rcv_wup) &&
		!after(seq, tp->rcv_nxt + tcp_receive_window(tp));
}

/* When we get a reset we do this. */
void tcp_reset(struct sock *sk, struct sk_buff *skb)
{
	trace_tcp_receive_reset(sk);

	if (sk_is_mptcp(sk))
		mptcp_incoming_options(sk, skb);

	/* We want the right error as BSD sees it (and indeed as we do). */
	switch (sk->sk_state) {
	case TCP_SYN_SENT:
		sk->sk_err = ECONNREFUSED;
		break;
	case TCP_CLOSE_WAIT:
		sk->sk_err = EPIPE;
		break;
	case TCP_CLOSE:
		return;
	default:
		sk->sk_err = ECONNRESET;
	}
	/* This barrier is coupled with smp_rmb() in tcp_poll() */
	smp_wmb();

	tcp_write_queue_purge(sk);
	tcp_done(sk);

	if (!sock_flag(sk, SOCK_DEAD))
		sk->sk_error_report(sk);
}

/*
 * 	Process the FIN bit. This now behaves as it is supposed to work
 *	and the FIN takes effect when it is validly part of sequence
 *	space. Not before when we get holes.
 *
 *	If we are ESTABLISHED, a received fin moves us to CLOSE-WAIT
 *	(and thence onto LAST-ACK and finally, CLOSE, we never enter
 *	TIME-WAIT)
 *
 *	If we are in FINWAIT-1, a received FIN indicates simultaneous
 *	close and we go into CLOSING (and later onto TIME-WAIT)
 *
 *	If we are in FINWAIT-2, a received FIN moves us to TIME-WAIT.
 */
void tcp_fin(struct sock *sk)
{
	struct tcp_sock *tp = tcp_sk(sk);

	inet_csk_schedule_ack(sk);

	sk->sk_shutdown |= RCV_SHUTDOWN;
	sock_set_flag(sk, SOCK_DONE);

	switch (sk->sk_state) {
	case TCP_SYN_RECV:
	case TCP_ESTABLISHED:
		/* Move to CLOSE_WAIT */
		tcp_set_state(sk, TCP_CLOSE_WAIT);
		inet_csk_enter_pingpong_mode(sk);
		break;

	case TCP_CLOSE_WAIT:
	case TCP_CLOSING:
		/* Received a retransmission of the FIN, do
		 * nothing.
		 */
		break;
	case TCP_LAST_ACK:
		/* RFC793: Remain in the LAST-ACK state. */
		break;

	case TCP_FIN_WAIT1:
		/* This case occurs when a simultaneous close
		 * happens, we must ack the received FIN and
		 * enter the CLOSING state.
		 */
		tcp_send_ack(sk);
		tcp_set_state(sk, TCP_CLOSING);
		break;
	case TCP_FIN_WAIT2:
		/* Received a FIN -- send ACK and enter TIME_WAIT. */
		tcp_send_ack(sk);
		tcp_time_wait(sk, TCP_TIME_WAIT, 0);
		break;
	default:
		/* Only TCP_LISTEN and TCP_CLOSE are left, in these
		 * cases we should never reach this piece of code.
		 */
		pr_err("%s: Impossible, sk->sk_state=%d\n",
		       __func__, sk->sk_state);
		break;
	}

	/* It _is_ possible, that we have something out-of-order _after_ FIN.
	 * Probably, we should reset in this case. For now drop them.
	 */
	skb_rbtree_purge(&tp->out_of_order_queue);
	if (tcp_is_sack(tp))
		tcp_sack_reset(&tp->rx_opt);
	sk_mem_reclaim(sk);

	if (!sock_flag(sk, SOCK_DEAD)) {
		sk->sk_state_change(sk);

		/* Do not send POLL_HUP for half duplex close. */
		if (sk->sk_shutdown == SHUTDOWN_MASK ||
		    sk->sk_state == TCP_CLOSE)
			sk_wake_async(sk, SOCK_WAKE_WAITD, POLL_HUP);
		else
			sk_wake_async(sk, SOCK_WAKE_WAITD, POLL_IN);
	}
}

static inline bool tcp_sack_extend(struct tcp_sack_block *sp, u32 seq,
				  u32 end_seq)
{
	if (!after(seq, sp->end_seq) && !after(sp->start_seq, end_seq)) {
		if (before(seq, sp->start_seq))
			sp->start_seq = seq;
		if (after(end_seq, sp->end_seq))
			sp->end_seq = end_seq;
		return true;
	}
	return false;
}

static void tcp_dsack_set(struct sock *sk, u32 seq, u32 end_seq)
{
	struct tcp_sock *tp = tcp_sk(sk);

	if (tcp_is_sack(tp) && sock_net(sk)->ipv4.sysctl_tcp_dsack) {
		int mib_idx;

		if (before(seq, tp->rcv_nxt))
			mib_idx = LINUX_MIB_TCPDSACKOLDSENT;
		else
			mib_idx = LINUX_MIB_TCPDSACKOFOSENT;

		tcpext_inc_stats(sk, mib_idx);

		tp->rx_opt.dsack = 1;
		tp->duplicate_sack[0].start_seq = seq;
		tp->duplicate_sack[0].end_seq = end_seq;
	}
}

static void tcp_dsack_extend(struct sock *sk, u32 seq, u32 end_seq)
{
	struct tcp_sock *tp = tcp_sk(sk);

	if (!tp->rx_opt.dsack)
		tcp_dsack_set(sk, seq, end_seq);
	else
		tcp_sack_extend(tp->duplicate_sack, seq, end_seq);
}

static void tcp_rcv_spurious_retrans(struct sock *sk, const struct sk_buff *skb)
{
	/* When the ACK path fails or drops most ACKs, the sender would
	 * timeout and spuriously retransmit the same segment repeatedly.
	 * The receiver remembers and reflects via DSACKs. Leverage the
	 * DSACK state and change the txhash to re-route speculatively.
	 */
	if (TCP_SKB_CB(skb)->seq == tcp_sk(sk)->duplicate_sack[0].start_seq &&
	    sk_rethink_txhash(sk))
		tcpext_inc_stats(sk, LINUX_MIB_TCPDUPLICATEDATAREHASH);
}

static void tcp_send_dupack(struct sock *sk, const struct sk_buff *skb)
{
	struct tcp_sock *tp = tcp_sk(sk);

	if (TCP_SKB_CB(skb)->end_seq != TCP_SKB_CB(skb)->seq &&
	    before(TCP_SKB_CB(skb)->seq, tp->rcv_nxt)) {
		tcpext_inc_stats(sk, LINUX_MIB_DELAYEDACKLOST);
		tcp_enter_quickack_mode(sk, TCP_MAX_QUICKACKS);

		if (tcp_is_sack(tp) && sock_net(sk)->ipv4.sysctl_tcp_dsack) {
			u32 end_seq = TCP_SKB_CB(skb)->end_seq;

			tcp_rcv_spurious_retrans(sk, skb);
			if (after(TCP_SKB_CB(skb)->end_seq, tp->rcv_nxt))
				end_seq = tp->rcv_nxt;
			tcp_dsack_set(sk, TCP_SKB_CB(skb)->seq, end_seq);
		}
	}

	tcp_send_ack(sk);
}

/* These routines update the SACK block as out-of-order packets arrive or
 * in-order packets close up the sequence space.
 */
static void tcp_sack_maybe_coalesce(struct tcp_sock *tp)
{
	int this_sack;
	struct tcp_sack_block *sp = &tp->selective_acks[0];
	struct tcp_sack_block *swalk = sp + 1;

	/* See if the recent change to the first SACK eats into
	 * or hits the sequence space of other SACK blocks, if so coalesce.
	 */
	for (this_sack = 1; this_sack < tp->rx_opt.num_sacks;) {
		if (tcp_sack_extend(sp, swalk->start_seq, swalk->end_seq)) {
			int i;

			/* Zap SWALK, by moving every further SACK up by one slot.
			 * Decrease num_sacks.
			 */
			tp->rx_opt.num_sacks--;
			for (i = this_sack; i < tp->rx_opt.num_sacks; i++)
				sp[i] = sp[i + 1];
			continue;
		}
		this_sack++;
		swalk++;
	}
}

static void tcp_sack_compress_send_ack(struct sock *sk)
{
	struct tcp_sock *tp = tcp_sk(sk);

	if (!tp->compressed_ack)
		return;

	if (hrtimer_try_to_cancel(&tp->compressed_ack_timer) == 1)
		__sock_put(sk);

	/* Since we have to send one ack finally,
	 * substract one from tp->compressed_ack to keep
	 * LINUX_MIB_TCPACKCOMPRESSED accurate.
	 */
	tcpext_add_stats(sk, LINUX_MIB_TCPACKCOMPRESSED,
		      tp->compressed_ack - 1);

	tp->compressed_ack = 0;
	tcp_send_ack(sk);
}

/* Reasonable amount of sack blocks included in TCP SACK option
 * The max is 4, but this becomes 3 if TCP timestamps are there.
 * Given that SACK packets might be lost, be conservative and use 2.
 */
#define TCP_SACK_BLOCKS_EXPECTED 2

static void tcp_sack_new_ofo_skb(struct sock *sk, u32 seq, u32 end_seq)
{
	struct tcp_sock *tp = tcp_sk(sk);
	struct tcp_sack_block *sp = &tp->selective_acks[0];
	int cur_sacks = tp->rx_opt.num_sacks;
	int this_sack;

	if (!cur_sacks)
		goto new_sack;

	for (this_sack = 0; this_sack < cur_sacks; this_sack++, sp++) {
		if (tcp_sack_extend(sp, seq, end_seq)) {
			if (this_sack >= TCP_SACK_BLOCKS_EXPECTED)
				tcp_sack_compress_send_ack(sk);
			/* Rotate this_sack to the first one. */
			for (; this_sack > 0; this_sack--, sp--)
				swap(*sp, *(sp - 1));
			if (cur_sacks > 1)
				tcp_sack_maybe_coalesce(tp);
			return;
		}
	}

	if (this_sack >= TCP_SACK_BLOCKS_EXPECTED)
		tcp_sack_compress_send_ack(sk);

	/* Could not find an adjacent existing SACK, build a new one,
	 * put it at the front, and shift everyone else down.  We
	 * always know there is at least one SACK present already here.
	 *
	 * If the sack array is full, forget about the last one.
	 */
	if (this_sack >= TCP_NUM_SACKS) {
		this_sack--;
		tp->rx_opt.num_sacks--;
		sp--;
	}
	for (; this_sack > 0; this_sack--, sp--)
		*sp = *(sp - 1);

new_sack:
	/* Build the new head SACK, and we're done. */
	sp->start_seq = seq;
	sp->end_seq = end_seq;
	tp->rx_opt.num_sacks++;
}

/* RCV.NXT advances, some SACKs should be eaten. */

static void tcp_sack_remove(struct tcp_sock *tp)
{
	struct tcp_sack_block *sp = &tp->selective_acks[0];
	int num_sacks = tp->rx_opt.num_sacks;
	int this_sack;

	/* Empty ofo queue, hence, all the SACKs are eaten. Clear. */
	if (RB_EMPTY_ROOT(&tp->out_of_order_queue)) {
		tp->rx_opt.num_sacks = 0;
		return;
	}

	for (this_sack = 0; this_sack < num_sacks;) {
		/* Check if the start of the sack is covered by RCV.NXT. */
		if (!before(tp->rcv_nxt, sp->start_seq)) {
			int i;

			/* RCV.NXT must cover all the block! */
			WARN_ON(before(tp->rcv_nxt, sp->end_seq));

			/* Zap this SACK, by moving forward any other SACKS. */
			for (i = this_sack+1; i < num_sacks; i++)
				tp->selective_acks[i-1] = tp->selective_acks[i];
			num_sacks--;
			continue;
		}
		this_sack++;
		sp++;
	}
	tp->rx_opt.num_sacks = num_sacks;
}

/**
 * tcp_try_coalesce - try to merge skb to prior one
 * @sk: socket
 * @to: prior buffer
 * @from: buffer to add in queue
 * @fragstolen: pointer to boolean
 *
 * Before queueing skb @from after @to, try to merge them
 * to reduce overall memory use and queue lengths, if cost is small.
 * Packets in ofo or receive queues can stay a long time.
 * Better try to coalesce them right now to avoid future collapses.
 * Returns true if caller should free @from instead of queueing it
 */
static bool tcp_try_coalesce(struct sock *sk,
			     struct sk_buff *to,
			     struct sk_buff *from,
			     bool *fragstolen)
{
	int delta;

	*fragstolen = false;

	/* Its possible this segment overlaps with prior segment in queue */
	if (TCP_SKB_CB(from)->seq != TCP_SKB_CB(to)->end_seq)
		return false;

	if (!mptcp_skb_can_collapse(to, from))
		return false;

#ifdef CONFIG_TLS_DEVICE
	if (from->decrypted != to->decrypted)
		return false;
#endif

	if (!skb_try_coalesce(to, from, fragstolen, &delta))
		return false;

	atomic_add(delta, &sk->sk_rmem_alloc);
	sk_mem_charge(sk, delta);
	tcpext_inc_stats(sk, LINUX_MIB_TCPRCVCOALESCE);
	TCP_SKB_CB(to)->end_seq = TCP_SKB_CB(from)->end_seq;
	TCP_SKB_CB(to)->ack_seq = TCP_SKB_CB(from)->ack_seq;
	TCP_SKB_CB(to)->tcp_flags |= TCP_SKB_CB(from)->tcp_flags;

	if (TCP_SKB_CB(from)->has_rxtstamp) {
		TCP_SKB_CB(to)->has_rxtstamp = true;
		to->tstamp = from->tstamp;
		skb_hwtstamps(to)->hwtstamp = skb_hwtstamps(from)->hwtstamp;
	}

	return true;
}

static bool tcp_ooo_try_coalesce(struct sock *sk,
			     struct sk_buff *to,
			     struct sk_buff *from,
			     bool *fragstolen)
{
	bool res = tcp_try_coalesce(sk, to, from, fragstolen);

	/* In case tcp_drop() is called later, update to->gso_segs */
	if (res) {
		u32 gso_segs = max_t(u16, 1, skb_shinfo(to)->gso_segs) +
			       max_t(u16, 1, skb_shinfo(from)->gso_segs);

		skb_shinfo(to)->gso_segs = min_t(u32, gso_segs, 0xFFFF);
	}
	return res;
}

static void tcp_drop(struct sock *sk, struct sk_buff *skb)
{
	sk_drops_add(sk, skb);
	__kfree_skb(skb);
}

/* This one checks to see if we can put data from the
 * out_of_order queue into the receive_queue.
 */
static void tcp_ofo_queue(struct sock *sk)
{
	struct tcp_sock *tp = tcp_sk(sk);
	__u32 dsack_high = tp->rcv_nxt;
	bool fin, fragstolen, eaten;
	struct sk_buff *skb, *tail;
	struct rb_node *p;

	p = rb_first(&tp->out_of_order_queue);
	while (p) {
		skb = rb_to_skb(p);
		if (after(TCP_SKB_CB(skb)->seq, tp->rcv_nxt))
			break;

		if (before(TCP_SKB_CB(skb)->seq, dsack_high)) {
			__u32 dsack = dsack_high;
			if (before(TCP_SKB_CB(skb)->end_seq, dsack_high))
				dsack_high = TCP_SKB_CB(skb)->end_seq;
			tcp_dsack_extend(sk, TCP_SKB_CB(skb)->seq, dsack);
		}
		p = rb_next(p);
		rb_erase(&skb->rbnode, &tp->out_of_order_queue);

		if (unlikely(!after(TCP_SKB_CB(skb)->end_seq, tp->rcv_nxt))) {
			tcp_drop(sk, skb);
			continue;
		}

		tail = skb_peek_tail(&sk->sk_receive_queue);
		eaten = tail && tcp_try_coalesce(sk, tail, skb, &fragstolen);
		tcp_rcv_nxt_update(tp, TCP_SKB_CB(skb)->end_seq);
		fin = TCP_SKB_CB(skb)->tcp_flags & TCPHDR_FIN;
		if (!eaten)
			__skb_queue_tail(&sk->sk_receive_queue, skb);
		else
			kfree_skb_partial(skb, fragstolen);

		if (unlikely(fin)) {
			tcp_fin(sk);
			/* tcp_fin() purges tp->out_of_order_queue,
			 * so we must end this loop right now.
			 */
			break;
		}
	}
}

static bool tcp_prune_ofo_queue(struct sock *sk);
static int tcp_prune_queue(struct sock *sk);

static int tcp_try_rmem_schedule(struct sock *sk, struct sk_buff *skb,
				 unsigned int size)
{
	if (atomic_read(&sk->sk_rmem_alloc) > sk->sk_rcvbuf ||
	    !sk_rmem_schedule(sk, skb, size)) {

		if (tcp_prune_queue(sk) < 0)
			return -1;

		while (!sk_rmem_schedule(sk, skb, size)) {
			if (!tcp_prune_ofo_queue(sk))
				return -1;
		}
	}
	return 0;
}

static void tcp_data_queue_ofo(struct sock *sk, struct sk_buff *skb)
{
	struct tcp_sock *tp = tcp_sk(sk);
	struct rb_node **p, *parent;
	struct sk_buff *skb1;
	u32 seq, end_seq;
	bool fragstolen;

	tcp_ecn_check_ce(sk, skb);

	if (unlikely(tcp_try_rmem_schedule(sk, skb, skb->truesize))) {
		tcpext_inc_stats(sk, LINUX_MIB_TCPOFODROP);
		sk->sk_data_ready(sk);
		tcp_drop(sk, skb);
		return;
	}

	/* Disable header prediction. */
	tp->pred_flags = 0;
	inet_csk_schedule_ack(sk);

	tp->rcv_ooopack += max_t(u16, 1, skb_shinfo(skb)->gso_segs);
	tcpext_inc_stats(sk, LINUX_MIB_TCPOFOQUEUE);
	seq = TCP_SKB_CB(skb)->seq;
	end_seq = TCP_SKB_CB(skb)->end_seq;

	p = &tp->out_of_order_queue.rb_node;
	if (RB_EMPTY_ROOT(&tp->out_of_order_queue)) {
		/* Initial out of order segment, build 1 SACK. */
		if (tcp_is_sack(tp)) {
			tp->rx_opt.num_sacks = 1;
			tp->selective_acks[0].start_seq = seq;
			tp->selective_acks[0].end_seq = end_seq;
		}
		rb_link_node(&skb->rbnode, NULL, p);
		rb_insert_color(&skb->rbnode, &tp->out_of_order_queue);
		tp->ooo_last_skb = skb;
		goto end;
	}

	/* In the typical case, we are adding an skb to the end of the list.
	 * Use of ooo_last_skb avoids the O(Log(N)) rbtree lookup.
	 */
	if (tcp_ooo_try_coalesce(sk, tp->ooo_last_skb,
				 skb, &fragstolen)) {
coalesce_done:
		/* For non sack flows, do not grow window to force DUPACK
		 * and trigger fast retransmit.
		 */
		if (tcp_is_sack(tp))
			tcp_grow_window(sk, skb);
		kfree_skb_partial(skb, fragstolen);
		skb = NULL;
		goto add_sack;
	}
	/* Can avoid an rbtree lookup if we are adding skb after ooo_last_skb */
	if (!before(seq, TCP_SKB_CB(tp->ooo_last_skb)->end_seq)) {
		parent = &tp->ooo_last_skb->rbnode;
		p = &parent->rb_right;
		goto insert;
	}

	/* Find place to insert this segment. Handle overlaps on the way. */
	parent = NULL;
	while (*p) {
		parent = *p;
		skb1 = rb_to_skb(parent);
		if (before(seq, TCP_SKB_CB(skb1)->seq)) {
			p = &parent->rb_left;
			continue;
		}
		if (before(seq, TCP_SKB_CB(skb1)->end_seq)) {
			if (!after(end_seq, TCP_SKB_CB(skb1)->end_seq)) {
				/* All the bits are present. Drop. */
				tcpext_inc_stats(sk,
					      LINUX_MIB_TCPOFOMERGE);
				tcp_drop(sk, skb);
				skb = NULL;
				tcp_dsack_set(sk, seq, end_seq);
				goto add_sack;
			}
			if (after(seq, TCP_SKB_CB(skb1)->seq)) {
				/* Partial overlap. */
				tcp_dsack_set(sk, seq, TCP_SKB_CB(skb1)->end_seq);
			} else {
				/* skb's seq == skb1's seq and skb covers skb1.
				 * Replace skb1 with skb.
				 */
				rb_replace_node(&skb1->rbnode, &skb->rbnode,
						&tp->out_of_order_queue);
				tcp_dsack_extend(sk,
						 TCP_SKB_CB(skb1)->seq,
						 TCP_SKB_CB(skb1)->end_seq);
				tcpext_inc_stats(sk,
					      LINUX_MIB_TCPOFOMERGE);
				tcp_drop(sk, skb1);
				goto merge_right;
			}
		} else if (tcp_ooo_try_coalesce(sk, skb1,
						skb, &fragstolen)) {
			goto coalesce_done;
		}
		p = &parent->rb_right;
	}
insert:
	/* Insert segment into RB tree. */
	rb_link_node(&skb->rbnode, parent, p);
	rb_insert_color(&skb->rbnode, &tp->out_of_order_queue);

merge_right:
	/* Remove other segments covered by skb. */
	while ((skb1 = skb_rb_next(skb)) != NULL) {
		if (!after(end_seq, TCP_SKB_CB(skb1)->seq))
			break;
		if (before(end_seq, TCP_SKB_CB(skb1)->end_seq)) {
			tcp_dsack_extend(sk, TCP_SKB_CB(skb1)->seq,
					 end_seq);
			break;
		}
		rb_erase(&skb1->rbnode, &tp->out_of_order_queue);
		tcp_dsack_extend(sk, TCP_SKB_CB(skb1)->seq,
				 TCP_SKB_CB(skb1)->end_seq);
		tcpext_inc_stats(sk, LINUX_MIB_TCPOFOMERGE);
		tcp_drop(sk, skb1);
	}
	/* If there is no skb after us, we are the last_skb ! */
	if (!skb1)
		tp->ooo_last_skb = skb;

add_sack:
	if (tcp_is_sack(tp))
		tcp_sack_new_ofo_skb(sk, seq, end_seq);
end:
	if (skb) {
		/* For non sack flows, do not grow window to force DUPACK
		 * and trigger fast retransmit.
		 */
		if (tcp_is_sack(tp))
			tcp_grow_window(sk, skb);
		skb_condense(skb);
		skb_set_owner_r(skb, sk);
	}
}

static int __must_check tcp_queue_rcv(struct sock *sk, struct sk_buff *skb,
				      bool *fragstolen)
{
	int eaten;
	struct sk_buff *tail = skb_peek_tail(&sk->sk_receive_queue);

	eaten = (tail &&
		 tcp_try_coalesce(sk, tail,
				  skb, fragstolen)) ? 1 : 0;
	tcp_rcv_nxt_update(tcp_sk(sk), TCP_SKB_CB(skb)->end_seq);
	if (!eaten) {
		__skb_queue_tail(&sk->sk_receive_queue, skb);
		skb_set_owner_r(skb, sk);
	}
	return eaten;
}

int tcp_send_rcvq(struct sock *sk, struct msghdr *msg, size_t size)
{
	struct sk_buff *skb;
	int err = -ENOMEM;
	int data_len = 0;
	bool fragstolen;

	if (size == 0)
		return 0;

	if (size > PAGE_SIZE) {
		int npages = min_t(size_t, size >> PAGE_SHIFT, MAX_SKB_FRAGS);

		data_len = npages << PAGE_SHIFT;
		size = data_len + (size & ~PAGE_MASK);
	}
	skb = alloc_skb_with_frags(size - data_len, data_len,
				   PAGE_ALLOC_COSTLY_ORDER,
				   &err, sk->sk_allocation);
	if (!skb)
		goto err;

	skb_put(skb, size - data_len);
	skb->data_len = data_len;
	skb->len = size;

	if (tcp_try_rmem_schedule(sk, skb, skb->truesize)) {
		tcpext_inc_stats(sk, LINUX_MIB_TCPRCVQDROP);
		goto err_free;
	}

	err = skb_copy_datagram_from_iter(skb, 0, &msg->msg_iter, size);
	if (err)
		goto err_free;

	TCP_SKB_CB(skb)->seq = tcp_sk(sk)->rcv_nxt;
	TCP_SKB_CB(skb)->end_seq = TCP_SKB_CB(skb)->seq + size;
	TCP_SKB_CB(skb)->ack_seq = tcp_sk(sk)->snd_una - 1;

	if (tcp_queue_rcv(sk, skb, &fragstolen)) {
		WARN_ON_ONCE(fragstolen); /* should not happen */
		__kfree_skb(skb);
	}
	return size;

err_free:
	kfree_skb(skb);
err:
	return err;

}

void tcp_data_ready(struct sock *sk)
{
	if (tcp_epollin_ready(sk, sk->sk_rcvlowat) || sock_flag(sk, SOCK_DONE))
		sk->sk_data_ready(sk);
}

static void tcp_data_queue(struct sock *sk, struct sk_buff *skb)
{
	struct tcp_sock *tp = tcp_sk(sk);
	bool fragstolen;
	int eaten;

	if (sk_is_mptcp(sk))
		mptcp_incoming_options(sk, skb);

	if (TCP_SKB_CB(skb)->seq == TCP_SKB_CB(skb)->end_seq) {
		__kfree_skb(skb);
		return;
	}
	skb_dst_drop(skb);
	__skb_pull(skb, tcp_hdr(skb)->doff * 4);

	tp->rx_opt.dsack = 0;

	/*  Queue data for delivery to the user.
	 *  Packets in sequence go to the receive queue.
	 *  Out of sequence packets to the out_of_order_queue.
	 */
	if (TCP_SKB_CB(skb)->seq == tp->rcv_nxt) {
		if (tcp_receive_window(tp) == 0) {
			tcpext_inc_stats(sk, LINUX_MIB_TCPZEROWINDOWDROP);
			goto out_of_window;
		}

		/* Ok. In sequence. In window. */
queue_and_out:
		if (skb_queue_len(&sk->sk_receive_queue) == 0)
			sk_forced_mem_schedule(sk, skb->truesize);
		else if (tcp_try_rmem_schedule(sk, skb, skb->truesize)) {
			tcpext_inc_stats(sk, LINUX_MIB_TCPRCVQDROP);
			sk->sk_data_ready(sk);
			goto drop;
		}

		eaten = tcp_queue_rcv(sk, skb, &fragstolen);
		if (skb->len)
			tcp_event_data_recv(sk, skb);
		if (TCP_SKB_CB(skb)->tcp_flags & TCPHDR_FIN)
			tcp_fin(sk);

		if (!RB_EMPTY_ROOT(&tp->out_of_order_queue)) {
			tcp_ofo_queue(sk);

			/* RFC5681. 4.2. SHOULD send immediate ACK, when
			 * gap in queue is filled.
			 */
			if (RB_EMPTY_ROOT(&tp->out_of_order_queue))
				inet_csk(sk)->icsk_ack.pending |= ICSK_ACK_NOW;
		}

		if (tp->rx_opt.num_sacks)
			tcp_sack_remove(tp);

		tcp_fast_path_check(sk);

		if (eaten > 0)
			kfree_skb_partial(skb, fragstolen);
		if (!sock_flag(sk, SOCK_DEAD))
			tcp_data_ready(sk);
		return;
	}

	if (!after(TCP_SKB_CB(skb)->end_seq, tp->rcv_nxt)) {
		tcp_rcv_spurious_retrans(sk, skb);
		/* A retransmit, 2nd most common case.  Force an immediate ack. */
		tcpext_inc_stats(sk, LINUX_MIB_DELAYEDACKLOST);
		tcp_dsack_set(sk, TCP_SKB_CB(skb)->seq, TCP_SKB_CB(skb)->end_seq);

out_of_window:
		tcp_enter_quickack_mode(sk, TCP_MAX_QUICKACKS);
		inet_csk_schedule_ack(sk);
drop:
		tcp_drop(sk, skb);
		return;
	}

	/* Out of window. F.e. zero window probe. */
	if (!before(TCP_SKB_CB(skb)->seq, tp->rcv_nxt + tcp_receive_window(tp)))
		goto out_of_window;

	if (before(TCP_SKB_CB(skb)->seq, tp->rcv_nxt)) {
		/* Partial packet, seq < rcv_next < end_seq */
		tcp_dsack_set(sk, TCP_SKB_CB(skb)->seq, tp->rcv_nxt);

		/* If window is closed, drop tail of packet. But after
		 * remembering D-SACK for its head made in previous line.
		 */
		if (!tcp_receive_window(tp)) {
			tcpext_inc_stats(sk, LINUX_MIB_TCPZEROWINDOWDROP);
			goto out_of_window;
		}
		goto queue_and_out;
	}

	tcp_data_queue_ofo(sk, skb);
}

static struct sk_buff *tcp_skb_next(struct sk_buff *skb, struct sk_buff_head *list)
{
	if (list)
		return !skb_queue_is_last(list, skb) ? skb->next : NULL;

	return skb_rb_next(skb);
}

static struct sk_buff *tcp_collapse_one(struct sock *sk, struct sk_buff *skb,
					struct sk_buff_head *list,
					struct rb_root *root)
{
	struct sk_buff *next = tcp_skb_next(skb, list);

	if (list)
		__skb_unlink(skb, list);
	else
		rb_erase(&skb->rbnode, root);

	__kfree_skb(skb);
	tcpext_inc_stats(sk, LINUX_MIB_TCPRCVCOLLAPSED);

	return next;
}

/* Insert skb into rb tree, ordered by TCP_SKB_CB(skb)->seq */
void tcp_rbtree_insert(struct rb_root *root, struct sk_buff *skb)
{
	struct rb_node **p = &root->rb_node;
	struct rb_node *parent = NULL;
	struct sk_buff *skb1;

	while (*p) {
		parent = *p;
		skb1 = rb_to_skb(parent);
		if (before(TCP_SKB_CB(skb)->seq, TCP_SKB_CB(skb1)->seq))
			p = &parent->rb_left;
		else
			p = &parent->rb_right;
	}
	rb_link_node(&skb->rbnode, parent, p);
	rb_insert_color(&skb->rbnode, root);
}

/* Collapse contiguous sequence of skbs head..tail with
 * sequence numbers start..end.
 *
 * If tail is NULL, this means until the end of the queue.
 *
 * Segments with FIN/SYN are not collapsed (only because this
 * simplifies code)
 */
static void
tcp_collapse(struct sock *sk, struct sk_buff_head *list, struct rb_root *root,
	     struct sk_buff *head, struct sk_buff *tail, u32 start, u32 end)
{
	struct sk_buff *skb = head, *n;
	struct sk_buff_head tmp;
	bool end_of_skbs;

	/* First, check that queue is collapsible and find
	 * the point where collapsing can be useful.
	 */
restart:
	for (end_of_skbs = true; skb != NULL && skb != tail; skb = n) {
		n = tcp_skb_next(skb, list);

		/* No new bits? It is possible on ofo queue. */
		if (!before(start, TCP_SKB_CB(skb)->end_seq)) {
			skb = tcp_collapse_one(sk, skb, list, root);
			if (!skb)
				break;
			goto restart;
		}

		/* The first skb to collapse is:
		 * - not SYN/FIN and
		 * - bloated or contains data before "start" or
		 *   overlaps to the next one and mptcp allow collapsing.
		 */
		if (!(TCP_SKB_CB(skb)->tcp_flags & (TCPHDR_SYN | TCPHDR_FIN)) &&
		    (tcp_win_from_space(sk, skb->truesize) > skb->len ||
		     before(TCP_SKB_CB(skb)->seq, start))) {
			end_of_skbs = false;
			break;
		}

		if (n && n != tail && mptcp_skb_can_collapse(skb, n) &&
		    TCP_SKB_CB(skb)->end_seq != TCP_SKB_CB(n)->seq) {
			end_of_skbs = false;
			break;
		}

		/* Decided to skip this, advance start seq. */
		start = TCP_SKB_CB(skb)->end_seq;
	}
	if (end_of_skbs ||
	    (TCP_SKB_CB(skb)->tcp_flags & (TCPHDR_SYN | TCPHDR_FIN)))
		return;

	__skb_queue_head_init(&tmp);

	while (before(start, end)) {
		int copy = min_t(int, SKB_MAX_ORDER(0, 0), end - start);
		struct sk_buff *nskb;

		nskb = alloc_skb(copy, GFP_ATOMIC);
		if (!nskb)
			break;

		memcpy(nskb->cb, skb->cb, sizeof(skb->cb));
#ifdef CONFIG_TLS_DEVICE
		nskb->decrypted = skb->decrypted;
#endif
		TCP_SKB_CB(nskb)->seq = TCP_SKB_CB(nskb)->end_seq = start;
		if (list)
			__skb_queue_before(list, skb, nskb);
		else
			__skb_queue_tail(&tmp, nskb); /* defer rbtree insertion */
		skb_set_owner_r(nskb, sk);
		mptcp_skb_ext_move(nskb, skb);

		/* Copy data, releasing collapsed skbs. */
		while (copy > 0) {
			int offset = start - TCP_SKB_CB(skb)->seq;
			int size = TCP_SKB_CB(skb)->end_seq - start;

			BUG_ON(offset < 0);
			if (size > 0) {
				size = min(copy, size);
				if (skb_copy_bits(skb, offset, skb_put(nskb, size), size))
					BUG();
				TCP_SKB_CB(nskb)->end_seq += size;
				copy -= size;
				start += size;
			}
			if (!before(start, TCP_SKB_CB(skb)->end_seq)) {
				skb = tcp_collapse_one(sk, skb, list, root);
				if (!skb ||
				    skb == tail ||
				    !mptcp_skb_can_collapse(nskb, skb) ||
				    (TCP_SKB_CB(skb)->tcp_flags & (TCPHDR_SYN | TCPHDR_FIN)))
					goto end;
#ifdef CONFIG_TLS_DEVICE
				if (skb->decrypted != nskb->decrypted)
					goto end;
#endif
			}
		}
	}
end:
	skb_queue_walk_safe(&tmp, skb, n)
		tcp_rbtree_insert(root, skb);
}

/* Collapse ofo queue. Algorithm: select contiguous sequence of skbs
 * and tcp_collapse() them until all the queue is collapsed.
 */
static void tcp_collapse_ofo_queue(struct sock *sk)
{
	struct tcp_sock *tp = tcp_sk(sk);
	u32 range_truesize, sum_tiny = 0;
	struct sk_buff *skb, *head;
	u32 start, end;

	skb = skb_rb_first(&tp->out_of_order_queue);
new_range:
	if (!skb) {
		tp->ooo_last_skb = skb_rb_last(&tp->out_of_order_queue);
		return;
	}
	start = TCP_SKB_CB(skb)->seq;
	end = TCP_SKB_CB(skb)->end_seq;
	range_truesize = skb->truesize;

	for (head = skb;;) {
		skb = skb_rb_next(skb);

		/* Range is terminated when we see a gap or when
		 * we are at the queue end.
		 */
		if (!skb ||
		    after(TCP_SKB_CB(skb)->seq, end) ||
		    before(TCP_SKB_CB(skb)->end_seq, start)) {
			/* Do not attempt collapsing tiny skbs */
			if (range_truesize != head->truesize ||
			    end - start >= SKB_WITH_OVERHEAD(SK_MEM_QUANTUM)) {
				tcp_collapse(sk, NULL, &tp->out_of_order_queue,
					     head, skb, start, end);
			} else {
				sum_tiny += range_truesize;
				if (sum_tiny > sk->sk_rcvbuf >> 3)
					return;
			}
			goto new_range;
		}

		range_truesize += skb->truesize;
		if (unlikely(before(TCP_SKB_CB(skb)->seq, start)))
			start = TCP_SKB_CB(skb)->seq;
		if (after(TCP_SKB_CB(skb)->end_seq, end))
			end = TCP_SKB_CB(skb)->end_seq;
	}
}

/*
 * Clean the out-of-order queue to make room.
 * We drop high sequences packets to :
 * 1) Let a chance for holes to be filled.
 * 2) not add too big latencies if thousands of packets sit there.
 *    (But if application shrinks SO_RCVBUF, we could still end up
 *     freeing whole queue here)
 * 3) Drop at least 12.5 % of sk_rcvbuf to avoid malicious attacks.
 *
 * Return true if queue has shrunk.
 */
static bool tcp_prune_ofo_queue(struct sock *sk)
{
	struct tcp_sock *tp = tcp_sk(sk);
	struct rb_node *node, *prev;
	int goal;

	if (RB_EMPTY_ROOT(&tp->out_of_order_queue))
		return false;

	tcpext_inc_stats(sk, LINUX_MIB_OFOPRUNED);
	goal = sk->sk_rcvbuf >> 3;
	node = &tp->ooo_last_skb->rbnode;
	do {
		prev = rb_prev(node);
		rb_erase(node, &tp->out_of_order_queue);
		goal -= rb_to_skb(node)->truesize;
		tcp_drop(sk, rb_to_skb(node));
		if (!prev || goal <= 0) {
			sk_mem_reclaim(sk);
			if (atomic_read(&sk->sk_rmem_alloc) <= sk->sk_rcvbuf &&
			    !tcp_under_memory_pressure(sk))
				break;
			goal = sk->sk_rcvbuf >> 3;
		}
		node = prev;
	} while (node);
	tp->ooo_last_skb = rb_to_skb(prev);

	/* Reset SACK state.  A conforming SACK implementation will
	 * do the same at a timeout based retransmit.  When a connection
	 * is in a sad state like this, we care only about integrity
	 * of the connection not performance.
	 */
	if (tp->rx_opt.sack_ok)
		tcp_sack_reset(&tp->rx_opt);
	return true;
}

/* Reduce allocated memory if we can, trying to get
 * the socket within its memory limits again.
 *
 * Return less than zero if we should start dropping frames
 * until the socket owning process reads some of the data
 * to stabilize the situation.
 */
static int tcp_prune_queue(struct sock *sk)
{
	struct tcp_sock *tp = tcp_sk(sk);

	tcpext_inc_stats(sk, LINUX_MIB_PRUNECALLED);

	if (atomic_read(&sk->sk_rmem_alloc) >= sk->sk_rcvbuf)
		tcp_clamp_window(sk);
	else if (tcp_under_memory_pressure(sk))
		tp->rcv_ssthresh = min(tp->rcv_ssthresh, 4U * tp->advmss);

	if (atomic_read(&sk->sk_rmem_alloc) <= sk->sk_rcvbuf)
		return 0;

	tcp_collapse_ofo_queue(sk);
	if (!skb_queue_empty(&sk->sk_receive_queue))
		tcp_collapse(sk, &sk->sk_receive_queue, NULL,
			     skb_peek(&sk->sk_receive_queue),
			     NULL,
			     tp->copied_seq, tp->rcv_nxt);
	sk_mem_reclaim(sk);

	if (atomic_read(&sk->sk_rmem_alloc) <= sk->sk_rcvbuf)
		return 0;

	/* Collapsing did not help, destructive actions follow.
	 * This must not ever occur. */

	tcp_prune_ofo_queue(sk);

	if (atomic_read(&sk->sk_rmem_alloc) <= sk->sk_rcvbuf)
		return 0;

	/* If we are really being abused, tell the caller to silently
	 * drop receive data on the floor.  It will get retransmitted
	 * and hopefully then we'll have sufficient space.
	 */
	tcpext_inc_stats(sk, LINUX_MIB_RCVPRUNED);

	/* Massive buffer overcommit. */
	tp->pred_flags = 0;
	return -1;
}

static bool tcp_should_expand_sndbuf(const struct sock *sk)
{
	const struct tcp_sock *tp = tcp_sk(sk);

	/* If the user specified a specific send buffer setting, do
	 * not modify it.
	 */
	if (sk->sk_userlocks & SOCK_SNDBUF_LOCK)
		return false;

	/* If we are under global TCP memory pressure, do not expand.  */
	if (tcp_under_memory_pressure(sk))
		return false;

	/* If we are under soft global TCP memory pressure, do not expand.  */
	if (sk_memory_allocated(sk) >= sk_prot_mem_limits(sk, 0))
		return false;

	/* If we filled the congestion window, do not expand.  */
	if (tcp_packets_in_flight(tp) >= tp->snd_cwnd)
		return false;

	return true;
}

static void tcp_new_space(struct sock *sk)
{
	struct tcp_sock *tp = tcp_sk(sk);

	if (tcp_should_expand_sndbuf(sk)) {
		tcp_sndbuf_expand(sk);
		tp->snd_cwnd_stamp = tcp_jiffies32;
	}

	sk->sk_write_space(sk);
}

static void tcp_check_space(struct sock *sk)
{
	/* pairs with tcp_poll() */
	smp_mb();
	if (sk->sk_socket &&
	    test_bit(SOCK_NOSPACE, &sk->sk_socket->flags)) {
		tcp_new_space(sk);
		if (!test_bit(SOCK_NOSPACE, &sk->sk_socket->flags))
			tcp_chrono_stop(sk, TCP_CHRONO_SNDBUF_LIMITED);
	}
}

static inline void tcp_data_snd_check(struct sock *sk)
{
	tcp_push_pending_frames(sk);
	tcp_check_space(sk);
}

/*
 * Check if sending an ack is needed.
 */
static void __tcp_ack_snd_check(struct sock *sk, int ofo_possible)
{
	struct tcp_sock *tp = tcp_sk(sk);
	unsigned long rtt, delay;

	    /* More than one full frame received... */
	if (((tp->rcv_nxt - tp->rcv_wup) > inet_csk(sk)->icsk_ack.rcv_mss &&
	     /* ... and right edge of window advances far enough.
	      * (tcp_recvmsg() will send ACK otherwise).
	      * If application uses SO_RCVLOWAT, we want send ack now if
	      * we have not received enough bytes to satisfy the condition.
	      */
	    (tp->rcv_nxt - tp->copied_seq < sk->sk_rcvlowat ||
	     __tcp_select_window(sk) >= tp->rcv_wnd)) ||
	    /* We ACK each frame or... */
	    tcp_in_quickack_mode(sk) ||
	    /* Protocol state mandates a one-time immediate ACK */
	    inet_csk(sk)->icsk_ack.pending & ICSK_ACK_NOW) {
send_now:
		tcp_send_ack(sk);
		return;
	}

	if (!ofo_possible || RB_EMPTY_ROOT(&tp->out_of_order_queue)) {
		tcp_send_delayed_ack(sk);
		return;
	}

	if (!tcp_is_sack(tp) ||
	    tp->compressed_ack >= sock_net(sk)->ipv4.sysctl_tcp_comp_sack_nr)
		goto send_now;

	if (tp->compressed_ack_rcv_nxt != tp->rcv_nxt) {
		tp->compressed_ack_rcv_nxt = tp->rcv_nxt;
		tp->dup_ack_counter = 0;
	}
	if (tp->dup_ack_counter < TCP_FASTRETRANS_THRESH) {
		tp->dup_ack_counter++;
		goto send_now;
	}
	tp->compressed_ack++;
	if (hrtimer_is_queued(&tp->compressed_ack_timer))
		return;

	/* compress ack timer : 5 % of rtt, but no more than tcp_comp_sack_delay_ns */

	rtt = tp->rcv_rtt_est.rtt_us;
	if (tp->srtt_us && tp->srtt_us < rtt)
		rtt = tp->srtt_us;

	delay = min_t(unsigned long, sock_net(sk)->ipv4.sysctl_tcp_comp_sack_delay_ns,
		      rtt * (NSEC_PER_USEC >> 3)/20);
	sock_hold(sk);
	hrtimer_start_range_ns(&tp->compressed_ack_timer, ns_to_ktime(delay),
			       sock_net(sk)->ipv4.sysctl_tcp_comp_sack_slack_ns,
			       HRTIMER_MODE_REL_PINNED_SOFT);
}

static inline void tcp_ack_snd_check(struct sock *sk)
{
	if (!inet_csk_ack_scheduled(sk)) {
		/* We sent a data segment already. */
		return;
	}
	__tcp_ack_snd_check(sk, 1);
}

/*
 *	This routine is only called when we have urgent data
 *	signaled. Its the 'slow' part of tcp_urg. It could be
 *	moved inline now as tcp_urg is only called from one
 *	place. We handle URGent data wrong. We have to - as
 *	BSD still doesn't use the correction from RFC961.
 *	For 1003.1g we should support a new option TCP_STDURG to permit
 *	either form (or just set the sysctl tcp_stdurg).
 */

static void tcp_check_urg(struct sock *sk, const struct tcphdr *th)
{
	struct tcp_sock *tp = tcp_sk(sk);
	u32 ptr = ntohs(th->urg_ptr);

	if (ptr && !sock_net(sk)->ipv4.sysctl_tcp_stdurg)
		ptr--;
	ptr += ntohl(th->seq);

	/* Ignore urgent data that we've already seen and read. */
	if (after(tp->copied_seq, ptr))
		return;

	/* Do not replay urg ptr.
	 *
	 * NOTE: interesting situation not covered by specs.
	 * Misbehaving sender may send urg ptr, pointing to segment,
	 * which we already have in ofo queue. We are not able to fetch
	 * such data and will stay in TCP_URG_NOTYET until will be eaten
	 * by recvmsg(). Seems, we are not obliged to handle such wicked
	 * situations. But it is worth to think about possibility of some
	 * DoSes using some hypothetical application level deadlock.
	 */
	if (before(ptr, tp->rcv_nxt))
		return;

	/* Do we already have a newer (or duplicate) urgent pointer? */
	if (tp->urg_data && !after(ptr, tp->urg_seq))
		return;

	/* Tell the world about our new urgent pointer. */
	sk_send_sigurg(sk);

	/* We may be adding urgent data when the last byte read was
	 * urgent. To do this requires some care. We cannot just ignore
	 * tp->copied_seq since we would read the last urgent byte again
	 * as data, nor can we alter copied_seq until this data arrives
	 * or we break the semantics of SIOCATMARK (and thus sockatmark())
	 *
	 * NOTE. Double Dutch. Rendering to plain English: author of comment
	 * above did something sort of 	send("A", MSG_OOB); send("B", MSG_OOB);
	 * and expect that both A and B disappear from stream. This is _wrong_.
	 * Though this happens in BSD with high probability, this is occasional.
	 * Any application relying on this is buggy. Note also, that fix "works"
	 * only in this artificial test. Insert some normal data between A and B and we will
	 * decline of BSD again. Verdict: it is better to remove to trap
	 * buggy users.
	 */
	if (tp->urg_seq == tp->copied_seq && tp->urg_data &&
	    !sock_flag(sk, SOCK_URGINLINE) && tp->copied_seq != tp->rcv_nxt) {
		struct sk_buff *skb = skb_peek(&sk->sk_receive_queue);
		tp->copied_seq++;
		if (skb && !before(tp->copied_seq, TCP_SKB_CB(skb)->end_seq)) {
			__skb_unlink(skb, &sk->sk_receive_queue);
			__kfree_skb(skb);
		}
	}

	tp->urg_data = TCP_URG_NOTYET;
	WRITE_ONCE(tp->urg_seq, ptr);

	/* Disable header prediction. */
	tp->pred_flags = 0;
}

/* This is the 'fast' part of urgent handling. */
static void tcp_urg(struct sock *sk, struct sk_buff *skb, const struct tcphdr *th)
{
	struct tcp_sock *tp = tcp_sk(sk);

	/* Check if we get a new urgent pointer - normally not. */
	if (th->urg)
		tcp_check_urg(sk, th);

	/* Do we wait for any urgent data? - normally not... */
	if (tp->urg_data == TCP_URG_NOTYET) {
		u32 ptr = tp->urg_seq - ntohl(th->seq) + (th->doff * 4) -
			  th->syn;

		/* Is the urgent pointer pointing into this packet? */
		if (ptr < skb->len) {
			u8 tmp;
			if (skb_copy_bits(skb, ptr, &tmp, 1))
				BUG();
			tp->urg_data = TCP_URG_VALID | tmp;
			if (!sock_flag(sk, SOCK_DEAD))
				sk->sk_data_ready(sk);
		}
	}
}

/* Accept RST for rcv_nxt - 1 after a FIN.
 * When tcp connections are abruptly terminated from Mac OSX (via ^C), a
 * FIN is sent followed by a RST packet. The RST is sent with the same
 * sequence number as the FIN, and thus according to RFC 5961 a challenge
 * ACK should be sent. However, Mac OSX rate limits replies to challenge
 * ACKs on the closed socket. In addition middleboxes can drop either the
 * challenge ACK or a subsequent RST.
 */
static bool tcp_reset_check(const struct sock *sk, const struct sk_buff *skb)
{
	struct tcp_sock *tp = tcp_sk(sk);

	return unlikely(TCP_SKB_CB(skb)->seq == (tp->rcv_nxt - 1) &&
			(1 << sk->sk_state) & (TCPF_CLOSE_WAIT | TCPF_LAST_ACK |
					       TCPF_CLOSING));
}

/* Does PAWS and seqno based validation of an incoming segment, flags will
 * play significant role here.
 */
static bool tcp_validate_incoming(struct sock *sk, struct sk_buff *skb,
				  const struct tcphdr *th, int syn_inerr)
{
	struct tcp_sock *tp = tcp_sk(sk);
	bool rst_seq_match = false;

	/* RFC1323: H1. Apply PAWS check first. */
	if (tcp_fast_parse_options(sock_net(sk), skb, th, tp) &&
	    tp->rx_opt.saw_tstamp &&
	    tcp_paws_discard(sk, skb)) {
		if (!th->rst) {
			tcpext_inc_stats(sk, LINUX_MIB_PAWSESTABREJECTED);
			if (!tcp_oow_rate_limited(sock_net(sk), skb,
						  LINUX_MIB_TCPACKSKIPPEDPAWS,
						  &tp->last_oow_ack_time))
				tcp_send_dupack(sk, skb);
			goto discard;
		}
		/* Reset is accepted even if it did not pass PAWS. */
	}

	/* Step 1: check sequence number */
	if (!tcp_sequence(tp, TCP_SKB_CB(skb)->seq, TCP_SKB_CB(skb)->end_seq)) {
		/* RFC793, page 37: "In all states except SYN-SENT, all reset
		 * (RST) segments are validated by checking their SEQ-fields."
		 * And page 69: "If an incoming segment is not acceptable,
		 * an acknowledgment should be sent in reply (unless the RST
		 * bit is set, if so drop the segment and return)".
		 */
		if (!th->rst) {
			if (th->syn)
				goto syn_challenge;
			if (!tcp_oow_rate_limited(sock_net(sk), skb,
						  LINUX_MIB_TCPACKSKIPPEDSEQ,
						  &tp->last_oow_ack_time))
				tcp_send_dupack(sk, skb);
		} else if (tcp_reset_check(sk, skb)) {
			tcp_reset(sk, skb);
		}
		goto discard;
	}

	/* Step 2: check RST bit */
	if (th->rst) {
		/* RFC 5961 3.2 (extend to match against (RCV.NXT - 1) after a
		 * FIN and SACK too if available):
		 * If seq num matches RCV.NXT or (RCV.NXT - 1) after a FIN, or
		 * the right-most SACK block,
		 * then
		 *     RESET the connection
		 * else
		 *     Send a challenge ACK
		 */
		if (TCP_SKB_CB(skb)->seq == tp->rcv_nxt ||
		    tcp_reset_check(sk, skb)) {
			rst_seq_match = true;
		} else if (tcp_is_sack(tp) && tp->rx_opt.num_sacks > 0) {
			struct tcp_sack_block *sp = &tp->selective_acks[0];
			int max_sack = sp[0].end_seq;
			int this_sack;

			for (this_sack = 1; this_sack < tp->rx_opt.num_sacks;
			     ++this_sack) {
				max_sack = after(sp[this_sack].end_seq,
						 max_sack) ?
					sp[this_sack].end_seq : max_sack;
			}

			if (TCP_SKB_CB(skb)->seq == max_sack)
				rst_seq_match = true;
		}

		if (rst_seq_match)
			tcp_reset(sk, skb);
		else {
			/* Disable TFO if RST is out-of-order
			 * and no data has been received
			 * for current active TFO socket
			 */
			if (tp->syn_fastopen && !tp->data_segs_in &&
			    sk->sk_state == TCP_ESTABLISHED)
				tcp_fastopen_active_disable(sk);
			tcp_send_challenge_ack(sk, skb);
		}
		goto discard;
	}

	/* step 3: check security and precedence [ignored] */

	/* step 4: Check for a SYN
	 * RFC 5961 4.2 : Send a challenge ack
	 */
	if (th->syn) {
syn_challenge:
		if (syn_inerr)
			TCP_INC_STATS(sock_net(sk), TCP_MIB_INERRS);
		tcpext_inc_stats(sk, LINUX_MIB_TCPSYNCHALLENGE);
		tcp_send_challenge_ack(sk, skb);
		goto discard;
	}

	bpf_skops_parse_hdr(sk, skb);

	return true;

discard:
	tcp_drop(sk, skb);
	return false;
}

/*
 *	TCP receive function for the ESTABLISHED state.
 *
 *	It is split into a fast path and a slow path. The fast path is
 * 	disabled when:
 *	- A zero window was announced from us - zero window probing
 *        is only handled properly in the slow path.
 *	- Out of order segments arrived.
 *	- Urgent data is expected.
 *	- There is no buffer space left
 *	- Unexpected TCP flags/window values/header lengths are received
 *	  (detected by checking the TCP header against pred_flags)
 *	- Data is sent in both directions. Fast path only supports pure senders
 *	  or pure receivers (this means either the sequence number or the ack
 *	  value must stay constant)
 *	- Unexpected TCP option.
 *
 *	When these conditions are not satisfied it drops into a standard
 *	receive procedure patterned after RFC793 to handle all cases.
 *	The first three cases are guaranteed by proper pred_flags setting,
 *	the rest is checked inline. Fast processing is turned on in
 *	tcp_data_queue when everything is OK.
 */
void tcp_rcv_established(struct sock *sk, struct sk_buff *skb)
{
	const struct tcphdr *th = (const struct tcphdr *)skb->data;
	struct tcp_sock *tp = tcp_sk(sk);
	unsigned int len = skb->len;

	/* TCP congestion window tracking */
	trace_tcp_probe(sk, skb);

	tcp_mstamp_refresh(tp);
	if (unlikely(!sk->sk_rx_dst))
		inet_csk(sk)->icsk_af_ops->sk_rx_dst_set(sk, skb);
	/*
	 *	Header prediction.
	 *	The code loosely follows the one in the famous
	 *	"30 instruction TCP receive" Van Jacobson mail.
	 *
	 *	Van's trick is to deposit buffers into socket queue
	 *	on a device interrupt, to call tcp_recv function
	 *	on the receive process context and checksum and copy
	 *	the buffer to user space. smart...
	 *
	 *	Our current scheme is not silly either but we take the
	 *	extra cost of the net_bh soft interrupt processing...
	 *	We do checksum and copy also but from device to kernel.
	 */

	tp->rx_opt.saw_tstamp = 0;

	/*	pred_flags is 0xS?10 << 16 + snd_wnd
	 *	if header_prediction is to be made
	 *	'S' will always be tp->tcp_header_len >> 2
	 *	'?' will be 0 for the fast path, otherwise pred_flags is 0 to
	 *  turn it off	(when there are holes in the receive
	 *	 space for instance)
	 *	PSH flag is ignored.
	 */

	if ((tcp_flag_word(th) & TCP_HP_BITS) == tp->pred_flags &&
	    TCP_SKB_CB(skb)->seq == tp->rcv_nxt &&
	    !after(TCP_SKB_CB(skb)->ack_seq, tp->snd_nxt)) {
		int tcp_header_len = tp->tcp_header_len;

		/* Timestamp header prediction: tcp_header_len
		 * is automatically equal to th->doff*4 due to pred_flags
		 * match.
		 */

		/* Check timestamp */
		if (tcp_header_len == sizeof(struct tcphdr) + TCPOLEN_TSTAMP_ALIGNED) {
			/* No? Slow path! */
			if (!tcp_parse_aligned_timestamp(tp, th))
				goto slow_path;

			/* If PAWS failed, check it more carefully in slow path */
			if ((s32)(tp->rx_opt.rcv_tsval - tp->rx_opt.ts_recent) < 0)
				goto slow_path;

			/* DO NOT update ts_recent here, if checksum fails
			 * and timestamp was corrupted part, it will result
			 * in a hung connection since we will drop all
			 * future packets due to the PAWS test.
			 */
		}

		if (len <= tcp_header_len) {
			/* Bulk data transfer: sender */
			if (len == tcp_header_len) {
				/* Predicted packet is in window by definition.
				 * seq == rcv_nxt and rcv_wup <= rcv_nxt.
				 * Hence, check seq<=rcv_wup reduces to:
				 */
				if (tcp_header_len ==
				    (sizeof(struct tcphdr) + TCPOLEN_TSTAMP_ALIGNED) &&
				    tp->rcv_nxt == tp->rcv_wup)
					tcp_store_ts_recent(tp);

				/* We know that such packets are checksummed
				 * on entry.
				 */
				tcp_ack(sk, skb, 0);
				__kfree_skb(skb);
				tcp_data_snd_check(sk);
				/* When receiving pure ack in fast path, update
				 * last ts ecr directly instead of calling
				 * tcp_rcv_rtt_measure_ts()
				 */
				tp->rcv_rtt_last_tsecr = tp->rx_opt.rcv_tsecr;
				return;
			} else { /* Header too small */
				TCP_INC_STATS(sock_net(sk), TCP_MIB_INERRS);
				goto discard;
			}
		} else {
			int eaten = 0;
			bool fragstolen = false;

			if (tcp_checksum_complete(skb))
				goto csum_error;

			if ((int)skb->truesize > sk->sk_forward_alloc)
				goto step5;

			/* Predicted packet is in window by definition.
			 * seq == rcv_nxt and rcv_wup <= rcv_nxt.
			 * Hence, check seq<=rcv_wup reduces to:
			 */
			if (tcp_header_len ==
			    (sizeof(struct tcphdr) + TCPOLEN_TSTAMP_ALIGNED) &&
			    tp->rcv_nxt == tp->rcv_wup)
				tcp_store_ts_recent(tp);

			tcp_rcv_rtt_measure_ts(sk, skb);

			tcpext_inc_stats(sk, LINUX_MIB_TCPHPHITS);

			/* Bulk data transfer: receiver */
			__skb_pull(skb, tcp_header_len);
			eaten = tcp_queue_rcv(sk, skb, &fragstolen);

			tcp_event_data_recv(sk, skb);

			if (TCP_SKB_CB(skb)->ack_seq != tp->snd_una) {
				/* Well, only one small jumplet in fast path... */
				tcp_ack(sk, skb, FLAG_DATA);
				tcp_data_snd_check(sk);
				if (!inet_csk_ack_scheduled(sk))
					goto no_ack;
			} else {
				tcp_update_wl(tp, TCP_SKB_CB(skb)->seq);
			}

			__tcp_ack_snd_check(sk, 0);
no_ack:
			if (eaten)
				kfree_skb_partial(skb, fragstolen);
			tcp_data_ready(sk);
			return;
		}
	}

slow_path:
	if (len < (th->doff << 2) || tcp_checksum_complete(skb))
		goto csum_error;

	if (!th->ack && !th->rst && !th->syn)
		goto discard;

	/*
	 *	Standard slow path.
	 */

	if (!tcp_validate_incoming(sk, skb, th, 1))
		return;

step5:
	if (tcp_ack(sk, skb, FLAG_SLOWPATH | FLAG_UPDATE_TS_RECENT) < 0)
		goto discard;

	tcp_rcv_rtt_measure_ts(sk, skb);

	/* Process urgent data. */
	tcp_urg(sk, skb, th);

	/* step 7: process the segment text */
	tcp_data_queue(sk, skb);

	tcp_data_snd_check(sk);
	tcp_ack_snd_check(sk);
	return;

csum_error:
	TCP_INC_STATS(sock_net(sk), TCP_MIB_CSUMERRORS);
	TCP_INC_STATS(sock_net(sk), TCP_MIB_INERRS);

discard:
	tcp_drop(sk, skb);
}
EXPORT_SYMBOL(tcp_rcv_established);

void tcp_init_transfer(struct sock *sk, int bpf_op, struct sk_buff *skb)
{
	struct inet_connection_sock *icsk = inet_csk(sk);
	struct tcp_sock *tp = tcp_sk(sk);

	tcp_mtup_init(sk);
	icsk->icsk_af_ops->rebuild_header(sk);
	tcp_init_metrics(sk);

	/* Initialize the congestion window to start the transfer.
	 * Cut cwnd down to 1 per RFC5681 if SYN or SYN-ACK has been
	 * retransmitted. In light of RFC6298 more aggressive 1sec
	 * initRTO, we only reset cwnd when more than 1 SYN/SYN-ACK
	 * retransmission has occurred.
	 */
	if (tp->total_retrans > 1 && tp->undo_marker)
		tp->snd_cwnd = 1;
	else
		tp->snd_cwnd = tcp_init_cwnd(tp, __sk_dst_get(sk));
	tp->snd_cwnd_stamp = tcp_jiffies32;
	if (interesting_sk(sk)) {
		QP_PRINT_LOC("sk=%p set snd_cwnd=%d\n", sk, tp->snd_cwnd);
	}

	icsk->icsk_ca_initialized = 0;
	bpf_skops_established(sk, bpf_op, skb);
	if (!icsk->icsk_ca_initialized)
		tcp_init_congestion_control(sk);
	tcp_init_buffer_space(sk);
}

void tcp_finish_connect(struct sock *sk, struct sk_buff *skb)
{
	struct tcp_sock *tp = tcp_sk(sk);
	struct inet_connection_sock *icsk = inet_csk(sk);

	tcp_set_state(sk, TCP_ESTABLISHED);
	icsk->icsk_ack.lrcvtime = tcp_jiffies32;

	if (skb) {
		icsk->icsk_af_ops->sk_rx_dst_set(sk, skb);
		security_inet_conn_established(sk, skb);
		sk_mark_napi_id(sk, skb);
	}

	tcp_init_transfer(sk, BPF_SOCK_OPS_ACTIVE_ESTABLISHED_CB, skb);

	/* Prevent spurious tcp_cwnd_restart() on first data
	 * packet.
	 */
	tp->lsndtime = tcp_jiffies32;

	if (sock_flag(sk, SOCK_KEEPOPEN))
		inet_csk_reset_keepalive_timer(sk, keepalive_time_when(tp));

	if (!tp->rx_opt.snd_wscale)
		__tcp_fast_path_on(tp, tp->snd_wnd);
	else
		tp->pred_flags = 0;
}

static bool tcp_rcv_fastopen_synack(struct sock *sk, struct sk_buff *synack,
				    struct tcp_fastopen_cookie *cookie)
{
	struct tcp_sock *tp = tcp_sk(sk);
	struct sk_buff *data = tp->syn_data ? tcp_rtx_queue_head(sk) : NULL;
	u16 mss = tp->rx_opt.mss_clamp, try_exp = 0;
	bool syn_drop = false;

	if (mss == tp->rx_opt.user_mss) {
		struct tcp_options_received opt;

		/* Get original SYNACK MSS value if user MSS sets mss_clamp */
		tcp_clear_options(&opt);
		opt.user_mss = opt.mss_clamp = 0;
		tcp_parse_options(sock_net(sk), synack, &opt, 0, NULL);
		mss = opt.mss_clamp;
	}

	if (!tp->syn_fastopen) {
		/* Ignore an unsolicited cookie */
		cookie->len = -1;
	} else if (tp->total_retrans) {
		/* SYN timed out and the SYN-ACK neither has a cookie nor
		 * acknowledges data. Presumably the remote received only
		 * the retransmitted (regular) SYNs: either the original
		 * SYN-data or the corresponding SYN-ACK was dropped.
		 */
		syn_drop = (cookie->len < 0 && data);
	} else if (cookie->len < 0 && !tp->syn_data) {
		/* We requested a cookie but didn't get it. If we did not use
		 * the (old) exp opt format then try so next time (try_exp=1).
		 * Otherwise we go back to use the RFC7413 opt (try_exp=2).
		 */
		try_exp = tp->syn_fastopen_exp ? 2 : 1;
	}

	tcp_fastopen_cache_set(sk, mss, cookie, syn_drop, try_exp);

	if (data) { /* Retransmit unacked data in SYN */
		if (tp->total_retrans)
			tp->fastopen_client_fail = TFO_SYN_RETRANSMITTED;
		else
			tp->fastopen_client_fail = TFO_DATA_NOT_ACKED;
		skb_rbtree_walk_from(data)
			 tcp_mark_skb_lost(sk, data);
		tcp_xmit_retransmit_queue(sk);
		tcpext_inc_stats(sk,
				LINUX_MIB_TCPFASTOPENACTIVEFAIL);
		return true;
	}
	tp->syn_data_acked = tp->syn_data;
	if (tp->syn_data_acked) {
		tcpext_inc_stats(sk, LINUX_MIB_TCPFASTOPENACTIVE);
		/* SYN-data is counted as two separate packets in tcp_ack() */
		if (tp->delivered > 1)
			--tp->delivered;
	}

	tcp_fastopen_add_skb(sk, synack);

	return false;
}

static void smc_check_reset_syn(struct tcp_sock *tp)
{
#if IS_ENABLED(CONFIG_SMC)
	if (static_branch_unlikely(&tcp_have_smc)) {
		if (tp->syn_smc && !tp->rx_opt.smc_ok)
			tp->syn_smc = 0;
	}
#endif
}

static void tcp_try_undo_spurious_syn(struct sock *sk)
{
	struct tcp_sock *tp = tcp_sk(sk);
	u32 syn_stamp;

	/* undo_marker is set when SYN or SYNACK times out. The timeout is
	 * spurious if the ACK's timestamp option echo value matches the
	 * original SYN timestamp.
	 */
	syn_stamp = tp->retrans_stamp;
	if (tp->undo_marker && syn_stamp && tp->rx_opt.saw_tstamp &&
	    syn_stamp == tp->rx_opt.rcv_tsecr)
		tp->undo_marker = 0;
}

static int tcp_rcv_synsent_state_process(struct sock *sk, struct sk_buff *skb,
					 const struct tcphdr *th)
{
	struct inet_connection_sock *icsk = inet_csk(sk);
	struct tcp_sock *tp = tcp_sk(sk);
	struct tcp_fastopen_cookie foc = { .len = -1 };
	int saved_clamp = tp->rx_opt.mss_clamp;
	bool fastopen_fail;

	tcp_parse_options(sock_net(sk), skb, &tp->rx_opt, 0, &foc);
	if (tp->rx_opt.saw_tstamp && tp->rx_opt.rcv_tsecr)
		tp->rx_opt.rcv_tsecr -= tp->tsoffset;

	if (th->ack) {
		/* rfc793:
		 * "If the state is SYN-SENT then
		 *    first check the ACK bit
		 *      If the ACK bit is set
		 *	  If SEG.ACK =< ISS, or SEG.ACK > SND.NXT, send
		 *        a reset (unless the RST bit is set, if so drop
		 *        the segment and return)"
		 */
		if (!after(TCP_SKB_CB(skb)->ack_seq, tp->snd_una) ||
		    after(TCP_SKB_CB(skb)->ack_seq, tp->snd_nxt)) {
			/* Previous FIN/ACK or RST/ACK might be ignored. */
			if (icsk->icsk_retransmits == 0)
				inet_csk_reset_xmit_timer(sk,
						ICSK_TIME_RETRANS,
						TCP_TIMEOUT_MIN, TCP_RTO_MAX);
			goto reset_and_undo;
		}

		if (tp->rx_opt.saw_tstamp && tp->rx_opt.rcv_tsecr &&
		    !between(tp->rx_opt.rcv_tsecr, tp->retrans_stamp,
			     tcp_time_stamp(tp))) {
			tcpext_inc_stats(sk,
					LINUX_MIB_PAWSACTIVEREJECTED);
			goto reset_and_undo;
		}

		/* Now ACK is acceptable.
		 *
		 * "If the RST bit is set
		 *    If the ACK was acceptable then signal the user "error:
		 *    connection reset", drop the segment, enter CLOSED state,
		 *    delete TCB, and return."
		 */

		if (th->rst) {
			tcp_reset(sk, skb);
			goto discard;
		}

		/* rfc793:
		 *   "fifth, if neither of the SYN or RST bits is set then
		 *    drop the segment and return."
		 *
		 *    See note below!
		 *                                        --ANK(990513)
		 */
		if (!th->syn)
			goto discard_and_undo;

		/* rfc793:
		 *   "If the SYN bit is on ...
		 *    are acceptable then ...
		 *    (our SYN has been ACKed), change the connection
		 *    state to ESTABLISHED..."
		 */

		tcp_ecn_rcv_synack(tp, th);

		tcp_init_wl(tp, TCP_SKB_CB(skb)->seq);
		tcp_try_undo_spurious_syn(sk);
		tcp_ack(sk, skb, FLAG_SLOWPATH);

		/* Ok.. it's good. Set up sequence numbers and
		 * move to established.
		 */
		WRITE_ONCE(tp->rcv_nxt, TCP_SKB_CB(skb)->seq + 1);
		tp->rcv_wup = TCP_SKB_CB(skb)->seq + 1;

		/* RFC1323: The window in SYN & SYN/ACK segments is
		 * never scaled.
		 */
		tp->snd_wnd = ntohs(th->window);

		if (!tp->rx_opt.wscale_ok) {
			tp->rx_opt.snd_wscale = tp->rx_opt.rcv_wscale = 0;
			tp->window_clamp = min(tp->window_clamp, 65535U);
		}

		if (tp->rx_opt.saw_tstamp) {
			tp->rx_opt.tstamp_ok	   = 1;
			tp->tcp_header_len =
				sizeof(struct tcphdr) + TCPOLEN_TSTAMP_ALIGNED;
			tp->advmss	    -= TCPOLEN_TSTAMP_ALIGNED;
			tcp_store_ts_recent(tp);
		} else {
			tp->tcp_header_len = sizeof(struct tcphdr);
		}

		tcp_sync_mss(sk, icsk->icsk_pmtu_cookie);
		tcp_initialize_rcv_mss(sk);

		/* Remember, tcp_poll() does not lock socket!
		 * Change state from SYN-SENT only after copied_seq
		 * is initialized. */
		WRITE_ONCE(tp->copied_seq, tp->rcv_nxt);

		smc_check_reset_syn(tp);

		smp_mb();

		tcp_finish_connect(sk, skb);

		fastopen_fail = (tp->syn_fastopen || tp->syn_data) &&
				tcp_rcv_fastopen_synack(sk, skb, &foc);

		if (!sock_flag(sk, SOCK_DEAD)) {
			sk->sk_state_change(sk);
			sk_wake_async(sk, SOCK_WAKE_IO, POLL_OUT);
		}
		if (fastopen_fail)
			return -1;
		if (sk->sk_write_pending ||
		    icsk->icsk_accept_queue.rskq_defer_accept ||
		    inet_csk_in_pingpong_mode(sk)) {
			/* Save one ACK. Data will be ready after
			 * several ticks, if write_pending is set.
			 *
			 * It may be deleted, but with this feature tcpdumps
			 * look so _wonderfully_ clever, that I was not able
			 * to stand against the temptation 8)     --ANK
			 */
			inet_csk_schedule_ack(sk);
			tcp_enter_quickack_mode(sk, TCP_MAX_QUICKACKS);
			inet_csk_reset_xmit_timer(sk, ICSK_TIME_DACK,
						  TCP_DELACK_MAX, TCP_RTO_MAX);

discard:
			tcp_drop(sk, skb);
			return 0;
		} else {
			tcp_send_ack(sk);
		}
		return -1;
	}

	/* No ACK in the segment */

	if (th->rst) {
		/* rfc793:
		 * "If the RST bit is set
		 *
		 *      Otherwise (no ACK) drop the segment and return."
		 */

		goto discard_and_undo;
	}

	/* PAWS check. */
	if (tp->rx_opt.ts_recent_stamp && tp->rx_opt.saw_tstamp &&
	    tcp_paws_reject(&tp->rx_opt, 0))
		goto discard_and_undo;

	if (th->syn) {
		/* We see SYN without ACK. It is attempt of
		 * simultaneous connect with crossed SYNs.
		 * Particularly, it can be connect to self.
		 */
		tcp_set_state(sk, TCP_SYN_RECV);

		if (tp->rx_opt.saw_tstamp) {
			tp->rx_opt.tstamp_ok = 1;
			tcp_store_ts_recent(tp);
			tp->tcp_header_len =
				sizeof(struct tcphdr) + TCPOLEN_TSTAMP_ALIGNED;
		} else {
			tp->tcp_header_len = sizeof(struct tcphdr);
		}

		WRITE_ONCE(tp->rcv_nxt, TCP_SKB_CB(skb)->seq + 1);
		WRITE_ONCE(tp->copied_seq, tp->rcv_nxt);
		tp->rcv_wup = TCP_SKB_CB(skb)->seq + 1;

		/* RFC1323: The window in SYN & SYN/ACK segments is
		 * never scaled.
		 */
		tp->snd_wnd    = ntohs(th->window);
		tp->snd_wl1    = TCP_SKB_CB(skb)->seq;
		tp->max_window = tp->snd_wnd;

		tcp_ecn_rcv_syn(tp, th);

		tcp_mtup_init(sk);
		tcp_sync_mss(sk, icsk->icsk_pmtu_cookie);
		tcp_initialize_rcv_mss(sk);

		tcp_send_synack(sk);
#if 0
		/* Note, we could accept data and URG from this segment.
		 * There are no obstacles to make this (except that we must
		 * either change tcp_recvmsg() to prevent it from returning data
		 * before 3WHS completes per RFC793, or employ TCP Fast Open).
		 *
		 * However, if we ignore data in ACKless segments sometimes,
		 * we have no reasons to accept it sometimes.
		 * Also, seems the code doing it in step6 of tcp_rcv_state_process
		 * is not flawless. So, discard packet for sanity.
		 * Uncomment this return to process the data.
		 */
		return -1;
#else
		goto discard;
#endif
	}
	/* "fifth, if neither of the SYN or RST bits is set then
	 * drop the segment and return."
	 */

discard_and_undo:
	tcp_clear_options(&tp->rx_opt);
	tp->rx_opt.mss_clamp = saved_clamp;
	goto discard;

reset_and_undo:
	tcp_clear_options(&tp->rx_opt);
	tp->rx_opt.mss_clamp = saved_clamp;
	return 1;
}

static void tcp_rcv_synrecv_state_fastopen(struct sock *sk)
{
	struct request_sock *req;

	/* If we are still handling the SYNACK RTO, see if timestamp ECR allows
	 * undo. If peer SACKs triggered fast recovery, we can't undo here.
	 */
	if (inet_csk(sk)->icsk_ca_state == TCP_CA_Loss)
		tcp_try_undo_loss(sk, false);

	/* Reset rtx states to prevent spurious retransmits_timed_out() */
	tcp_sk(sk)->retrans_stamp = 0;
	inet_csk(sk)->icsk_retransmits = 0;

	/* Once we leave TCP_SYN_RECV or TCP_FIN_WAIT_1,
	 * we no longer need req so release it.
	 */
	req = rcu_dereference_protected(tcp_sk(sk)->fastopen_rsk,
					lockdep_sock_is_held(sk));
	reqsk_fastopen_remove(sk, req, false);

	/* Re-arm the timer because data may have been sent out.
	 * This is similar to the regular data transmission case
	 * when new data has just been ack'ed.
	 *
	 * (TFO) - we could try to be more aggressive and
	 * retransmitting any data sooner based on when they
	 * are sent out.
	 */
	tcp_rearm_rto(sk);
}

/*
 *	This function implements the receiving procedure of RFC 793 for
 *	all states except ESTABLISHED and TIME_WAIT.
 *	It's called from both tcp_v4_rcv and tcp_v6_rcv and should be
 *	address independent.
 */

int tcp_rcv_state_process(struct sock *sk, struct sk_buff *skb)
{
	struct tcp_sock *tp = tcp_sk(sk);
	struct inet_connection_sock *icsk = inet_csk(sk);
	const struct tcphdr *th = tcp_hdr(skb);
	struct request_sock *req;
	int queued = 0;
	bool acceptable;

	switch (sk->sk_state) {
	case TCP_CLOSE:
		goto discard;

	case TCP_LISTEN:
		if (th->ack)
			return 1;

		if (th->rst)
			goto discard;

		if (th->syn) {
			if (th->fin)
				goto discard;
			/* It is possible that we process SYN packets from backlog,
			 * so we need to make sure to disable BH and RCU right there.
			 */
			rcu_read_lock();
			local_bh_disable();
			acceptable = icsk->icsk_af_ops->conn_request(sk, skb) >= 0;
			local_bh_enable();
			rcu_read_unlock();

			if (!acceptable)
				return 1;
			consume_skb(skb);
			return 0;
		}
		goto discard;

	case TCP_SYN_SENT:
		tp->rx_opt.saw_tstamp = 0;
		tcp_mstamp_refresh(tp);
		queued = tcp_rcv_synsent_state_process(sk, skb, th);
		if (queued >= 0)
			return queued;

		/* Do step6 onward by hand. */
		tcp_urg(sk, skb, th);
		__kfree_skb(skb);
		tcp_data_snd_check(sk);
		return 0;
	}

	tcp_mstamp_refresh(tp);
	tp->rx_opt.saw_tstamp = 0;
	req = rcu_dereference_protected(tp->fastopen_rsk,
					lockdep_sock_is_held(sk));
	if (req) {
		bool req_stolen;

		WARN_ON_ONCE(sk->sk_state != TCP_SYN_RECV &&
		    sk->sk_state != TCP_FIN_WAIT1);

		if (!tcp_check_req(sk, skb, req, true, &req_stolen))
			goto discard;
	}

	if (!th->ack && !th->rst && !th->syn)
		goto discard;

	if (!tcp_validate_incoming(sk, skb, th, 0))
		return 0;

	/* step 5: check the ACK field */
	acceptable = tcp_ack(sk, skb, FLAG_SLOWPATH |
				      FLAG_UPDATE_TS_RECENT |
				      FLAG_NO_CHALLENGE_ACK) > 0;

	if (!acceptable) {
		if (sk->sk_state == TCP_SYN_RECV)
			return 1;	/* send one RST */
		tcp_send_challenge_ack(sk, skb);
		goto discard;
	}
	switch (sk->sk_state) {
	case TCP_SYN_RECV:
		tp->delivered++; /* SYN-ACK delivery isn't tracked in tcp_ack */
		if (!tp->srtt_us)
			tcp_synack_rtt_meas(sk, req);

		if (req) {
			tcp_rcv_synrecv_state_fastopen(sk);
		} else {
			tcp_try_undo_spurious_syn(sk);
			tp->retrans_stamp = 0;
			tcp_init_transfer(sk, BPF_SOCK_OPS_PASSIVE_ESTABLISHED_CB,
					  skb);
			WRITE_ONCE(tp->copied_seq, tp->rcv_nxt);
		}
		smp_mb();
		tcp_set_state(sk, TCP_ESTABLISHED);
		sk->sk_state_change(sk);

		/* Note, that this wakeup is only for marginal crossed SYN case.
		 * Passively open sockets are not waked up, because
		 * sk->sk_sleep == NULL and sk->sk_socket == NULL.
		 */
		if (sk->sk_socket)
			sk_wake_async(sk, SOCK_WAKE_IO, POLL_OUT);

		tp->snd_una = TCP_SKB_CB(skb)->ack_seq;
		tp->snd_wnd = ntohs(th->window) << tp->rx_opt.snd_wscale;
		tcp_init_wl(tp, TCP_SKB_CB(skb)->seq);

		if (tp->rx_opt.tstamp_ok)
			tp->advmss -= TCPOLEN_TSTAMP_ALIGNED;

		if (!inet_csk(sk)->icsk_ca_ops->cong_control)
			tcp_update_pacing_rate(sk);

		/* Prevent spurious tcp_cwnd_restart() on first data packet */
		tp->lsndtime = tcp_jiffies32;

		tcp_initialize_rcv_mss(sk);
		tcp_fast_path_on(tp);
		break;

	case TCP_FIN_WAIT1: {
		int tmo;

		if (req)
			tcp_rcv_synrecv_state_fastopen(sk);

		if (tp->snd_una != tp->write_seq)
			break;

		tcp_set_state(sk, TCP_FIN_WAIT2);
		sk->sk_shutdown |= SEND_SHUTDOWN;

		sk_dst_confirm(sk);

		if (!sock_flag(sk, SOCK_DEAD)) {
			/* Wake up lingering close() */
			sk->sk_state_change(sk);
			break;
		}

		if (tp->linger2 < 0) {
			tcp_done(sk);
			tcpext_inc_stats(sk, LINUX_MIB_TCPABORTONDATA);
			return 1;
		}
		if (TCP_SKB_CB(skb)->end_seq != TCP_SKB_CB(skb)->seq &&
		    after(TCP_SKB_CB(skb)->end_seq - th->fin, tp->rcv_nxt)) {
			/* Receive out of order FIN after close() */
			if (tp->syn_fastopen && th->fin)
				tcp_fastopen_active_disable(sk);
			tcp_done(sk);
			tcpext_inc_stats(sk, LINUX_MIB_TCPABORTONDATA);
			return 1;
		}

		tmo = tcp_fin_time(sk);
		if (tmo > TCP_TIMEWAIT_LEN) {
			inet_csk_reset_keepalive_timer(sk, tmo - TCP_TIMEWAIT_LEN);
		} else if (th->fin || sock_owned_by_user(sk)) {
			/* Bad case. We could lose such FIN otherwise.
			 * It is not a big problem, but it looks confusing
			 * and not so rare event. We still can lose it now,
			 * if it spins in bh_lock_sock(), but it is really
			 * marginal case.
			 */
			inet_csk_reset_keepalive_timer(sk, tmo);
		} else {
			tcp_time_wait(sk, TCP_FIN_WAIT2, tmo);
			goto discard;
		}
		break;
	}

	case TCP_CLOSING:
		if (tp->snd_una == tp->write_seq) {
			tcp_time_wait(sk, TCP_TIME_WAIT, 0);
			goto discard;
		}
		break;

	case TCP_LAST_ACK:
		if (tp->snd_una == tp->write_seq) {
			tcp_update_metrics(sk);
			tcp_done(sk);
			goto discard;
		}
		break;
	}

	/* step 6: check the URG bit */
	tcp_urg(sk, skb, th);

	/* step 7: process the segment text */
	switch (sk->sk_state) {
	case TCP_CLOSE_WAIT:
	case TCP_CLOSING:
	case TCP_LAST_ACK:
		if (!before(TCP_SKB_CB(skb)->seq, tp->rcv_nxt)) {
			if (sk_is_mptcp(sk))
				mptcp_incoming_options(sk, skb);
			break;
		}
		fallthrough;
	case TCP_FIN_WAIT1:
	case TCP_FIN_WAIT2:
		/* RFC 793 says to queue data in these states,
		 * RFC 1122 says we MUST send a reset.
		 * BSD 4.4 also does reset.
		 */
		if (sk->sk_shutdown & RCV_SHUTDOWN) {
			if (TCP_SKB_CB(skb)->end_seq != TCP_SKB_CB(skb)->seq &&
			    after(TCP_SKB_CB(skb)->end_seq - th->fin, tp->rcv_nxt)) {
				tcpext_inc_stats(sk, LINUX_MIB_TCPABORTONDATA);
				tcp_reset(sk, skb);
				return 1;
			}
		}
		fallthrough;
	case TCP_ESTABLISHED:
		tcp_data_queue(sk, skb);
		queued = 1;
		break;
	}

	/* tcp_data could move socket to TIME-WAIT */
	if (sk->sk_state != TCP_CLOSE) {
		tcp_data_snd_check(sk);
		tcp_ack_snd_check(sk);
	}

	if (!queued) {
discard:
		tcp_drop(sk, skb);
	}
	return 0;
}
EXPORT_SYMBOL(tcp_rcv_state_process);

static inline void pr_drop_req(struct request_sock *req, __u16 port, int family)
{
	struct inet_request_sock *ireq = inet_rsk(req);

	if (family == AF_INET)
		net_dbg_ratelimited("drop open request from %pI4/%u\n",
				    &ireq->ir_rmt_addr, port);
#if IS_ENABLED(CONFIG_IPV6)
	else if (family == AF_INET6)
		net_dbg_ratelimited("drop open request from %pI6/%u\n",
				    &ireq->ir_v6_rmt_addr, port);
#endif
}

/* RFC3168 : 6.1.1 SYN packets must not have ECT/ECN bits set
 *
 * If we receive a SYN packet with these bits set, it means a
 * network is playing bad games with TOS bits. In order to
 * avoid possible false congestion notifications, we disable
 * TCP ECN negotiation.
 *
 * Exception: tcp_ca wants ECN. This is required for DCTCP
 * congestion control: Linux DCTCP asserts ECT on all packets,
 * including SYN, which is most optimal solution; however,
 * others, such as FreeBSD do not.
 *
 * Exception: At least one of the reserved bits of the TCP header (th->res1) is
 * set, indicating the use of a future TCP extension (such as AccECN). See
 * RFC8311 §4.3 which updates RFC3168 to allow the development of such
 * extensions.
 */
static void tcp_ecn_create_request(struct request_sock *req,
				   const struct sk_buff *skb,
				   const struct sock *listen_sk,
				   const struct dst_entry *dst)
{
	const struct tcphdr *th = tcp_hdr(skb);
	const struct net *net = sock_net(listen_sk);
	bool th_ecn = th->ece && th->cwr;
	bool ect, ecn_ok;
	u32 ecn_ok_dst;

	if (!th_ecn)
		return;

	ect = !INET_ECN_is_not_ect(TCP_SKB_CB(skb)->ip_dsfield);
	ecn_ok_dst = dst_feature(dst, DST_FEATURE_ECN_MASK);
	ecn_ok = net->ipv4.sysctl_tcp_ecn || ecn_ok_dst;

	if (((!ect || th->res1) && ecn_ok) || tcp_ca_needs_ecn(listen_sk) ||
	    (ecn_ok_dst & DST_FEATURE_ECN_CA) ||
	    tcp_bpf_ca_needs_ecn((struct sock *)req))
		inet_rsk(req)->ecn_ok = 1;
}

static void tcp_openreq_init(struct request_sock *req,
			     const struct tcp_options_received *rx_opt,
			     struct sk_buff *skb, const struct sock *sk)
{
	struct inet_request_sock *ireq = inet_rsk(req);

	req->rsk_rcv_wnd = 0;		/* So that tcp_send_synack() knows! */
	tcp_rsk(req)->rcv_isn = TCP_SKB_CB(skb)->seq;
	tcp_rsk(req)->rcv_nxt = TCP_SKB_CB(skb)->seq + 1;
	tcp_rsk(req)->snt_synack = 0;
	tcp_rsk(req)->last_oow_ack_time = 0;
	req->mss = rx_opt->mss_clamp;
	req->ts_recent = rx_opt->saw_tstamp ? rx_opt->rcv_tsval : 0;
	ireq->tstamp_ok = rx_opt->tstamp_ok;
	ireq->sack_ok = rx_opt->sack_ok;
	ireq->snd_wscale = rx_opt->snd_wscale;
	ireq->wscale_ok = rx_opt->wscale_ok;
	ireq->acked = 0;
	ireq->ecn_ok = 0;
	ireq->ir_rmt_port = tcp_hdr(skb)->source;
	ireq->ir_num = ntohs(tcp_hdr(skb)->dest);
	ireq->ir_mark = inet_request_mark(sk, skb);
#if IS_ENABLED(CONFIG_SMC)
	ireq->smc_ok = rx_opt->smc_ok;
#endif
}

struct request_sock *inet_reqsk_alloc(const struct request_sock_ops *ops,
				      struct sock *sk_listener,
				      bool attach_listener)
{
	struct request_sock *req = reqsk_alloc(ops, sk_listener,
					       attach_listener);

	if (req) {
		struct inet_request_sock *ireq = inet_rsk(req);

		ireq->ireq_opt = NULL;
#if IS_ENABLED(CONFIG_IPV6)
		ireq->pktopts = NULL;
#endif
		atomic64_set(&ireq->ir_cookie, 0);
		ireq->ireq_state = TCP_NEW_SYN_RECV;
		write_pnet(&ireq->ireq_net, sock_net(sk_listener));
		ireq->ireq_family = sk_listener->sk_family;
	}

	return req;
}
EXPORT_SYMBOL(inet_reqsk_alloc);

/*
 * Return true if a syncookie should be sent
 */
static bool tcp_syn_flood_action(const struct sock *sk, const char *proto)
{
	struct request_sock_queue *queue = &inet_csk(sk)->icsk_accept_queue;
	const char *msg = "Dropping request";
	bool want_cookie = false;
	struct net *net = sock_net(sk);

#ifdef CONFIG_SYN_COOKIES
	if (net->ipv4.sysctl_tcp_syncookies) {
		msg = "Sending cookies";
		want_cookie = true;
		__tcpext_inc_stats(sk, LINUX_MIB_TCPREQQFULLDOCOOKIES);
	} else
#endif
		__tcpext_inc_stats(sk, LINUX_MIB_TCPREQQFULLDROP);

	if (!queue->synflood_warned &&
	    net->ipv4.sysctl_tcp_syncookies != 2 &&
	    xchg(&queue->synflood_warned, 1) == 0)
		net_info_ratelimited("%s: Possible SYN flooding on port %d. %s.  Check SNMP counters.\n",
				     proto, sk->sk_num, msg);

	return want_cookie;
}

static void tcp_reqsk_record_syn(const struct sock *sk,
				 struct request_sock *req,
				 const struct sk_buff *skb)
{
	if (tcp_sk(sk)->save_syn) {
		u32 len = skb_network_header_len(skb) + tcp_hdrlen(skb);
		struct saved_syn *saved_syn;
		u32 mac_hdrlen;
		void *base;

		if (tcp_sk(sk)->save_syn == 2) {  /* Save full header. */
			base = skb_mac_header(skb);
			mac_hdrlen = skb_mac_header_len(skb);
			len += mac_hdrlen;
		} else {
			base = skb_network_header(skb);
			mac_hdrlen = 0;
		}

		saved_syn = kmalloc(struct_size(saved_syn, data, len),
				    GFP_ATOMIC);
		if (saved_syn) {
			saved_syn->mac_hdrlen = mac_hdrlen;
			saved_syn->network_hdrlen = skb_network_header_len(skb);
			saved_syn->tcp_hdrlen = tcp_hdrlen(skb);
			memcpy(saved_syn->data, base, len);
			req->saved_syn = saved_syn;
		}
	}
}

/* If a SYN cookie is required and supported, returns a clamped MSS value to be
 * used for SYN cookie generation.
 */
u16 tcp_get_syncookie_mss(struct request_sock_ops *rsk_ops,
			  const struct tcp_request_sock_ops *af_ops,
			  struct sock *sk, struct tcphdr *th)
{
	struct tcp_sock *tp = tcp_sk(sk);
	u16 mss;

	if (sock_net(sk)->ipv4.sysctl_tcp_syncookies != 2 &&
	    !inet_csk_reqsk_queue_is_full(sk))
		return 0;

	if (!tcp_syn_flood_action(sk, rsk_ops->slab_name))
		return 0;

	if (sk_acceptq_is_full(sk)) {
		tcpext_inc_stats(sk, LINUX_MIB_LISTENOVERFLOWS);
		return 0;
	}

	mss = tcp_parse_mss_option(th, tp->rx_opt.user_mss);
	if (!mss)
		mss = af_ops->mss_clamp;

	return mss;
}
EXPORT_SYMBOL_GPL(tcp_get_syncookie_mss);

int tcp_conn_request(struct request_sock_ops *rsk_ops,
		     const struct tcp_request_sock_ops *af_ops,
		     struct sock *sk, struct sk_buff *skb)
{
	struct tcp_fastopen_cookie foc = { .len = -1 };
	__u32 isn = TCP_SKB_CB(skb)->tcp_tw_isn;
	struct tcp_options_received tmp_opt;
	struct tcp_sock *tp = tcp_sk(sk);
	struct net *net = sock_net(sk);
	struct sock *fastopen_sk = NULL;
	struct request_sock *req;
	bool want_cookie = false;
	struct dst_entry *dst;
	struct flowi fl;

	/* TW buckets are converted to open requests without
	 * limitations, they conserve resources and peer is
	 * evidently real one.
	 */
	if ((net->ipv4.sysctl_tcp_syncookies == 2 ||
	     inet_csk_reqsk_queue_is_full(sk)) && !isn) {
		want_cookie = tcp_syn_flood_action(sk, rsk_ops->slab_name);
		if (!want_cookie)
			goto drop;
	}

	if (sk_acceptq_is_full(sk)) {
		tcpext_inc_stats(sk, LINUX_MIB_LISTENOVERFLOWS);
		goto drop;
	}

	req = inet_reqsk_alloc(rsk_ops, sk, !want_cookie);
	if (!req)
		goto drop;

	req->syncookie = want_cookie;
	tcp_rsk(req)->af_specific = af_ops;
	tcp_rsk(req)->ts_off = 0;
#if IS_ENABLED(CONFIG_MPTCP)
	tcp_rsk(req)->is_mptcp = 0;
#endif

	tcp_clear_options(&tmp_opt);
	tmp_opt.mss_clamp = af_ops->mss_clamp;
	tmp_opt.user_mss  = tp->rx_opt.user_mss;
	tcp_parse_options(sock_net(sk), skb, &tmp_opt, 0,
			  want_cookie ? NULL : &foc);

	if (want_cookie && !tmp_opt.saw_tstamp)
		tcp_clear_options(&tmp_opt);

	if (IS_ENABLED(CONFIG_SMC) && want_cookie)
		tmp_opt.smc_ok = 0;

	tmp_opt.tstamp_ok = tmp_opt.saw_tstamp;
	tcp_openreq_init(req, &tmp_opt, skb, sk);
	inet_rsk(req)->no_srccheck = inet_sk(sk)->transparent;

	/* Note: tcp_v6_init_req() might override ir_iif for link locals */
	inet_rsk(req)->ir_iif = inet_request_bound_dev_if(sk, skb);

	dst = af_ops->route_req(sk, skb, &fl, req);
	if (!dst)
		goto drop_and_free;

	if (tmp_opt.tstamp_ok)
		tcp_rsk(req)->ts_off = af_ops->init_ts_off(net, skb);

	if (!want_cookie && !isn) {
		/* Kill the following clause, if you dislike this way. */
		if (!net->ipv4.sysctl_tcp_syncookies &&
		    (net->ipv4.sysctl_max_syn_backlog - inet_csk_reqsk_queue_len(sk) <
		     (net->ipv4.sysctl_max_syn_backlog >> 2)) &&
		    !tcp_peer_is_proven(req, dst)) {
			/* Without syncookies last quarter of
			 * backlog is filled with destinations,
			 * proven to be alive.
			 * It means that we continue to communicate
			 * to destinations, already remembered
			 * to the moment of synflood.
			 */
			pr_drop_req(req, ntohs(tcp_hdr(skb)->source),
				    rsk_ops->family);
			goto drop_and_release;
		}

		isn = af_ops->init_seq(skb);
	}

	tcp_ecn_create_request(req, skb, sk, dst);

	if (want_cookie) {
		isn = cookie_init_sequence(af_ops, sk, skb, &req->mss);
		if (!tmp_opt.tstamp_ok)
			inet_rsk(req)->ecn_ok = 0;
	}

	tcp_rsk(req)->snt_isn = isn;
	tcp_rsk(req)->txhash = net_tx_rndhash();
	tcp_rsk(req)->syn_tos = TCP_SKB_CB(skb)->ip_dsfield;
	tcp_openreq_init_rwin(req, sk, dst);
	sk_rx_queue_set(req_to_sk(req), skb);
	if (!want_cookie) {
		tcp_reqsk_record_syn(sk, req, skb);
		fastopen_sk = tcp_try_fastopen(sk, skb, req, &foc, dst);
	}
	if (fastopen_sk) {
		af_ops->send_synack(fastopen_sk, dst, &fl, req,
				    &foc, TCP_SYNACK_FASTOPEN, skb);
		/* Add the child socket directly into the accept queue */
		if (!inet_csk_reqsk_queue_add(sk, req, fastopen_sk)) {
			reqsk_fastopen_remove(fastopen_sk, req, false);
			bh_unlock_sock(fastopen_sk);
			sock_put(fastopen_sk);
			goto drop_and_free;
		}
		sk->sk_data_ready(sk);
		bh_unlock_sock(fastopen_sk);
		sock_put(fastopen_sk);
	} else {
		tcp_rsk(req)->tfo_listener = false;
		if (!want_cookie)
			inet_csk_reqsk_queue_hash_add(sk, req,
				tcp_timeout_init((struct sock *)req));
		af_ops->send_synack(sk, dst, &fl, req, &foc,
				    !want_cookie ? TCP_SYNACK_NORMAL :
						   TCP_SYNACK_COOKIE,
				    skb);
		if (want_cookie) {
			reqsk_free(req);
			return 0;
		}
	}
	reqsk_put(req);
	return 0;

drop_and_release:
	dst_release(dst);
drop_and_free:
	__reqsk_free(req);
drop:
	tcp_listendrop(sk);
	return 0;
}
EXPORT_SYMBOL(tcp_conn_request);<|MERGE_RESOLUTION|>--- conflicted
+++ resolved
@@ -2712,8 +2712,7 @@
 	icsk->icsk_mtup.search_low = icsk->icsk_mtup.probe_size;
 	icsk->icsk_mtup.probe_size = 0;
 	tcp_sync_mss(sk, icsk->icsk_pmtu_cookie);
-<<<<<<< HEAD
-	NET_INC_STATS(sock_net(sk), LINUX_MIB_TCPMTUPSUCCESS);
+	tcpext_inc_stats(sk, LINUX_MIB_TCPMTUPSUCCESS);
 
 	if (interesting_sk(sk)) {
 		QP_PRINT_LOC("sk=%p new"
@@ -2727,9 +2726,6 @@
 				tp->snd_ssthresh,
 				tp->prior_ssthresh);
 	}
-=======
-	tcpext_inc_stats(sk, LINUX_MIB_TCPMTUPSUCCESS);
->>>>>>> 02a378a8
 }
 
 /* Do a simple retransmit without using the backoff mechanisms in
