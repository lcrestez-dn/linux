--- conflicted
+++ resolved
@@ -2711,8 +2711,7 @@
 	icsk->icsk_mtup.search_low = icsk->icsk_mtup.probe_size;
 	icsk->icsk_mtup.probe_size = 0;
 	tcp_sync_mss(sk, icsk->icsk_pmtu_cookie);
-<<<<<<< HEAD
-	NET_INC_STATS(sock_net(sk), LINUX_MIB_TCPMTUPSUCCESS);
+	tcpext_inc_stats(sk, LINUX_MIB_TCPMTUPSUCCESS);
 
 	if (interesting_sk(sk)) {
 		QP_PRINT_LOC("sk=%p new"
@@ -2729,9 +2728,6 @@
 	if (interesting_sk(sk)) {
 		QP_PRINT_LOC("sk=%p set snd_cwnd=%d\n", sk, tp->snd_cwnd);
 	}
-=======
-	tcpext_inc_stats(sk, LINUX_MIB_TCPMTUPSUCCESS);
->>>>>>> 02a378a8
 }
 
 /* Do a simple retransmit without using the backoff mechanisms in
