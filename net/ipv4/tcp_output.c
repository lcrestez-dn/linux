// SPDX-License-Identifier: GPL-2.0-only
/*
 * INET		An implementation of the TCP/IP protocol suite for the LINUX
 *		operating system.  INET is implemented using the  BSD Socket
 *		interface as the means of communication with the user level.
 *
 *		Implementation of the Transmission Control Protocol(TCP).
 *
 * Authors:	Ross Biro
 *		Fred N. van Kempen, <waltje@uWalt.NL.Mugnet.ORG>
 *		Mark Evans, <evansmp@uhura.aston.ac.uk>
 *		Corey Minyard <wf-rch!minyard@relay.EU.net>
 *		Florian La Roche, <flla@stud.uni-sb.de>
 *		Charles Hedrick, <hedrick@klinzhai.rutgers.edu>
 *		Linus Torvalds, <torvalds@cs.helsinki.fi>
 *		Alan Cox, <gw4pts@gw4pts.ampr.org>
 *		Matthew Dillon, <dillon@apollo.west.oic.com>
 *		Arnt Gulbrandsen, <agulbra@nvg.unit.no>
 *		Jorge Cwik, <jorge@laser.satlink.net>
 */

/*
 * Changes:	Pedro Roque	:	Retransmit queue handled by TCP.
 *				:	Fragmentation on mtu decrease
 *				:	Segment collapse on retransmit
 *				:	AF independence
 *
 *		Linus Torvalds	:	send_delayed_ack
 *		David S. Miller	:	Charge memory using the right skb
 *					during syn/ack processing.
 *		David S. Miller :	Output engine completely rewritten.
 *		Andrea Arcangeli:	SYNACK carry ts_recent in tsecr.
 *		Cacophonix Gaul :	draft-minshall-nagle-01
 *		J Hadi Salim	:	ECN support
 *
 */

#define pr_fmt(fmt) "TCP: " fmt

#include <net/tcp.h>
#include <net/mptcp.h>

#include <linux/compiler.h>
#include <linux/gfp.h>
#include <linux/module.h>
#include <linux/static_key.h>

#include <trace/events/tcp.h>
#include <linux/tcp_stats.h>

#define QP_PRINT QP_PRINT_IMPL_LINUX_KERNEL_TRACE
#include <qp/qp.h>

bool interesting_sk(struct sock *sk)
{
	int sport, dport;

	if (sk->sk_family != AF_INET)
		return false;
	sport = ntohs(inet_sk(sk)->inet_sport);
	dport = ntohs(inet_sk(sk)->inet_dport);
	return (sport == 5001 || dport == 5001);
}

/* Refresh clocks of a TCP socket,
 * ensuring monotically increasing values.
 */
void tcp_mstamp_refresh(struct tcp_sock *tp)
{
	u64 val = tcp_clock_ns();

	tp->tcp_clock_cache = val;
	tp->tcp_mstamp = div_u64(val, NSEC_PER_USEC);
}

static bool tcp_write_xmit(struct sock *sk, unsigned int mss_now, int nonagle,
			   int push_one, gfp_t gfp);

/* Account for new data that has been sent to the network. */
static void tcp_event_new_data_sent(struct sock *sk, struct sk_buff *skb)
{
	struct inet_connection_sock *icsk = inet_csk(sk);
	struct tcp_sock *tp = tcp_sk(sk);
	unsigned int prior_packets = tp->packets_out;

	if (interesting_sk(sk)) {
		QP_PRINT_LOC("sk=%p advance delta=%u snd_nxt=%u to %u called=%ps\n",
				sk,
				TCP_SKB_CB(skb)->end_seq - tp->snd_nxt,
				tp->snd_nxt, TCP_SKB_CB(skb)->end_seq,
				__builtin_return_address(0));
	}
	WRITE_ONCE(tp->snd_nxt, TCP_SKB_CB(skb)->end_seq);

	__skb_unlink(skb, &sk->sk_write_queue);
	tcp_rbtree_insert(&sk->tcp_rtx_queue, skb);

	if (tp->highest_sack == NULL)
		tp->highest_sack = skb;

	tp->packets_out += tcp_skb_pcount(skb);
	if (!prior_packets || icsk->icsk_pending == ICSK_TIME_LOSS_PROBE)
		tcp_rearm_rto(sk);

	tcpext_add_stats(sk, LINUX_MIB_TCPORIGDATASENT,
		      tcp_skb_pcount(skb));
}

/* SND.NXT, if window was not shrunk or the amount of shrunk was less than one
 * window scaling factor due to loss of precision.
 * If window has been shrunk, what should we make? It is not clear at all.
 * Using SND.UNA we will fail to open window, SND.NXT is out of window. :-(
 * Anything in between SND.UNA...SND.UNA+SND.WND also can be already
 * invalid. OK, let's make this for now:
 */
static inline __u32 tcp_acceptable_seq(const struct sock *sk)
{
	const struct tcp_sock *tp = tcp_sk(sk);

	if (!before(tcp_wnd_end(tp), tp->snd_nxt) ||
	    (tp->rx_opt.wscale_ok &&
	     ((tp->snd_nxt - tcp_wnd_end(tp)) < (1 << tp->rx_opt.rcv_wscale))))
		return tp->snd_nxt;
	else
		return tcp_wnd_end(tp);
}

/* Calculate mss to advertise in SYN segment.
 * RFC1122, RFC1063, draft-ietf-tcpimpl-pmtud-01 state that:
 *
 * 1. It is independent of path mtu.
 * 2. Ideally, it is maximal possible segment size i.e. 65535-40.
 * 3. For IPv4 it is reasonable to calculate it from maximal MTU of
 *    attached devices, because some buggy hosts are confused by
 *    large MSS.
 * 4. We do not make 3, we advertise MSS, calculated from first
 *    hop device mtu, but allow to raise it to ip_rt_min_advmss.
 *    This may be overridden via information stored in routing table.
 * 5. Value 65535 for MSS is valid in IPv6 and means "as large as possible,
 *    probably even Jumbo".
 */
static __u16 tcp_advertise_mss(struct sock *sk)
{
	struct tcp_sock *tp = tcp_sk(sk);
	const struct dst_entry *dst = __sk_dst_get(sk);
	int mss = tp->advmss;

	if (dst) {
		unsigned int metric = dst_metric_advmss(dst);

		if (metric < mss) {
			mss = metric;
			tp->advmss = mss;
		}
	}

	return (__u16)mss;
}

/* RFC2861. Reset CWND after idle period longer RTO to "restart window".
 * This is the first part of cwnd validation mechanism.
 */
void tcp_cwnd_restart(struct sock *sk, s32 delta)
{
	struct tcp_sock *tp = tcp_sk(sk);
	u32 restart_cwnd = tcp_init_cwnd(tp, __sk_dst_get(sk));
	u32 cwnd = tp->snd_cwnd;

	tcp_ca_event(sk, CA_EVENT_CWND_RESTART);

	tp->snd_ssthresh = tcp_current_ssthresh(sk);
	restart_cwnd = min(restart_cwnd, cwnd);

	while ((delta -= inet_csk(sk)->icsk_rto) > 0 && cwnd > restart_cwnd)
		cwnd >>= 1;
	tp->snd_cwnd = max(cwnd, restart_cwnd);
	if (interesting_sk(sk)) {
		QP_PRINT_LOC("sk=%p snd_cwnd=%d from %ps\n", sk, tp->snd_cwnd, __builtin_return_address(0));
	}
	tp->snd_cwnd_stamp = tcp_jiffies32;
	tp->snd_cwnd_used = 0;
}

/* Congestion state accounting after a packet has been sent. */
static void tcp_event_data_sent(struct tcp_sock *tp,
				struct sock *sk)
{
	struct inet_connection_sock *icsk = inet_csk(sk);
	const u32 now = tcp_jiffies32;

	if (tcp_packets_in_flight(tp) == 0)
		tcp_ca_event(sk, CA_EVENT_TX_START);

	/* If this is the first data packet sent in response to the
	 * previous received data,
	 * and it is a reply for ato after last received packet,
	 * increase pingpong count.
	 */
	if (before(tp->lsndtime, icsk->icsk_ack.lrcvtime) &&
	    (u32)(now - icsk->icsk_ack.lrcvtime) < icsk->icsk_ack.ato)
		inet_csk_inc_pingpong_cnt(sk);

	tp->lsndtime = now;
}

/* Account for an ACK we sent. */
static inline void tcp_event_ack_sent(struct sock *sk, unsigned int pkts,
				      u32 rcv_nxt)
{
	struct tcp_sock *tp = tcp_sk(sk);

	if (unlikely(tp->compressed_ack)) {
		tcpext_add_stats(sk, LINUX_MIB_TCPACKCOMPRESSED,
			      tp->compressed_ack);
		tp->compressed_ack = 0;
		if (hrtimer_try_to_cancel(&tp->compressed_ack_timer) == 1)
			__sock_put(sk);
	}

	if (unlikely(rcv_nxt != tp->rcv_nxt))
		return;  /* Special ACK sent by DCTCP to reflect ECN */
	tcp_dec_quickack_mode(sk, pkts);
	inet_csk_clear_xmit_timer(sk, ICSK_TIME_DACK);
}

/* Determine a window scaling and initial window to offer.
 * Based on the assumption that the given amount of space
 * will be offered. Store the results in the tp structure.
 * NOTE: for smooth operation initial space offering should
 * be a multiple of mss if possible. We assume here that mss >= 1.
 * This MUST be enforced by all callers.
 */
void tcp_select_initial_window(const struct sock *sk, int __space, __u32 mss,
			       __u32 *rcv_wnd, __u32 *window_clamp,
			       int wscale_ok, __u8 *rcv_wscale,
			       __u32 init_rcv_wnd)
{
	unsigned int space = (__space < 0 ? 0 : __space);

	/* If no clamp set the clamp to the max possible scaled window */
	if (*window_clamp == 0)
		(*window_clamp) = (U16_MAX << TCP_MAX_WSCALE);
	space = min(*window_clamp, space);

	/* Quantize space offering to a multiple of mss if possible. */
	if (space > mss)
		space = rounddown(space, mss);

	/* NOTE: offering an initial window larger than 32767
	 * will break some buggy TCP stacks. If the admin tells us
	 * it is likely we could be speaking with such a buggy stack
	 * we will truncate our initial window offering to 32K-1
	 * unless the remote has sent us a window scaling option,
	 * which we interpret as a sign the remote TCP is not
	 * misinterpreting the window field as a signed quantity.
	 */
	if (sock_net(sk)->ipv4.sysctl_tcp_workaround_signed_windows)
		(*rcv_wnd) = min(space, MAX_TCP_WINDOW);
	else
		(*rcv_wnd) = min_t(u32, space, U16_MAX);

	if (init_rcv_wnd)
		*rcv_wnd = min(*rcv_wnd, init_rcv_wnd * mss);

	*rcv_wscale = 0;
	if (wscale_ok) {
		/* Set window scaling on max possible window */
		space = max_t(u32, space, sock_net(sk)->ipv4.sysctl_tcp_rmem[2]);
		space = max_t(u32, space, sysctl_rmem_max);
		space = min_t(u32, space, *window_clamp);
		*rcv_wscale = clamp_t(int, ilog2(space) - 15,
				      0, TCP_MAX_WSCALE);
	}
	/* Set the clamp no higher than max representable value */
	(*window_clamp) = min_t(__u32, U16_MAX << (*rcv_wscale), *window_clamp);
}
EXPORT_SYMBOL(tcp_select_initial_window);

/* Chose a new window to advertise, update state in tcp_sock for the
 * socket, and return result with RFC1323 scaling applied.  The return
 * value can be stuffed directly into th->window for an outgoing
 * frame.
 */
static u16 tcp_select_window(struct sock *sk)
{
	struct tcp_sock *tp = tcp_sk(sk);
	u32 old_win = tp->rcv_wnd;
	u32 cur_win = tcp_receive_window(tp);
	u32 new_win = __tcp_select_window(sk);

	/* Never shrink the offered window */
	if (new_win < cur_win) {
		/* Danger Will Robinson!
		 * Don't update rcv_wup/rcv_wnd here or else
		 * we will not be able to advertise a zero
		 * window in time.  --DaveM
		 *
		 * Relax Will Robinson.
		 */
		if (new_win == 0)
			tcpext_inc_stats(sk,
				      LINUX_MIB_TCPWANTZEROWINDOWADV);
		new_win = ALIGN(cur_win, 1 << tp->rx_opt.rcv_wscale);
	}
	tp->rcv_wnd = new_win;
	tp->rcv_wup = tp->rcv_nxt;

	/* Make sure we do not exceed the maximum possible
	 * scaled window.
	 */
	if (!tp->rx_opt.rcv_wscale &&
	    sock_net(sk)->ipv4.sysctl_tcp_workaround_signed_windows)
		new_win = min(new_win, MAX_TCP_WINDOW);
	else
		new_win = min(new_win, (65535U << tp->rx_opt.rcv_wscale));

	/* RFC1323 scaling applied */
	new_win >>= tp->rx_opt.rcv_wscale;

	/* If we advertise zero window, disable fast path. */
	if (new_win == 0) {
		tp->pred_flags = 0;
		if (old_win)
			tcpext_inc_stats(sk,
				      LINUX_MIB_TCPTOZEROWINDOWADV);
	} else if (old_win == 0) {
		tcpext_inc_stats(sk, LINUX_MIB_TCPFROMZEROWINDOWADV);
	}

	return new_win;
}

/* Packet ECN state for a SYN-ACK */
static void tcp_ecn_send_synack(struct sock *sk, struct sk_buff *skb)
{
	const struct tcp_sock *tp = tcp_sk(sk);

	TCP_SKB_CB(skb)->tcp_flags &= ~TCPHDR_CWR;
	if (!(tp->ecn_flags & TCP_ECN_OK))
		TCP_SKB_CB(skb)->tcp_flags &= ~TCPHDR_ECE;
	else if (tcp_ca_needs_ecn(sk) ||
		 tcp_bpf_ca_needs_ecn(sk))
		INET_ECN_xmit(sk);
}

/* Packet ECN state for a SYN.  */
static void tcp_ecn_send_syn(struct sock *sk, struct sk_buff *skb)
{
	struct tcp_sock *tp = tcp_sk(sk);
	bool bpf_needs_ecn = tcp_bpf_ca_needs_ecn(sk);
	bool use_ecn = sock_net(sk)->ipv4.sysctl_tcp_ecn == 1 ||
		tcp_ca_needs_ecn(sk) || bpf_needs_ecn;

	if (!use_ecn) {
		const struct dst_entry *dst = __sk_dst_get(sk);

		if (dst && dst_feature(dst, RTAX_FEATURE_ECN))
			use_ecn = true;
	}

	tp->ecn_flags = 0;

	if (use_ecn) {
		TCP_SKB_CB(skb)->tcp_flags |= TCPHDR_ECE | TCPHDR_CWR;
		tp->ecn_flags = TCP_ECN_OK;
		if (tcp_ca_needs_ecn(sk) || bpf_needs_ecn)
			INET_ECN_xmit(sk);
	}
}

static void tcp_ecn_clear_syn(struct sock *sk, struct sk_buff *skb)
{
	if (sock_net(sk)->ipv4.sysctl_tcp_ecn_fallback)
		/* tp->ecn_flags are cleared at a later point in time when
		 * SYN ACK is ultimatively being received.
		 */
		TCP_SKB_CB(skb)->tcp_flags &= ~(TCPHDR_ECE | TCPHDR_CWR);
}

static void
tcp_ecn_make_synack(const struct request_sock *req, struct tcphdr *th)
{
	if (inet_rsk(req)->ecn_ok)
		th->ece = 1;
}

/* Set up ECN state for a packet on a ESTABLISHED socket that is about to
 * be sent.
 */
static void tcp_ecn_send(struct sock *sk, struct sk_buff *skb,
			 struct tcphdr *th, int tcp_header_len)
{
	struct tcp_sock *tp = tcp_sk(sk);

	if (tp->ecn_flags & TCP_ECN_OK) {
		/* Not-retransmitted data segment: set ECT and inject CWR. */
		if (skb->len != tcp_header_len &&
		    !before(TCP_SKB_CB(skb)->seq, tp->snd_nxt)) {
			INET_ECN_xmit(sk);
			if (tp->ecn_flags & TCP_ECN_QUEUE_CWR) {
				tp->ecn_flags &= ~TCP_ECN_QUEUE_CWR;
				th->cwr = 1;
				skb_shinfo(skb)->gso_type |= SKB_GSO_TCP_ECN;
			}
		} else if (!tcp_ca_needs_ecn(sk)) {
			/* ACK or retransmitted segment: clear ECT|CE */
			INET_ECN_dontxmit(sk);
		}
		if (tp->ecn_flags & TCP_ECN_DEMAND_CWR)
			th->ece = 1;
	}
}

/* Constructs common control bits of non-data skb. If SYN/FIN is present,
 * auto increment end seqno.
 */
static void tcp_init_nondata_skb(struct sk_buff *skb, u32 seq, u8 flags)
{
	skb->ip_summed = CHECKSUM_PARTIAL;

	TCP_SKB_CB(skb)->tcp_flags = flags;
	TCP_SKB_CB(skb)->sacked = 0;

	tcp_skb_pcount_set(skb, 1);

	TCP_SKB_CB(skb)->seq = seq;
	if (flags & (TCPHDR_SYN | TCPHDR_FIN))
		seq++;
	TCP_SKB_CB(skb)->end_seq = seq;
}

static inline bool tcp_urg_mode(const struct tcp_sock *tp)
{
	return tp->snd_una != tp->snd_up;
}

#define OPTION_SACK_ADVERTISE	(1 << 0)
#define OPTION_TS		(1 << 1)
#define OPTION_MD5		(1 << 2)
#define OPTION_WSCALE		(1 << 3)
#define OPTION_FAST_OPEN_COOKIE	(1 << 8)
#define OPTION_SMC		(1 << 9)
#define OPTION_MPTCP		(1 << 10)

static void smc_options_write(__be32 *ptr, u16 *options)
{
#if IS_ENABLED(CONFIG_SMC)
	if (static_branch_unlikely(&tcp_have_smc)) {
		if (unlikely(OPTION_SMC & *options)) {
			*ptr++ = htonl((TCPOPT_NOP  << 24) |
				       (TCPOPT_NOP  << 16) |
				       (TCPOPT_EXP <<  8) |
				       (TCPOLEN_EXP_SMC_BASE));
			*ptr++ = htonl(TCPOPT_SMC_MAGIC);
		}
	}
#endif
}

struct tcp_out_options {
	u16 options;		/* bit field of OPTION_* */
	u16 mss;		/* 0 to disable */
	u8 ws;			/* window scale, 0 to disable */
	u8 num_sack_blocks;	/* number of SACK blocks to include */
	u8 hash_size;		/* bytes in hash_location */
	u8 bpf_opt_len;		/* length of BPF hdr option */
	__u8 *hash_location;	/* temporary pointer, overloaded */
	__u32 tsval, tsecr;	/* need to include OPTION_TS */
	struct tcp_fastopen_cookie *fastopen_cookie;	/* Fast open cookie */
	struct mptcp_out_options mptcp;
};

static void mptcp_options_write(__be32 *ptr, const struct tcp_sock *tp,
				struct tcp_out_options *opts)
{
#if IS_ENABLED(CONFIG_MPTCP)
	if (unlikely(OPTION_MPTCP & opts->options))
		mptcp_write_options(ptr, tp, &opts->mptcp);
#endif
}

#ifdef CONFIG_CGROUP_BPF
static int bpf_skops_write_hdr_opt_arg0(struct sk_buff *skb,
					enum tcp_synack_type synack_type)
{
	if (unlikely(!skb))
		return BPF_WRITE_HDR_TCP_CURRENT_MSS;

	if (unlikely(synack_type == TCP_SYNACK_COOKIE))
		return BPF_WRITE_HDR_TCP_SYNACK_COOKIE;

	return 0;
}

/* req, syn_skb and synack_type are used when writing synack */
static void bpf_skops_hdr_opt_len(struct sock *sk, struct sk_buff *skb,
				  struct request_sock *req,
				  struct sk_buff *syn_skb,
				  enum tcp_synack_type synack_type,
				  struct tcp_out_options *opts,
				  unsigned int *remaining)
{
	struct bpf_sock_ops_kern sock_ops;
	int err;

	if (likely(!BPF_SOCK_OPS_TEST_FLAG(tcp_sk(sk),
					   BPF_SOCK_OPS_WRITE_HDR_OPT_CB_FLAG)) ||
	    !*remaining)
		return;

	/* *remaining has already been aligned to 4 bytes, so *remaining >= 4 */

	/* init sock_ops */
	memset(&sock_ops, 0, offsetof(struct bpf_sock_ops_kern, temp));

	sock_ops.op = BPF_SOCK_OPS_HDR_OPT_LEN_CB;

	if (req) {
		/* The listen "sk" cannot be passed here because
		 * it is not locked.  It would not make too much
		 * sense to do bpf_setsockopt(listen_sk) based
		 * on individual connection request also.
		 *
		 * Thus, "req" is passed here and the cgroup-bpf-progs
		 * of the listen "sk" will be run.
		 *
		 * "req" is also used here for fastopen even the "sk" here is
		 * a fullsock "child" sk.  It is to keep the behavior
		 * consistent between fastopen and non-fastopen on
		 * the bpf programming side.
		 */
		sock_ops.sk = (struct sock *)req;
		sock_ops.syn_skb = syn_skb;
	} else {
		sock_owned_by_me(sk);

		sock_ops.is_fullsock = 1;
		sock_ops.sk = sk;
	}

	sock_ops.args[0] = bpf_skops_write_hdr_opt_arg0(skb, synack_type);
	sock_ops.remaining_opt_len = *remaining;
	/* tcp_current_mss() does not pass a skb */
	if (skb)
		bpf_skops_init_skb(&sock_ops, skb, 0);

	err = BPF_CGROUP_RUN_PROG_SOCK_OPS_SK(&sock_ops, sk);

	if (err || sock_ops.remaining_opt_len == *remaining)
		return;

	opts->bpf_opt_len = *remaining - sock_ops.remaining_opt_len;
	/* round up to 4 bytes */
	opts->bpf_opt_len = (opts->bpf_opt_len + 3) & ~3;

	*remaining -= opts->bpf_opt_len;
}

static void bpf_skops_write_hdr_opt(struct sock *sk, struct sk_buff *skb,
				    struct request_sock *req,
				    struct sk_buff *syn_skb,
				    enum tcp_synack_type synack_type,
				    struct tcp_out_options *opts)
{
	u8 first_opt_off, nr_written, max_opt_len = opts->bpf_opt_len;
	struct bpf_sock_ops_kern sock_ops;
	int err;

	if (likely(!max_opt_len))
		return;

	memset(&sock_ops, 0, offsetof(struct bpf_sock_ops_kern, temp));

	sock_ops.op = BPF_SOCK_OPS_WRITE_HDR_OPT_CB;

	if (req) {
		sock_ops.sk = (struct sock *)req;
		sock_ops.syn_skb = syn_skb;
	} else {
		sock_owned_by_me(sk);

		sock_ops.is_fullsock = 1;
		sock_ops.sk = sk;
	}

	sock_ops.args[0] = bpf_skops_write_hdr_opt_arg0(skb, synack_type);
	sock_ops.remaining_opt_len = max_opt_len;
	first_opt_off = tcp_hdrlen(skb) - max_opt_len;
	bpf_skops_init_skb(&sock_ops, skb, first_opt_off);

	err = BPF_CGROUP_RUN_PROG_SOCK_OPS_SK(&sock_ops, sk);

	if (err)
		nr_written = 0;
	else
		nr_written = max_opt_len - sock_ops.remaining_opt_len;

	if (nr_written < max_opt_len)
		memset(skb->data + first_opt_off + nr_written, TCPOPT_NOP,
		       max_opt_len - nr_written);
}
#else
static void bpf_skops_hdr_opt_len(struct sock *sk, struct sk_buff *skb,
				  struct request_sock *req,
				  struct sk_buff *syn_skb,
				  enum tcp_synack_type synack_type,
				  struct tcp_out_options *opts,
				  unsigned int *remaining)
{
}

static void bpf_skops_write_hdr_opt(struct sock *sk, struct sk_buff *skb,
				    struct request_sock *req,
				    struct sk_buff *syn_skb,
				    enum tcp_synack_type synack_type,
				    struct tcp_out_options *opts)
{
}
#endif

/* Write previously computed TCP options to the packet.
 *
 * Beware: Something in the Internet is very sensitive to the ordering of
 * TCP options, we learned this through the hard way, so be careful here.
 * Luckily we can at least blame others for their non-compliance but from
 * inter-operability perspective it seems that we're somewhat stuck with
 * the ordering which we have been using if we want to keep working with
 * those broken things (not that it currently hurts anybody as there isn't
 * particular reason why the ordering would need to be changed).
 *
 * At least SACK_PERM as the first option is known to lead to a disaster
 * (but it may well be that other scenarios fail similarly).
 */
static void tcp_options_write(__be32 *ptr, struct tcp_sock *tp,
			      struct tcp_out_options *opts)
{
	u16 options = opts->options;	/* mungable copy */

	if (unlikely(OPTION_MD5 & options)) {
		*ptr++ = htonl((TCPOPT_NOP << 24) | (TCPOPT_NOP << 16) |
			       (TCPOPT_MD5SIG << 8) | TCPOLEN_MD5SIG);
		/* overload cookie hash location */
		opts->hash_location = (__u8 *)ptr;
		ptr += 4;
	}

	if (unlikely(opts->mss)) {
		*ptr++ = htonl((TCPOPT_MSS << 24) |
			       (TCPOLEN_MSS << 16) |
			       opts->mss);
	}

	if (likely(OPTION_TS & options)) {
		if (unlikely(OPTION_SACK_ADVERTISE & options)) {
			*ptr++ = htonl((TCPOPT_SACK_PERM << 24) |
				       (TCPOLEN_SACK_PERM << 16) |
				       (TCPOPT_TIMESTAMP << 8) |
				       TCPOLEN_TIMESTAMP);
			options &= ~OPTION_SACK_ADVERTISE;
		} else {
			*ptr++ = htonl((TCPOPT_NOP << 24) |
				       (TCPOPT_NOP << 16) |
				       (TCPOPT_TIMESTAMP << 8) |
				       TCPOLEN_TIMESTAMP);
		}
		*ptr++ = htonl(opts->tsval);
		*ptr++ = htonl(opts->tsecr);
	}

	if (unlikely(OPTION_SACK_ADVERTISE & options)) {
		*ptr++ = htonl((TCPOPT_NOP << 24) |
			       (TCPOPT_NOP << 16) |
			       (TCPOPT_SACK_PERM << 8) |
			       TCPOLEN_SACK_PERM);
	}

	if (unlikely(OPTION_WSCALE & options)) {
		*ptr++ = htonl((TCPOPT_NOP << 24) |
			       (TCPOPT_WINDOW << 16) |
			       (TCPOLEN_WINDOW << 8) |
			       opts->ws);
	}

	if (unlikely(opts->num_sack_blocks)) {
		struct tcp_sack_block *sp = tp->rx_opt.dsack ?
			tp->duplicate_sack : tp->selective_acks;
		int this_sack;

		*ptr++ = htonl((TCPOPT_NOP  << 24) |
			       (TCPOPT_NOP  << 16) |
			       (TCPOPT_SACK <<  8) |
			       (TCPOLEN_SACK_BASE + (opts->num_sack_blocks *
						     TCPOLEN_SACK_PERBLOCK)));

		for (this_sack = 0; this_sack < opts->num_sack_blocks;
		     ++this_sack) {
			*ptr++ = htonl(sp[this_sack].start_seq);
			*ptr++ = htonl(sp[this_sack].end_seq);
		}

		tp->rx_opt.dsack = 0;
	}

	if (unlikely(OPTION_FAST_OPEN_COOKIE & options)) {
		struct tcp_fastopen_cookie *foc = opts->fastopen_cookie;
		u8 *p = (u8 *)ptr;
		u32 len; /* Fast Open option length */

		if (foc->exp) {
			len = TCPOLEN_EXP_FASTOPEN_BASE + foc->len;
			*ptr = htonl((TCPOPT_EXP << 24) | (len << 16) |
				     TCPOPT_FASTOPEN_MAGIC);
			p += TCPOLEN_EXP_FASTOPEN_BASE;
		} else {
			len = TCPOLEN_FASTOPEN_BASE + foc->len;
			*p++ = TCPOPT_FASTOPEN;
			*p++ = len;
		}

		memcpy(p, foc->val, foc->len);
		if ((len & 3) == 2) {
			p[foc->len] = TCPOPT_NOP;
			p[foc->len + 1] = TCPOPT_NOP;
		}
		ptr += (len + 3) >> 2;
	}

	smc_options_write(ptr, &options);

	mptcp_options_write(ptr, tp, opts);
}

static void smc_set_option(const struct tcp_sock *tp,
			   struct tcp_out_options *opts,
			   unsigned int *remaining)
{
#if IS_ENABLED(CONFIG_SMC)
	if (static_branch_unlikely(&tcp_have_smc)) {
		if (tp->syn_smc) {
			if (*remaining >= TCPOLEN_EXP_SMC_BASE_ALIGNED) {
				opts->options |= OPTION_SMC;
				*remaining -= TCPOLEN_EXP_SMC_BASE_ALIGNED;
			}
		}
	}
#endif
}

static void smc_set_option_cond(const struct tcp_sock *tp,
				const struct inet_request_sock *ireq,
				struct tcp_out_options *opts,
				unsigned int *remaining)
{
#if IS_ENABLED(CONFIG_SMC)
	if (static_branch_unlikely(&tcp_have_smc)) {
		if (tp->syn_smc && ireq->smc_ok) {
			if (*remaining >= TCPOLEN_EXP_SMC_BASE_ALIGNED) {
				opts->options |= OPTION_SMC;
				*remaining -= TCPOLEN_EXP_SMC_BASE_ALIGNED;
			}
		}
	}
#endif
}

static void mptcp_set_option_cond(const struct request_sock *req,
				  struct tcp_out_options *opts,
				  unsigned int *remaining)
{
	if (rsk_is_mptcp(req)) {
		unsigned int size;

		if (mptcp_synack_options(req, &size, &opts->mptcp)) {
			if (*remaining >= size) {
				opts->options |= OPTION_MPTCP;
				*remaining -= size;
			}
		}
	}
}

/* Compute TCP options for SYN packets. This is not the final
 * network wire format yet.
 */
static unsigned int tcp_syn_options(struct sock *sk, struct sk_buff *skb,
				struct tcp_out_options *opts,
				struct tcp_md5sig_key **md5)
{
	struct tcp_sock *tp = tcp_sk(sk);
	unsigned int remaining = MAX_TCP_OPTION_SPACE;
	struct tcp_fastopen_request *fastopen = tp->fastopen_req;

	*md5 = NULL;
#ifdef CONFIG_TCP_MD5SIG
	if (static_branch_unlikely(&tcp_md5_needed) &&
	    rcu_access_pointer(tp->md5sig_info)) {
		*md5 = tp->af_specific->md5_lookup(sk, sk);
		if (*md5) {
			opts->options |= OPTION_MD5;
			remaining -= TCPOLEN_MD5SIG_ALIGNED;
		}
	}
#endif

	/* We always get an MSS option.  The option bytes which will be seen in
	 * normal data packets should timestamps be used, must be in the MSS
	 * advertised.  But we subtract them from tp->mss_cache so that
	 * calculations in tcp_sendmsg are simpler etc.  So account for this
	 * fact here if necessary.  If we don't do this correctly, as a
	 * receiver we won't recognize data packets as being full sized when we
	 * should, and thus we won't abide by the delayed ACK rules correctly.
	 * SACKs don't matter, we never delay an ACK when we have any of those
	 * going out.  */
	opts->mss = tcp_advertise_mss(sk);
	remaining -= TCPOLEN_MSS_ALIGNED;

	if (likely(sock_net(sk)->ipv4.sysctl_tcp_timestamps && !*md5)) {
		opts->options |= OPTION_TS;
		opts->tsval = tcp_skb_timestamp(skb) + tp->tsoffset;
		opts->tsecr = tp->rx_opt.ts_recent;
		remaining -= TCPOLEN_TSTAMP_ALIGNED;
	}
	if (likely(sock_net(sk)->ipv4.sysctl_tcp_window_scaling)) {
		opts->ws = tp->rx_opt.rcv_wscale;
		opts->options |= OPTION_WSCALE;
		remaining -= TCPOLEN_WSCALE_ALIGNED;
	}
	if (likely(sock_net(sk)->ipv4.sysctl_tcp_sack)) {
		opts->options |= OPTION_SACK_ADVERTISE;
		if (unlikely(!(OPTION_TS & opts->options)))
			remaining -= TCPOLEN_SACKPERM_ALIGNED;
	}

	if (fastopen && fastopen->cookie.len >= 0) {
		u32 need = fastopen->cookie.len;

		need += fastopen->cookie.exp ? TCPOLEN_EXP_FASTOPEN_BASE :
					       TCPOLEN_FASTOPEN_BASE;
		need = (need + 3) & ~3U;  /* Align to 32 bits */
		if (remaining >= need) {
			opts->options |= OPTION_FAST_OPEN_COOKIE;
			opts->fastopen_cookie = &fastopen->cookie;
			remaining -= need;
			tp->syn_fastopen = 1;
			tp->syn_fastopen_exp = fastopen->cookie.exp ? 1 : 0;
		}
	}

	smc_set_option(tp, opts, &remaining);

	if (sk_is_mptcp(sk)) {
		unsigned int size;

		if (mptcp_syn_options(sk, skb, &size, &opts->mptcp)) {
			opts->options |= OPTION_MPTCP;
			remaining -= size;
		}
	}

	bpf_skops_hdr_opt_len(sk, skb, NULL, NULL, 0, opts, &remaining);

	return MAX_TCP_OPTION_SPACE - remaining;
}

/* Set up TCP options for SYN-ACKs. */
static unsigned int tcp_synack_options(const struct sock *sk,
				       struct request_sock *req,
				       unsigned int mss, struct sk_buff *skb,
				       struct tcp_out_options *opts,
				       const struct tcp_md5sig_key *md5,
				       struct tcp_fastopen_cookie *foc,
				       enum tcp_synack_type synack_type,
				       struct sk_buff *syn_skb)
{
	struct inet_request_sock *ireq = inet_rsk(req);
	unsigned int remaining = MAX_TCP_OPTION_SPACE;

#ifdef CONFIG_TCP_MD5SIG
	if (md5) {
		opts->options |= OPTION_MD5;
		remaining -= TCPOLEN_MD5SIG_ALIGNED;

		/* We can't fit any SACK blocks in a packet with MD5 + TS
		 * options. There was discussion about disabling SACK
		 * rather than TS in order to fit in better with old,
		 * buggy kernels, but that was deemed to be unnecessary.
		 */
		if (synack_type != TCP_SYNACK_COOKIE)
			ireq->tstamp_ok &= !ireq->sack_ok;
	}
#endif

	/* We always send an MSS option. */
	opts->mss = mss;
	remaining -= TCPOLEN_MSS_ALIGNED;

	if (likely(ireq->wscale_ok)) {
		opts->ws = ireq->rcv_wscale;
		opts->options |= OPTION_WSCALE;
		remaining -= TCPOLEN_WSCALE_ALIGNED;
	}
	if (likely(ireq->tstamp_ok)) {
		opts->options |= OPTION_TS;
		opts->tsval = tcp_skb_timestamp(skb) + tcp_rsk(req)->ts_off;
		opts->tsecr = req->ts_recent;
		remaining -= TCPOLEN_TSTAMP_ALIGNED;
	}
	if (likely(ireq->sack_ok)) {
		opts->options |= OPTION_SACK_ADVERTISE;
		if (unlikely(!ireq->tstamp_ok))
			remaining -= TCPOLEN_SACKPERM_ALIGNED;
	}
	if (foc != NULL && foc->len >= 0) {
		u32 need = foc->len;

		need += foc->exp ? TCPOLEN_EXP_FASTOPEN_BASE :
				   TCPOLEN_FASTOPEN_BASE;
		need = (need + 3) & ~3U;  /* Align to 32 bits */
		if (remaining >= need) {
			opts->options |= OPTION_FAST_OPEN_COOKIE;
			opts->fastopen_cookie = foc;
			remaining -= need;
		}
	}

	mptcp_set_option_cond(req, opts, &remaining);

	smc_set_option_cond(tcp_sk(sk), ireq, opts, &remaining);

	bpf_skops_hdr_opt_len((struct sock *)sk, skb, req, syn_skb,
			      synack_type, opts, &remaining);

	return MAX_TCP_OPTION_SPACE - remaining;
}

/* Compute TCP options for ESTABLISHED sockets. This is not the
 * final wire format yet.
 */
static unsigned int tcp_established_options(struct sock *sk, struct sk_buff *skb,
					struct tcp_out_options *opts,
					struct tcp_md5sig_key **md5)
{
	struct tcp_sock *tp = tcp_sk(sk);
	unsigned int size = 0;
	unsigned int eff_sacks;

	opts->options = 0;

	*md5 = NULL;
#ifdef CONFIG_TCP_MD5SIG
	if (static_branch_unlikely(&tcp_md5_needed) &&
	    rcu_access_pointer(tp->md5sig_info)) {
		*md5 = tp->af_specific->md5_lookup(sk, sk);
		if (*md5) {
			opts->options |= OPTION_MD5;
			size += TCPOLEN_MD5SIG_ALIGNED;
		}
	}
#endif

	if (likely(tp->rx_opt.tstamp_ok)) {
		opts->options |= OPTION_TS;
		opts->tsval = skb ? tcp_skb_timestamp(skb) + tp->tsoffset : 0;
		opts->tsecr = tp->rx_opt.ts_recent;
		size += TCPOLEN_TSTAMP_ALIGNED;
	}

	/* MPTCP options have precedence over SACK for the limited TCP
	 * option space because a MPTCP connection would be forced to
	 * fall back to regular TCP if a required multipath option is
	 * missing. SACK still gets a chance to use whatever space is
	 * left.
	 */
	if (sk_is_mptcp(sk)) {
		unsigned int remaining = MAX_TCP_OPTION_SPACE - size;
		unsigned int opt_size = 0;

		if (mptcp_established_options(sk, skb, &opt_size, remaining,
					      &opts->mptcp)) {
			opts->options |= OPTION_MPTCP;
			size += opt_size;
		}
	}

	eff_sacks = tp->rx_opt.num_sacks + tp->rx_opt.dsack;
	if (unlikely(eff_sacks)) {
		const unsigned int remaining = MAX_TCP_OPTION_SPACE - size;
		if (unlikely(remaining < TCPOLEN_SACK_BASE_ALIGNED +
					 TCPOLEN_SACK_PERBLOCK))
			return size;

		opts->num_sack_blocks =
			min_t(unsigned int, eff_sacks,
			      (remaining - TCPOLEN_SACK_BASE_ALIGNED) /
			      TCPOLEN_SACK_PERBLOCK);

		size += TCPOLEN_SACK_BASE_ALIGNED +
			opts->num_sack_blocks * TCPOLEN_SACK_PERBLOCK;
	}

	if (unlikely(BPF_SOCK_OPS_TEST_FLAG(tp,
					    BPF_SOCK_OPS_WRITE_HDR_OPT_CB_FLAG))) {
		unsigned int remaining = MAX_TCP_OPTION_SPACE - size;

		bpf_skops_hdr_opt_len(sk, skb, NULL, NULL, 0, opts, &remaining);

		size = MAX_TCP_OPTION_SPACE - remaining;
	}

	return size;
}


/* TCP SMALL QUEUES (TSQ)
 *
 * TSQ goal is to keep small amount of skbs per tcp flow in tx queues (qdisc+dev)
 * to reduce RTT and bufferbloat.
 * We do this using a special skb destructor (tcp_wfree).
 *
 * Its important tcp_wfree() can be replaced by sock_wfree() in the event skb
 * needs to be reallocated in a driver.
 * The invariant being skb->truesize subtracted from sk->sk_wmem_alloc
 *
 * Since transmit from skb destructor is forbidden, we use a tasklet
 * to process all sockets that eventually need to send more skbs.
 * We use one tasklet per cpu, with its own queue of sockets.
 */
struct tsq_tasklet {
	struct tasklet_struct	tasklet;
	struct list_head	head; /* queue of tcp sockets */
};
static DEFINE_PER_CPU(struct tsq_tasklet, tsq_tasklet);

static void tcp_tsq_write(struct sock *sk)
{
	if ((1 << sk->sk_state) &
	    (TCPF_ESTABLISHED | TCPF_FIN_WAIT1 | TCPF_CLOSING |
	     TCPF_CLOSE_WAIT  | TCPF_LAST_ACK)) {
		struct tcp_sock *tp = tcp_sk(sk);

		if (tp->lost_out > tp->retrans_out &&
		    tp->snd_cwnd > tcp_packets_in_flight(tp)) {
			tcp_mstamp_refresh(tp);
			tcp_xmit_retransmit_queue(sk);
		}

		tcp_write_xmit(sk, tcp_current_mss(sk), tp->nonagle,
			       0, GFP_ATOMIC);
	}
}

static void tcp_tsq_handler(struct sock *sk)
{
	bh_lock_sock(sk);
	if (!sock_owned_by_user(sk))
		tcp_tsq_write(sk);
	else if (!test_and_set_bit(TCP_TSQ_DEFERRED, &sk->sk_tsq_flags))
		sock_hold(sk);
	bh_unlock_sock(sk);
}
/*
 * One tasklet per cpu tries to send more skbs.
 * We run in tasklet context but need to disable irqs when
 * transferring tsq->head because tcp_wfree() might
 * interrupt us (non NAPI drivers)
 */
static void tcp_tasklet_func(struct tasklet_struct *t)
{
	struct tsq_tasklet *tsq = from_tasklet(tsq,  t, tasklet);
	LIST_HEAD(list);
	unsigned long flags;
	struct list_head *q, *n;
	struct tcp_sock *tp;
	struct sock *sk;

	local_irq_save(flags);
	list_splice_init(&tsq->head, &list);
	local_irq_restore(flags);

	list_for_each_safe(q, n, &list) {
		tp = list_entry(q, struct tcp_sock, tsq_node);
		list_del(&tp->tsq_node);

		sk = (struct sock *)tp;
		smp_mb__before_atomic();
		clear_bit(TSQ_QUEUED, &sk->sk_tsq_flags);

		tcp_tsq_handler(sk);
		sk_free(sk);
	}
}

#define TCP_DEFERRED_ALL (TCPF_TSQ_DEFERRED |		\
			  TCPF_WRITE_TIMER_DEFERRED |	\
			  TCPF_DELACK_TIMER_DEFERRED |	\
			  TCPF_MTU_REDUCED_DEFERRED)
/**
 * tcp_release_cb - tcp release_sock() callback
 * @sk: socket
 *
 * called from release_sock() to perform protocol dependent
 * actions before socket release.
 */
void tcp_release_cb(struct sock *sk)
{
	unsigned long flags, nflags;

	/* perform an atomic operation only if at least one flag is set */
	do {
		flags = sk->sk_tsq_flags;
		if (!(flags & TCP_DEFERRED_ALL))
			return;
		nflags = flags & ~TCP_DEFERRED_ALL;
	} while (cmpxchg(&sk->sk_tsq_flags, flags, nflags) != flags);

	if (flags & TCPF_TSQ_DEFERRED) {
		tcp_tsq_write(sk);
		__sock_put(sk);
	}
	/* Here begins the tricky part :
	 * We are called from release_sock() with :
	 * 1) BH disabled
	 * 2) sk_lock.slock spinlock held
	 * 3) socket owned by us (sk->sk_lock.owned == 1)
	 *
	 * But following code is meant to be called from BH handlers,
	 * so we should keep BH disabled, but early release socket ownership
	 */
	sock_release_ownership(sk);

	if (flags & TCPF_WRITE_TIMER_DEFERRED) {
		tcp_write_timer_handler(sk);
		__sock_put(sk);
	}
	if (flags & TCPF_DELACK_TIMER_DEFERRED) {
		tcp_delack_timer_handler(sk);
		__sock_put(sk);
	}
	if (flags & TCPF_MTU_REDUCED_DEFERRED) {
		inet_csk(sk)->icsk_af_ops->mtu_reduced(sk);
		__sock_put(sk);
	}
}
EXPORT_SYMBOL(tcp_release_cb);

void __init tcp_tasklet_init(void)
{
	int i;

	for_each_possible_cpu(i) {
		struct tsq_tasklet *tsq = &per_cpu(tsq_tasklet, i);

		INIT_LIST_HEAD(&tsq->head);
		tasklet_setup(&tsq->tasklet, tcp_tasklet_func);
	}
}

/*
 * Write buffer destructor automatically called from kfree_skb.
 * We can't xmit new skbs from this context, as we might already
 * hold qdisc lock.
 */
void tcp_wfree(struct sk_buff *skb)
{
	struct sock *sk = skb->sk;
	struct tcp_sock *tp = tcp_sk(sk);
	unsigned long flags, nval, oval;

	/* Keep one reference on sk_wmem_alloc.
	 * Will be released by sk_free() from here or tcp_tasklet_func()
	 */
	WARN_ON(refcount_sub_and_test(skb->truesize - 1, &sk->sk_wmem_alloc));

	/* If this softirq is serviced by ksoftirqd, we are likely under stress.
	 * Wait until our queues (qdisc + devices) are drained.
	 * This gives :
	 * - less callbacks to tcp_write_xmit(), reducing stress (batches)
	 * - chance for incoming ACK (processed by another cpu maybe)
	 *   to migrate this flow (skb->ooo_okay will be eventually set)
	 */
	if (refcount_read(&sk->sk_wmem_alloc) >= SKB_TRUESIZE(1) && this_cpu_ksoftirqd() == current)
		goto out;

	for (oval = READ_ONCE(sk->sk_tsq_flags);; oval = nval) {
		struct tsq_tasklet *tsq;
		bool empty;

		if (!(oval & TSQF_THROTTLED) || (oval & TSQF_QUEUED))
			goto out;

		nval = (oval & ~TSQF_THROTTLED) | TSQF_QUEUED;
		nval = cmpxchg(&sk->sk_tsq_flags, oval, nval);
		if (nval != oval)
			continue;

		/* queue this socket to tasklet queue */
		local_irq_save(flags);
		tsq = this_cpu_ptr(&tsq_tasklet);
		empty = list_empty(&tsq->head);
		list_add(&tp->tsq_node, &tsq->head);
		if (empty)
			tasklet_schedule(&tsq->tasklet);
		local_irq_restore(flags);
		return;
	}
out:
	sk_free(sk);
}

/* Note: Called under soft irq.
 * We can call TCP stack right away, unless socket is owned by user.
 */
enum hrtimer_restart tcp_pace_kick(struct hrtimer *timer)
{
	struct tcp_sock *tp = container_of(timer, struct tcp_sock, pacing_timer);
	struct sock *sk = (struct sock *)tp;

	tcp_tsq_handler(sk);
	sock_put(sk);

	return HRTIMER_NORESTART;
}

static void tcp_update_skb_after_send(struct sock *sk, struct sk_buff *skb,
				      u64 prior_wstamp)
{
	struct tcp_sock *tp = tcp_sk(sk);

	if (sk->sk_pacing_status != SK_PACING_NONE) {
		unsigned long rate = sk->sk_pacing_rate;

		/* Original sch_fq does not pace first 10 MSS
		 * Note that tp->data_segs_out overflows after 2^32 packets,
		 * this is a minor annoyance.
		 */
		if (rate != ~0UL && rate && tp->data_segs_out >= 10) {
			u64 len_ns = div64_ul((u64)skb->len * NSEC_PER_SEC, rate);
			u64 credit = tp->tcp_wstamp_ns - prior_wstamp;

			/* take into account OS jitter */
			len_ns -= min_t(u64, len_ns / 2, credit);
			tp->tcp_wstamp_ns += len_ns;
		}
	}
	list_move_tail(&skb->tcp_tsorted_anchor, &tp->tsorted_sent_queue);
}

INDIRECT_CALLABLE_DECLARE(int ip_queue_xmit(struct sock *sk, struct sk_buff *skb, struct flowi *fl));
INDIRECT_CALLABLE_DECLARE(int inet6_csk_xmit(struct sock *sk, struct sk_buff *skb, struct flowi *fl));
INDIRECT_CALLABLE_DECLARE(void tcp_v4_send_check(struct sock *sk, struct sk_buff *skb));

/* This routine actually transmits TCP packets queued in by
 * tcp_do_sendmsg().  This is used by both the initial
 * transmission and possible later retransmissions.
 * All SKB's seen here are completely headerless.  It is our
 * job to build the TCP header, and pass the packet down to
 * IP so it can do the same plus pass the packet off to the
 * device.
 *
 * We are working here with either a clone of the original
 * SKB, or a fresh unique copy made by the retransmit engine.
 */
static int __tcp_transmit_skb(struct sock *sk, struct sk_buff *skb,
			      int clone_it, gfp_t gfp_mask, u32 rcv_nxt)
{
	const struct inet_connection_sock *icsk = inet_csk(sk);
	struct inet_sock *inet;
	struct tcp_sock *tp;
	struct tcp_skb_cb *tcb;
	struct tcp_out_options opts;
	unsigned int tcp_options_size, tcp_header_size;
	struct sk_buff *oskb = NULL;
	struct tcp_md5sig_key *md5;
	struct tcphdr *th;
	u64 prior_wstamp;
	int err;

	BUG_ON(!skb || !tcp_skb_pcount(skb));
	tp = tcp_sk(sk);
	prior_wstamp = tp->tcp_wstamp_ns;
	tp->tcp_wstamp_ns = max(tp->tcp_wstamp_ns, tp->tcp_clock_cache);
	skb->skb_mstamp_ns = tp->tcp_wstamp_ns;
	if (clone_it) {
		TCP_SKB_CB(skb)->tx.in_flight = TCP_SKB_CB(skb)->end_seq
			- tp->snd_una;
		oskb = skb;

		tcp_skb_tsorted_save(oskb) {
			if (unlikely(skb_cloned(oskb)))
				skb = pskb_copy(oskb, gfp_mask);
			else
				skb = skb_clone(oskb, gfp_mask);
		} tcp_skb_tsorted_restore(oskb);

		if (unlikely(!skb))
			return -ENOBUFS;
		/* retransmit skbs might have a non zero value in skb->dev
		 * because skb->dev is aliased with skb->rbnode.rb_left
		 */
		skb->dev = NULL;
	}

	inet = inet_sk(sk);
	tcb = TCP_SKB_CB(skb);
	memset(&opts, 0, sizeof(opts));

	if (unlikely(tcb->tcp_flags & TCPHDR_SYN)) {
		tcp_options_size = tcp_syn_options(sk, skb, &opts, &md5);
	} else {
		tcp_options_size = tcp_established_options(sk, skb, &opts,
							   &md5);
		/* Force a PSH flag on all (GSO) packets to expedite GRO flush
		 * at receiver : This slightly improve GRO performance.
		 * Note that we do not force the PSH flag for non GSO packets,
		 * because they might be sent under high congestion events,
		 * and in this case it is better to delay the delivery of 1-MSS
		 * packets and thus the corresponding ACK packet that would
		 * release the following packet.
		 */
		if (tcp_skb_pcount(skb) > 1)
			tcb->tcp_flags |= TCPHDR_PSH;
	}
	tcp_header_size = tcp_options_size + sizeof(struct tcphdr);

	/* if no packet is in qdisc/device queue, then allow XPS to select
	 * another queue. We can be called from tcp_tsq_handler()
	 * which holds one reference to sk.
	 *
	 * TODO: Ideally, in-flight pure ACK packets should not matter here.
	 * One way to get this would be to set skb->truesize = 2 on them.
	 */
	skb->ooo_okay = sk_wmem_alloc_get(sk) < SKB_TRUESIZE(1);

	/* If we had to use memory reserve to allocate this skb,
	 * this might cause drops if packet is looped back :
	 * Other socket might not have SOCK_MEMALLOC.
	 * Packets not looped back do not care about pfmemalloc.
	 */
	skb->pfmemalloc = 0;

	skb_push(skb, tcp_header_size);
	skb_reset_transport_header(skb);

	skb_orphan(skb);
	skb->sk = sk;
	skb->destructor = skb_is_tcp_pure_ack(skb) ? __sock_wfree : tcp_wfree;
	refcount_add(skb->truesize, &sk->sk_wmem_alloc);

	skb_set_dst_pending_confirm(skb, sk->sk_dst_pending_confirm);

	/* Build TCP header and checksum it. */
	th = (struct tcphdr *)skb->data;
	th->source		= inet->inet_sport;
	th->dest		= inet->inet_dport;
	th->seq			= htonl(tcb->seq);
	th->ack_seq		= htonl(rcv_nxt);
	*(((__be16 *)th) + 6)	= htons(((tcp_header_size >> 2) << 12) |
					tcb->tcp_flags);

	th->check		= 0;
	th->urg_ptr		= 0;

	/* The urg_mode check is necessary during a below snd_una win probe */
	if (unlikely(tcp_urg_mode(tp) && before(tcb->seq, tp->snd_up))) {
		if (before(tp->snd_up, tcb->seq + 0x10000)) {
			th->urg_ptr = htons(tp->snd_up - tcb->seq);
			th->urg = 1;
		} else if (after(tcb->seq + 0xFFFF, tp->snd_nxt)) {
			th->urg_ptr = htons(0xFFFF);
			th->urg = 1;
		}
	}

	skb_shinfo(skb)->gso_type = sk->sk_gso_type;
	if (likely(!(tcb->tcp_flags & TCPHDR_SYN))) {
		th->window      = htons(tcp_select_window(sk));
		tcp_ecn_send(sk, skb, th, tcp_header_size);
	} else {
		/* RFC1323: The window in SYN & SYN/ACK segments
		 * is never scaled.
		 */
		th->window	= htons(min(tp->rcv_wnd, 65535U));
	}

	tcp_options_write((__be32 *)(th + 1), tp, &opts);

#ifdef CONFIG_TCP_MD5SIG
	/* Calculate the MD5 hash, as we have all we need now */
	if (md5) {
		sk_nocaps_add(sk, NETIF_F_GSO_MASK);
		tp->af_specific->calc_md5_hash(opts.hash_location,
					       md5, sk, skb);
	}
#endif

	/* BPF prog is the last one writing header option */
	bpf_skops_write_hdr_opt(sk, skb, NULL, NULL, 0, &opts);

	INDIRECT_CALL_INET(icsk->icsk_af_ops->send_check,
			   tcp_v6_send_check, tcp_v4_send_check,
			   sk, skb);

	if (likely(tcb->tcp_flags & TCPHDR_ACK))
		tcp_event_ack_sent(sk, tcp_skb_pcount(skb), rcv_nxt);

	if (skb->len != tcp_header_size) {
		tcp_event_data_sent(tp, sk);
		tp->data_segs_out += tcp_skb_pcount(skb);
		tp->bytes_sent += skb->len - tcp_header_size;
	}

	if (after(tcb->end_seq, tp->snd_nxt) || tcb->seq == tcb->end_seq)
		TCP_ADD_STATS(sock_net(sk), TCP_MIB_OUTSEGS,
			      tcp_skb_pcount(skb));

	tp->segs_out += tcp_skb_pcount(skb);
	skb_set_hash_from_sk(skb, sk);
	/* OK, its time to fill skb_shinfo(skb)->gso_{segs|size} */
	skb_shinfo(skb)->gso_segs = tcp_skb_pcount(skb);
	skb_shinfo(skb)->gso_size = tcp_skb_mss(skb);

	/* Leave earliest departure time in skb->tstamp (skb->skb_mstamp_ns) */

	/* Cleanup our debris for IP stacks */
	memset(skb->cb, 0, max(sizeof(struct inet_skb_parm),
			       sizeof(struct inet6_skb_parm)));

	tcp_add_tx_delay(skb, tp);

	err = INDIRECT_CALL_INET(icsk->icsk_af_ops->queue_xmit,
				 inet6_csk_xmit, ip_queue_xmit,
				 sk, skb, &inet->cork.fl);

	if (unlikely(err > 0)) {
		tcp_enter_cwr(sk);
		err = net_xmit_eval(err);
	}
	if (!err && oskb) {
		tcp_update_skb_after_send(sk, oskb, prior_wstamp);
		tcp_rate_skb_sent(sk, oskb);
	}
	return err;
}

static int tcp_transmit_skb(struct sock *sk, struct sk_buff *skb, int clone_it,
			    gfp_t gfp_mask)
{
	return __tcp_transmit_skb(sk, skb, clone_it, gfp_mask,
				  tcp_sk(sk)->rcv_nxt);
}

/* This routine just queues the buffer for sending.
 *
 * NOTE: probe0 timer is not checked, do not forget tcp_push_pending_frames,
 * otherwise socket can stall.
 */
static void tcp_queue_skb(struct sock *sk, struct sk_buff *skb)
{
	struct tcp_sock *tp = tcp_sk(sk);

	/* Advance write_seq and place onto the write_queue. */
	WRITE_ONCE(tp->write_seq, TCP_SKB_CB(skb)->end_seq);
	__skb_header_release(skb);
	tcp_add_write_queue_tail(sk, skb);
	sk_wmem_queued_add(sk, skb->truesize);
	sk_mem_charge(sk, skb->truesize);
}

/* Initialize TSO segments for a packet. */
static void tcp_set_skb_tso_segs(struct sk_buff *skb, unsigned int mss_now)
{
	if (skb->len <= mss_now) {
		/* Avoid the costly divide in the normal
		 * non-TSO case.
		 */
		tcp_skb_pcount_set(skb, 1);
		TCP_SKB_CB(skb)->tcp_gso_size = 0;
	} else {
		tcp_skb_pcount_set(skb, DIV_ROUND_UP(skb->len, mss_now));
		TCP_SKB_CB(skb)->tcp_gso_size = mss_now;
	}
}

/* Pcount in the middle of the write queue got changed, we need to do various
 * tweaks to fix counters
 */
static void tcp_adjust_pcount(struct sock *sk, const struct sk_buff *skb, int decr)
{
	struct tcp_sock *tp = tcp_sk(sk);

	tp->packets_out -= decr;

	if (TCP_SKB_CB(skb)->sacked & TCPCB_SACKED_ACKED)
		tp->sacked_out -= decr;
	if (TCP_SKB_CB(skb)->sacked & TCPCB_SACKED_RETRANS)
		tp->retrans_out -= decr;
	if (TCP_SKB_CB(skb)->sacked & TCPCB_LOST)
		tp->lost_out -= decr;

	/* Reno case is special. Sigh... */
	if (tcp_is_reno(tp) && decr > 0)
		tp->sacked_out -= min_t(u32, tp->sacked_out, decr);

	if (tp->lost_skb_hint &&
	    before(TCP_SKB_CB(skb)->seq, TCP_SKB_CB(tp->lost_skb_hint)->seq) &&
	    (TCP_SKB_CB(skb)->sacked & TCPCB_SACKED_ACKED))
		tp->lost_cnt_hint -= decr;

	tcp_verify_left_out(tp);
}

static bool tcp_has_tx_tstamp(const struct sk_buff *skb)
{
	return TCP_SKB_CB(skb)->txstamp_ack ||
		(skb_shinfo(skb)->tx_flags & SKBTX_ANY_TSTAMP);
}

static void tcp_fragment_tstamp(struct sk_buff *skb, struct sk_buff *skb2)
{
	struct skb_shared_info *shinfo = skb_shinfo(skb);

	if (unlikely(tcp_has_tx_tstamp(skb)) &&
	    !before(shinfo->tskey, TCP_SKB_CB(skb2)->seq)) {
		struct skb_shared_info *shinfo2 = skb_shinfo(skb2);
		u8 tsflags = shinfo->tx_flags & SKBTX_ANY_TSTAMP;

		shinfo->tx_flags &= ~tsflags;
		shinfo2->tx_flags |= tsflags;
		swap(shinfo->tskey, shinfo2->tskey);
		TCP_SKB_CB(skb2)->txstamp_ack = TCP_SKB_CB(skb)->txstamp_ack;
		TCP_SKB_CB(skb)->txstamp_ack = 0;
	}
}

static void tcp_skb_fragment_eor(struct sk_buff *skb, struct sk_buff *skb2)
{
	TCP_SKB_CB(skb2)->eor = TCP_SKB_CB(skb)->eor;
	TCP_SKB_CB(skb)->eor = 0;
}

/* Insert buff after skb on the write or rtx queue of sk.  */
static void tcp_insert_write_queue_after(struct sk_buff *skb,
					 struct sk_buff *buff,
					 struct sock *sk,
					 enum tcp_queue tcp_queue)
{
	if (tcp_queue == TCP_FRAG_IN_WRITE_QUEUE)
		__skb_queue_after(&sk->sk_write_queue, skb, buff);
	else
		tcp_rbtree_insert(&sk->tcp_rtx_queue, buff);
}

/* Function to create two new TCP segments.  Shrinks the given segment
 * to the specified size and appends a new segment with the rest of the
 * packet to the list.  This won't be called frequently, I hope.
 * Remember, these are still headerless SKBs at this point.
 */
int tcp_fragment(struct sock *sk, enum tcp_queue tcp_queue,
		 struct sk_buff *skb, u32 len,
		 unsigned int mss_now, gfp_t gfp)
{
	struct tcp_sock *tp = tcp_sk(sk);
	struct sk_buff *buff;
	int nsize, old_factor;
	long limit;
	int nlen;
	u8 flags;

	if (WARN_ON(len > skb->len))
		return -EINVAL;

	nsize = skb_headlen(skb) - len;
	if (nsize < 0)
		nsize = 0;

	/* tcp_sendmsg() can overshoot sk_wmem_queued by one full size skb.
	 * We need some allowance to not penalize applications setting small
	 * SO_SNDBUF values.
	 * Also allow first and last skb in retransmit queue to be split.
	 */
	limit = sk->sk_sndbuf + 2 * SKB_TRUESIZE(GSO_MAX_SIZE);
	if (unlikely((sk->sk_wmem_queued >> 1) > limit &&
		     tcp_queue != TCP_FRAG_IN_WRITE_QUEUE &&
		     skb != tcp_rtx_queue_head(sk) &&
		     skb != tcp_rtx_queue_tail(sk))) {
		tcpext_inc_stats(sk, LINUX_MIB_TCPWQUEUETOOBIG);
		return -ENOMEM;
	}

	if (skb_unclone(skb, gfp))
		return -ENOMEM;

	/* Get a new skb... force flag on. */
	buff = sk_stream_alloc_skb(sk, nsize, gfp, true);
	if (!buff)
		return -ENOMEM; /* We'll just try again later. */
	skb_copy_decrypted(buff, skb);
	mptcp_skb_ext_copy(buff, skb);

	sk_wmem_queued_add(sk, buff->truesize);
	sk_mem_charge(sk, buff->truesize);
	nlen = skb->len - len - nsize;
	buff->truesize += nlen;
	skb->truesize -= nlen;

	/* Correct the sequence numbers. */
	TCP_SKB_CB(buff)->seq = TCP_SKB_CB(skb)->seq + len;
	TCP_SKB_CB(buff)->end_seq = TCP_SKB_CB(skb)->end_seq;
	TCP_SKB_CB(skb)->end_seq = TCP_SKB_CB(buff)->seq;

	/* PSH and FIN should only be set in the second packet. */
	flags = TCP_SKB_CB(skb)->tcp_flags;
	TCP_SKB_CB(skb)->tcp_flags = flags & ~(TCPHDR_FIN | TCPHDR_PSH);
	TCP_SKB_CB(buff)->tcp_flags = flags;
	TCP_SKB_CB(buff)->sacked = TCP_SKB_CB(skb)->sacked;
	tcp_skb_fragment_eor(skb, buff);

	skb_split(skb, buff, len);

	buff->ip_summed = CHECKSUM_PARTIAL;

	buff->tstamp = skb->tstamp;
	tcp_fragment_tstamp(skb, buff);

	old_factor = tcp_skb_pcount(skb);

	/* Fix up tso_factor for both original and new SKB.  */
	tcp_set_skb_tso_segs(skb, mss_now);
	tcp_set_skb_tso_segs(buff, mss_now);

	/* Update delivered info for the new segment */
	TCP_SKB_CB(buff)->tx = TCP_SKB_CB(skb)->tx;

	/* If this packet has been sent out already, we must
	 * adjust the various packet counters.
	 */
	if (!before(tp->snd_nxt, TCP_SKB_CB(buff)->end_seq)) {
		int diff = old_factor - tcp_skb_pcount(skb) -
			tcp_skb_pcount(buff);

		if (diff)
			tcp_adjust_pcount(sk, skb, diff);
	}

	/* Link BUFF into the send queue. */
	__skb_header_release(buff);
	tcp_insert_write_queue_after(skb, buff, sk, tcp_queue);
	if (tcp_queue == TCP_FRAG_IN_RTX_QUEUE)
		list_add(&buff->tcp_tsorted_anchor, &skb->tcp_tsorted_anchor);

	return 0;
}

/* This is similar to __pskb_pull_tail(). The difference is that pulled
 * data is not copied, but immediately discarded.
 */
static int __pskb_trim_head(struct sk_buff *skb, int len)
{
	struct skb_shared_info *shinfo;
	int i, k, eat;

	eat = min_t(int, len, skb_headlen(skb));
	if (eat) {
		__skb_pull(skb, eat);
		len -= eat;
		if (!len)
			return 0;
	}
	eat = len;
	k = 0;
	shinfo = skb_shinfo(skb);
	for (i = 0; i < shinfo->nr_frags; i++) {
		int size = skb_frag_size(&shinfo->frags[i]);

		if (size <= eat) {
			skb_frag_unref(skb, i);
			eat -= size;
		} else {
			shinfo->frags[k] = shinfo->frags[i];
			if (eat) {
				skb_frag_off_add(&shinfo->frags[k], eat);
				skb_frag_size_sub(&shinfo->frags[k], eat);
				eat = 0;
			}
			k++;
		}
	}
	shinfo->nr_frags = k;

	skb->data_len -= len;
	skb->len = skb->data_len;
	return len;
}

/* Remove acked data from a packet in the transmit queue. */
int tcp_trim_head(struct sock *sk, struct sk_buff *skb, u32 len)
{
	u32 delta_truesize;

	if (skb_unclone(skb, GFP_ATOMIC))
		return -ENOMEM;

	delta_truesize = __pskb_trim_head(skb, len);

	TCP_SKB_CB(skb)->seq += len;
	skb->ip_summed = CHECKSUM_PARTIAL;

	if (delta_truesize) {
		skb->truesize	   -= delta_truesize;
		sk_wmem_queued_add(sk, -delta_truesize);
		sk_mem_uncharge(sk, delta_truesize);
	}

	/* Any change of skb->len requires recalculation of tso factor. */
	if (tcp_skb_pcount(skb) > 1)
		tcp_set_skb_tso_segs(skb, tcp_skb_mss(skb));

	return 0;
}

/* Calculate MSS not accounting any TCP options.  */
static inline int __tcp_mtu_to_mss(struct sock *sk, int pmtu)
{
	const struct tcp_sock *tp = tcp_sk(sk);
	const struct inet_connection_sock *icsk = inet_csk(sk);
	int mss_now;

	/* Calculate base mss without TCP options:
	   It is MMS_S - sizeof(tcphdr) of rfc1122
	 */
	mss_now = pmtu - icsk->icsk_af_ops->net_header_len - sizeof(struct tcphdr);

	/* IPv6 adds a frag_hdr in case RTAX_FEATURE_ALLFRAG is set */
	if (icsk->icsk_af_ops->net_frag_header_len) {
		const struct dst_entry *dst = __sk_dst_get(sk);

		if (dst && dst_allfrag(dst))
			mss_now -= icsk->icsk_af_ops->net_frag_header_len;
	}

	/* Clamp it (mss_clamp does not include tcp options) */
	if (mss_now > tp->rx_opt.mss_clamp)
		mss_now = tp->rx_opt.mss_clamp;

	/* Now subtract optional transport overhead */
	mss_now -= icsk->icsk_ext_hdr_len;

	/* Then reserve room for full set of TCP options and 8 bytes of data */
	mss_now = max(mss_now, sock_net(sk)->ipv4.sysctl_tcp_min_snd_mss);
	return mss_now;
}

/* Calculate MSS. Not accounting for SACKs here.  */
int tcp_mtu_to_mss(struct sock *sk, int pmtu)
{
	/* Subtract TCP options size, not including SACKs */
	return __tcp_mtu_to_mss(sk, pmtu) -
	       (tcp_sk(sk)->tcp_header_len - sizeof(struct tcphdr));
}

/* Inverse of above */
int tcp_mss_to_mtu(struct sock *sk, int mss)
{
	const struct tcp_sock *tp = tcp_sk(sk);
	const struct inet_connection_sock *icsk = inet_csk(sk);
	int mtu;

	mtu = mss +
	      tp->tcp_header_len +
	      icsk->icsk_ext_hdr_len +
	      icsk->icsk_af_ops->net_header_len;

	/* IPv6 adds a frag_hdr in case RTAX_FEATURE_ALLFRAG is set */
	if (icsk->icsk_af_ops->net_frag_header_len) {
		const struct dst_entry *dst = __sk_dst_get(sk);

		if (dst && dst_allfrag(dst))
			mtu += icsk->icsk_af_ops->net_frag_header_len;
	}
	return mtu;
}
EXPORT_SYMBOL(tcp_mss_to_mtu);

void tcp_mtu_probe_wait_stop(struct sock *sk)
{
	struct inet_connection_sock *icsk = inet_csk(sk);

	if (icsk->icsk_mtup.wait_data) {
		icsk->icsk_mtup.wait_data = false;
		sk_stop_timer(sk, &icsk->icsk_mtup.wait_data_timer);
	}
}

static void tcp_mtu_probe_wait_timer(struct timer_list *t)
{
	struct inet_connection_sock *icsk = from_timer(icsk, t, icsk_mtup.wait_data_timer);
	struct sock *sk = &icsk->icsk_inet.sk;

	bh_lock_sock(sk);
	if (!sock_owned_by_user(sk)) {
		/* push pending frames now */
		icsk->icsk_mtup.wait_data = false;
		tcp_push_pending_frames(sk);
	} else {
		/* flush later if sock locked by user */
		sk_reset_timer(sk, &icsk->icsk_mtup.wait_data_timer, jiffies + HZ / 10);
	}
	bh_unlock_sock(sk);
	sock_put(sk);
}


/* MTU probing init per socket */
void tcp_mtup_init(struct sock *sk)
{
	struct tcp_sock *tp = tcp_sk(sk);
	struct inet_connection_sock *icsk = inet_csk(sk);
	struct net *net = sock_net(sk);

	icsk->icsk_mtup.enabled = net->ipv4.sysctl_tcp_mtu_probing > 1;
	icsk->icsk_mtup.search_high = tp->rx_opt.mss_clamp + sizeof(struct tcphdr) +
			       icsk->icsk_af_ops->net_header_len;
	icsk->icsk_mtup.search_low = tcp_mss_to_mtu(sk, net->ipv4.sysctl_tcp_base_mss);
	icsk->icsk_mtup.probe_size = 0;
	if (icsk->icsk_mtup.enabled)
		icsk->icsk_mtup.probe_timestamp = tcp_jiffies32;
	timer_setup(&icsk->icsk_mtup.wait_data_timer, tcp_mtu_probe_wait_timer, 0);
}
EXPORT_SYMBOL(tcp_mtup_init);

/* This function synchronize snd mss to current pmtu/exthdr set.

   tp->rx_opt.user_mss is mss set by user by TCP_MAXSEG. It does NOT counts
   for TCP options, but includes only bare TCP header.

   tp->rx_opt.mss_clamp is mss negotiated at connection setup.
   It is minimum of user_mss and mss received with SYN.
   It also does not include TCP options.

   inet_csk(sk)->icsk_pmtu_cookie is last pmtu, seen by this function.

   tp->mss_cache is current effective sending mss, including
   all tcp options except for SACKs. It is evaluated,
   taking into account current pmtu, but never exceeds
   tp->rx_opt.mss_clamp.

   NOTE1. rfc1122 clearly states that advertised MSS
   DOES NOT include either tcp or ip options.

   NOTE2. inet_csk(sk)->icsk_pmtu_cookie and tp->mss_cache
   are READ ONLY outside this function.		--ANK (980731)
 */
unsigned int tcp_sync_mss(struct sock *sk, u32 pmtu)
{
	struct tcp_sock *tp = tcp_sk(sk);
	struct inet_connection_sock *icsk = inet_csk(sk);
	int mss_now;

	if (icsk->icsk_mtup.search_high > pmtu)
		icsk->icsk_mtup.search_high = pmtu;

	mss_now = tcp_mtu_to_mss(sk, pmtu);
	mss_now = tcp_bound_to_half_wnd(tp, mss_now);

	/* And store cached results */
	icsk->icsk_pmtu_cookie = pmtu;
	if (icsk->icsk_mtup.enabled)
		mss_now = min(mss_now, tcp_mtu_to_mss(sk, icsk->icsk_mtup.search_low));
	tp->mss_cache = mss_now;

	return mss_now;
}
EXPORT_SYMBOL(tcp_sync_mss);

/* Compute the current effective MSS, taking SACKs and IP options,
 * and even PMTU discovery events into account.
 */
unsigned int tcp_current_mss(struct sock *sk)
{
	const struct tcp_sock *tp = tcp_sk(sk);
	const struct dst_entry *dst = __sk_dst_get(sk);
	u32 mss_now;
	unsigned int header_len;
	struct tcp_out_options opts;
	struct tcp_md5sig_key *md5;

	mss_now = tp->mss_cache;

	if (dst) {
		u32 mtu = dst_mtu(dst);
		if (mtu != inet_csk(sk)->icsk_pmtu_cookie)
			mss_now = tcp_sync_mss(sk, mtu);
	}

	header_len = tcp_established_options(sk, NULL, &opts, &md5) +
		     sizeof(struct tcphdr);
	/* The mss_cache is sized based on tp->tcp_header_len, which assumes
	 * some common options. If this is an odd packet (because we have SACK
	 * blocks etc) then our calculated header_len will be different, and
	 * we have to adjust mss_now correspondingly */
	if (header_len != tp->tcp_header_len) {
		int delta = (int) header_len - tp->tcp_header_len;
		mss_now -= delta;
	}

	return mss_now;
}

/* RFC2861, slow part. Adjust cwnd, after it was not full during one rto.
 * As additional protections, we do not touch cwnd in retransmission phases,
 * and if application hit its sndbuf limit recently.
 */
static void tcp_cwnd_application_limited(struct sock *sk)
{
	struct tcp_sock *tp = tcp_sk(sk);

	if (inet_csk(sk)->icsk_ca_state == TCP_CA_Open &&
	    sk->sk_socket && !test_bit(SOCK_NOSPACE, &sk->sk_socket->flags)) {
		/* Limited by application or receiver window. */
		u32 init_win = tcp_init_cwnd(tp, __sk_dst_get(sk));
		u32 win_used = max(tp->snd_cwnd_used, init_win);
		if (win_used < tp->snd_cwnd) {
			tp->snd_ssthresh = tcp_current_ssthresh(sk);
			tp->snd_cwnd = (tp->snd_cwnd + win_used) >> 1;
			if (interesting_sk(sk)) {
				QP_PRINT_LOC("sk=%p snd_cwnd=%d\n", sk, tp->snd_cwnd);
			}
		}
		tp->snd_cwnd_used = 0;
	}
	tp->snd_cwnd_stamp = tcp_jiffies32;
}

static void tcp_cwnd_validate(struct sock *sk, bool is_cwnd_limited)
{
	const struct tcp_congestion_ops *ca_ops = inet_csk(sk)->icsk_ca_ops;
	struct tcp_sock *tp = tcp_sk(sk);

	/* Track the maximum number of outstanding packets in each
	 * window, and remember whether we were cwnd-limited then.
	 */
	if (!before(tp->snd_una, tp->max_packets_seq) ||
	    tp->packets_out > tp->max_packets_out ||
	    is_cwnd_limited) {
		tp->max_packets_out = tp->packets_out;
		tp->max_packets_seq = tp->snd_nxt;
		tp->is_cwnd_limited = is_cwnd_limited;
	}

	if (tcp_is_cwnd_limited(sk)) {
		/* Network is feed fully. */
		tp->snd_cwnd_used = 0;
		tp->snd_cwnd_stamp = tcp_jiffies32;
	} else {
		/* Network starves. */
		if (tp->packets_out > tp->snd_cwnd_used)
			tp->snd_cwnd_used = tp->packets_out;

		if (sock_net(sk)->ipv4.sysctl_tcp_slow_start_after_idle &&
		    (s32)(tcp_jiffies32 - tp->snd_cwnd_stamp) >= inet_csk(sk)->icsk_rto &&
		    !ca_ops->cong_control)
			tcp_cwnd_application_limited(sk);

		/* The following conditions together indicate the starvation
		 * is caused by insufficient sender buffer:
		 * 1) just sent some data (see tcp_write_xmit)
		 * 2) not cwnd limited (this else condition)
		 * 3) no more data to send (tcp_write_queue_empty())
		 * 4) application is hitting buffer limit (SOCK_NOSPACE)
		 */
		if (tcp_write_queue_empty(sk) && sk->sk_socket &&
		    test_bit(SOCK_NOSPACE, &sk->sk_socket->flags) &&
		    (1 << sk->sk_state) & (TCPF_ESTABLISHED | TCPF_CLOSE_WAIT))
			tcp_chrono_start(sk, TCP_CHRONO_SNDBUF_LIMITED);
	}
}

/* Minshall's variant of the Nagle send check. */
static bool tcp_minshall_check(const struct tcp_sock *tp)
{
	return after(tp->snd_sml, tp->snd_una) &&
		!after(tp->snd_sml, tp->snd_nxt);
}

/* Update snd_sml if this skb is under mss
 * Note that a TSO packet might end with a sub-mss segment
 * The test is really :
 * if ((skb->len % mss) != 0)
 *        tp->snd_sml = TCP_SKB_CB(skb)->end_seq;
 * But we can avoid doing the divide again given we already have
 *  skb_pcount = skb->len / mss_now
 */
static void tcp_minshall_update(struct tcp_sock *tp, unsigned int mss_now,
				const struct sk_buff *skb)
{
	if (skb->len < tcp_skb_pcount(skb) * mss_now)
		tp->snd_sml = TCP_SKB_CB(skb)->end_seq;
}

/* Return false, if packet can be sent now without violation Nagle's rules:
 * 1. It is full sized. (provided by caller in %partial bool)
 * 2. Or it contains FIN. (already checked by caller)
 * 3. Or TCP_CORK is not set, and TCP_NODELAY is set.
 * 4. Or TCP_CORK is not set, and all sent packets are ACKed.
 *    With Minshall's modification: all sent small packets are ACKed.
 */
static bool tcp_nagle_check(bool partial, const struct tcp_sock *tp,
			    int nonagle)
{
	return partial &&
		((nonagle & TCP_NAGLE_CORK) ||
		 (!nonagle && tp->packets_out && tcp_minshall_check(tp)));
}

/* Return how many segs we'd like on a TSO packet,
 * to send one TSO packet per ms
 */
static u32 tcp_tso_autosize(const struct sock *sk, unsigned int mss_now,
			    int min_tso_segs)
{
	u32 bytes, segs;

	bytes = min_t(unsigned long,
		      sk->sk_pacing_rate >> READ_ONCE(sk->sk_pacing_shift),
		      sk->sk_gso_max_size - 1 - MAX_TCP_HEADER);

	/* Goal is to send at least one packet per ms,
	 * not one big TSO packet every 100 ms.
	 * This preserves ACK clocking and is consistent
	 * with tcp_tso_should_defer() heuristic.
	 */
	segs = max_t(u32, bytes / mss_now, min_tso_segs);

	return segs;
}

/* Return the number of segments we want in the skb we are transmitting.
 * See if congestion control module wants to decide; otherwise, autosize.
 */
static u32 tcp_tso_segs(struct sock *sk, unsigned int mss_now)
{
	const struct tcp_congestion_ops *ca_ops = inet_csk(sk)->icsk_ca_ops;
	u32 min_tso, tso_segs;

	min_tso = ca_ops->min_tso_segs ?
			ca_ops->min_tso_segs(sk) :
			sock_net(sk)->ipv4.sysctl_tcp_min_tso_segs;

	tso_segs = tcp_tso_autosize(sk, mss_now, min_tso);
	return min_t(u32, tso_segs, sk->sk_gso_max_segs);
}

/* Returns the portion of skb which can be sent right away */
static unsigned int tcp_mss_split_point(const struct sock *sk,
					const struct sk_buff *skb,
					unsigned int mss_now,
					unsigned int max_segs,
					int nonagle)
{
	const struct tcp_sock *tp = tcp_sk(sk);
	u32 partial, needed, window, max_len;

	window = tcp_wnd_end(tp) - TCP_SKB_CB(skb)->seq;
	max_len = mss_now * max_segs;

	if (likely(max_len <= window && skb != tcp_write_queue_tail(sk)))
		return max_len;

	needed = min(skb->len, window);

	if (max_len <= needed)
		return max_len;

	partial = needed % mss_now;
	/* If last segment is not a full MSS, check if Nagle rules allow us
	 * to include this last segment in this skb.
	 * Otherwise, we'll split the skb at last MSS boundary
	 */
	if (tcp_nagle_check(partial != 0, tp, nonagle))
		return needed - partial;

	return needed;
}

/* Can at least one segment of SKB be sent right now, according to the
 * congestion window rules?  If so, return how many segments are allowed.
 */
static inline unsigned int tcp_cwnd_test(const struct tcp_sock *tp,
					 const struct sk_buff *skb)
{
	u32 in_flight, cwnd, halfcwnd;

	/* Don't be strict about the congestion window for the final FIN.  */
	if ((TCP_SKB_CB(skb)->tcp_flags & TCPHDR_FIN) &&
	    tcp_skb_pcount(skb) == 1)
		return 1;

	in_flight = tcp_packets_in_flight(tp);
	cwnd = tp->snd_cwnd;
	if (in_flight >= cwnd)
		return 0;

	/* For better scheduling, ensure we have at least
	 * 2 GSO packets in flight.
	 */
	halfcwnd = max(cwnd >> 1, 1U);
	return min(halfcwnd, cwnd - in_flight);
}

/* Initialize TSO state of a skb.
 * This must be invoked the first time we consider transmitting
 * SKB onto the wire.
 */
static int tcp_init_tso_segs(struct sk_buff *skb, unsigned int mss_now)
{
	int tso_segs = tcp_skb_pcount(skb);

	if (!tso_segs || (tso_segs > 1 && tcp_skb_mss(skb) != mss_now)) {
		tcp_set_skb_tso_segs(skb, mss_now);
		tso_segs = tcp_skb_pcount(skb);
	}
	return tso_segs;
}


/* Return true if the Nagle test allows this packet to be
 * sent now.
 */
static inline bool tcp_nagle_test(const struct tcp_sock *tp, const struct sk_buff *skb,
				  unsigned int cur_mss, int nonagle)
{
	/* Nagle rule does not apply to frames, which sit in the middle of the
	 * write_queue (they have no chances to get new data).
	 *
	 * This is implemented in the callers, where they modify the 'nonagle'
	 * argument based upon the location of SKB in the send queue.
	 */
	if (nonagle & TCP_NAGLE_PUSH)
		return true;

	/* Don't use the nagle rule for urgent data (or for the final FIN). */
	if (tcp_urg_mode(tp) || (TCP_SKB_CB(skb)->tcp_flags & TCPHDR_FIN))
		return true;

	if (!tcp_nagle_check(skb->len < cur_mss, tp, nonagle))
		return true;

	return false;
}

/* Does at least the first segment of SKB fit into the send window? */
static bool tcp_snd_wnd_test(const struct tcp_sock *tp,
			     const struct sk_buff *skb,
			     unsigned int cur_mss)
{
	u32 end_seq = TCP_SKB_CB(skb)->end_seq;

	if (skb->len > cur_mss)
		end_seq = TCP_SKB_CB(skb)->seq + cur_mss;

	return !after(end_seq, tcp_wnd_end(tp));
}

/* Trim TSO SKB to LEN bytes, put the remaining data into a new packet
 * which is put after SKB on the list.  It is very much like
 * tcp_fragment() except that it may make several kinds of assumptions
 * in order to speed up the splitting operation.  In particular, we
 * know that all the data is in scatter-gather pages, and that the
 * packet has never been sent out before (and thus is not cloned).
 */
static int tso_fragment(struct sock *sk, struct sk_buff *skb, unsigned int len,
			unsigned int mss_now, gfp_t gfp)
{
	int nlen = skb->len - len;
	struct sk_buff *buff;
	u8 flags;

	/* All of a TSO frame must be composed of paged data.  */
	if (skb->len != skb->data_len)
		return tcp_fragment(sk, TCP_FRAG_IN_WRITE_QUEUE,
				    skb, len, mss_now, gfp);

	buff = sk_stream_alloc_skb(sk, 0, gfp, true);
	if (unlikely(!buff))
		return -ENOMEM;
	skb_copy_decrypted(buff, skb);
	mptcp_skb_ext_copy(buff, skb);

	sk_wmem_queued_add(sk, buff->truesize);
	sk_mem_charge(sk, buff->truesize);
	buff->truesize += nlen;
	skb->truesize -= nlen;

	/* Correct the sequence numbers. */
	TCP_SKB_CB(buff)->seq = TCP_SKB_CB(skb)->seq + len;
	TCP_SKB_CB(buff)->end_seq = TCP_SKB_CB(skb)->end_seq;
	TCP_SKB_CB(skb)->end_seq = TCP_SKB_CB(buff)->seq;

	/* PSH and FIN should only be set in the second packet. */
	flags = TCP_SKB_CB(skb)->tcp_flags;
	TCP_SKB_CB(skb)->tcp_flags = flags & ~(TCPHDR_FIN | TCPHDR_PSH);
	TCP_SKB_CB(buff)->tcp_flags = flags;

	/* This packet was never sent out yet, so no SACK bits. */
	TCP_SKB_CB(buff)->sacked = 0;

	tcp_skb_fragment_eor(skb, buff);

	buff->ip_summed = CHECKSUM_PARTIAL;
	skb_split(skb, buff, len);
	tcp_fragment_tstamp(skb, buff);

	/* Fix up tso_factor for both original and new SKB.  */
	tcp_set_skb_tso_segs(skb, mss_now);
	tcp_set_skb_tso_segs(buff, mss_now);

	/* Link BUFF into the send queue. */
	__skb_header_release(buff);
	tcp_insert_write_queue_after(skb, buff, sk, TCP_FRAG_IN_WRITE_QUEUE);

	return 0;
}

/* Try to defer sending, if possible, in order to minimize the amount
 * of TSO splitting we do.  View it as a kind of TSO Nagle test.
 *
 * This algorithm is from John Heffner.
 */
static bool tcp_tso_should_defer(struct sock *sk, struct sk_buff *skb,
				 bool *is_cwnd_limited,
				 bool *is_rwnd_limited,
				 u32 max_segs)
{
	const struct inet_connection_sock *icsk = inet_csk(sk);
	u32 send_win, cong_win, limit, in_flight;
	struct tcp_sock *tp = tcp_sk(sk);
	struct sk_buff *head;
	int win_divisor;
	s64 delta;

	if (icsk->icsk_ca_state >= TCP_CA_Recovery)
		goto send_now;

	/* Avoid bursty behavior by allowing defer
	 * only if the last write was recent (1 ms).
	 * Note that tp->tcp_wstamp_ns can be in the future if we have
	 * packets waiting in a qdisc or device for EDT delivery.
	 */
	delta = tp->tcp_clock_cache - tp->tcp_wstamp_ns - NSEC_PER_MSEC;
	if (delta > 0)
		goto send_now;

	in_flight = tcp_packets_in_flight(tp);

	BUG_ON(tcp_skb_pcount(skb) <= 1);
	BUG_ON(tp->snd_cwnd <= in_flight);

	send_win = tcp_wnd_end(tp) - TCP_SKB_CB(skb)->seq;

	/* From in_flight test above, we know that cwnd > in_flight.  */
	cong_win = (tp->snd_cwnd - in_flight) * tp->mss_cache;

	limit = min(send_win, cong_win);

	/* If a full-sized TSO skb can be sent, do it. */
	if (limit >= max_segs * tp->mss_cache)
		goto send_now;

	/* Middle in queue won't get any more data, full sendable already? */
	if ((skb != tcp_write_queue_tail(sk)) && (limit >= skb->len))
		goto send_now;

	win_divisor = READ_ONCE(sock_net(sk)->ipv4.sysctl_tcp_tso_win_divisor);
	if (win_divisor) {
		u32 chunk = min(tp->snd_wnd, tp->snd_cwnd * tp->mss_cache);

		/* If at least some fraction of a window is available,
		 * just use it.
		 */
		chunk /= win_divisor;
		if (limit >= chunk)
			goto send_now;
	} else {
		/* Different approach, try not to defer past a single
		 * ACK.  Receiver should ACK every other full sized
		 * frame, so if we have space for more than 3 frames
		 * then send now.
		 */
		if (limit > tcp_max_tso_deferred_mss(tp) * tp->mss_cache)
			goto send_now;
	}

	/* TODO : use tsorted_sent_queue ? */
	head = tcp_rtx_queue_head(sk);
	if (!head)
		goto send_now;
	delta = tp->tcp_clock_cache - head->tstamp;
	/* If next ACK is likely to come too late (half srtt), do not defer */
	if ((s64)(delta - (u64)NSEC_PER_USEC * (tp->srtt_us >> 4)) < 0)
		goto send_now;

	/* Ok, it looks like it is advisable to defer.
	 * Three cases are tracked :
	 * 1) We are cwnd-limited
	 * 2) We are rwnd-limited
	 * 3) We are application limited.
	 */
	if (cong_win < send_win) {
		if (cong_win <= skb->len) {
			*is_cwnd_limited = true;
			return true;
		}
	} else {
		if (send_win <= skb->len) {
			*is_rwnd_limited = true;
			return true;
		}
	}

	/* If this packet won't get more data, do not wait. */
	if ((TCP_SKB_CB(skb)->tcp_flags & TCPHDR_FIN) ||
	    TCP_SKB_CB(skb)->eor)
		goto send_now;

	return true;

send_now:
	return false;
}

static inline void tcp_mtu_check_reprobe(struct sock *sk)
{
	struct inet_connection_sock *icsk = inet_csk(sk);
	struct tcp_sock *tp = tcp_sk(sk);
	struct net *net = sock_net(sk);
	u32 interval;
	s32 delta;

	interval = net->ipv4.sysctl_tcp_probe_interval;
	delta = tcp_jiffies32 - icsk->icsk_mtup.probe_timestamp;
	if (unlikely(delta >= interval * HZ)) {
		int mss = tcp_current_mss(sk);

		/* Update current search range */
		icsk->icsk_mtup.probe_size = 0;
		icsk->icsk_mtup.search_high = tp->rx_opt.mss_clamp +
			sizeof(struct tcphdr) +
			icsk->icsk_af_ops->net_header_len;
		icsk->icsk_mtup.search_low = tcp_mss_to_mtu(sk, mss);

		/* Update probe time stamp */
		icsk->icsk_mtup.probe_timestamp = tcp_jiffies32;
	}
}

static bool tcp_can_coalesce_send_queue_head(struct sock *sk, int len)
{
	struct sk_buff *skb, *next;

	skb = tcp_send_head(sk);
	tcp_for_write_queue_from_safe(skb, next, sk) {
		if (len <= skb->len)
			break;

		if (unlikely(TCP_SKB_CB(skb)->eor) || tcp_has_tx_tstamp(skb))
			return false;

		len -= skb->len;
	}

	return true;
}

/* Create a new MTU probe if we are ready.
 * MTU probe is regularly attempting to increase the path MTU by
 * deliberately sending larger packets.  This discovers routing
 * changes resulting in larger path MTUs.
 *
 * Returns 0 if we should wait to probe (no cwnd available),
 *         1 if a probe was sent,
 *         -1 otherwise
 */
static int tcp_mtu_probe(struct sock *sk)
{
	struct inet_connection_sock *icsk = inet_csk(sk);
	struct tcp_sock *tp = tcp_sk(sk);
	struct sk_buff *skb, *nskb, *next;
	struct net *net = sock_net(sk);
	int probe_size;
	int size_needed;
	int copy, len;
	int mss_now;
	int interval;

	/* Not currently probing/verifying,
	 * not in recovery,
	 * have enough cwnd, and
	 * not SACKing (the variable headers throw things off)
	 */
	if (likely(!icsk->icsk_mtup.enabled ||
		   icsk->icsk_mtup.probe_size ||
		   inet_csk(sk)->icsk_ca_state != TCP_CA_Open ||
		   tp->snd_cwnd < net->ipv4.sysctl_tcp_mtu_probe_cwnd_threshold ||
		   tp->rx_opt.num_sacks || tp->rx_opt.dsack))
	{
		if (interesting_sk(sk)) {
			if (!icsk->icsk_mtup.enabled)
				QP_PRINT_LOC("sk=%p skip not enabled\n", sk);
			else if (icsk->icsk_mtup.probe_size)
				QP_PRINT_LOC("sk=%p skip already probing\n", sk);
			else if (inet_csk(sk)->icsk_ca_state != TCP_CA_Open)
				QP_PRINT_LOC("sk=%p skip ca_state=%d\n", sk, inet_csk(sk)->icsk_ca_state);
			else if (tp->snd_cwnd < 11)
				QP_PRINT_LOC("sk=%p skip snd_cwnd=%d\n", sk, tp->snd_cwnd);
			else
				QP_PRINT_LOC("sk=%p skip\n", sk);
		}
		return -1;
	}

	/* Use binary search for probe_size between tcp_mss_base,
	 * and current mss_clamp. if (search_high - search_low)
	 * smaller than a threshold, backoff from probing.
	 */
	mss_now = tcp_current_mss(sk);
	probe_size = tcp_mtu_to_mss(sk, (icsk->icsk_mtup.search_high +
				    icsk->icsk_mtup.search_low) >> 1);
	interval = icsk->icsk_mtup.search_high - icsk->icsk_mtup.search_low;
	if (net->ipv4.sysctl_tcp_mtu_probe_size_hack)
		size_needed = probe_size + net->ipv4.sysctl_tcp_mtu_probe_size_hack * tp->mss_cache;
	else
		size_needed = probe_size + (tp->reordering + 1) * tp->mss_cache;
	/* When misfortune happens, we are reprobing actively,
	 * and then reprobe timer has expired. We stick with current
	 * probing process by not resetting search range to its orignal.
	 */
	if (probe_size > tcp_mtu_to_mss(sk, icsk->icsk_mtup.search_high) ||
		interval < net->ipv4.sysctl_tcp_probe_threshold) {
		/* Check whether enough time has elaplased for
		 * another round of probing.
		 */
		tcp_mtu_check_reprobe(sk);
		if (interesting_sk(sk))
			QP_PRINT_LOC("sk=%p skip reprobe\n", sk);
		return -1;
	}

	/* Can probe ever fit inside window? */
	if (tp->snd_wnd < size_needed)
		return -1;

	/* Have enough data in the send queue to probe? */
	if (tp->write_seq - tp->snd_nxt < size_needed)
<<<<<<< HEAD
	{
		if (interesting_sk(sk))
			QP_PRINT_LOC("sk=%p not enough data in send queue:"
					" write_seq=%u"
					" snd_nxt=%u"
					" size_avalbl=%d"
					" size_needed=%d"
					" from probe_size=%d tp->reordering=%d tp->mss_cache=%d"
					" snd_cwnd=%d"
					"\n",
					sk,
					tp->write_seq, tp->snd_nxt,
					tp->write_seq - tp->snd_nxt,
					size_needed,
					probe_size,
					tp->reordering,
					tp->mss_cache,
					tp->snd_cwnd);
		return -1;
	}
=======
		return net->ipv4.sysctl_tcp_probe_wait ? 0 : -1;
>>>>>>> d7fbf3d3

	if (after(tp->snd_nxt + size_needed, tcp_wnd_end(tp)))
	{
		if (interesting_sk(sk))
			QP_PRINT_LOC("sk=%p wait\n", sk);
		return 0;
	}

	/* Do we need to wait to drain cwnd? With none in flight, don't stall */
	if (tcp_packets_in_flight(tp) + 2 > tp->snd_cwnd) {
		if (interesting_sk(sk))
			QP_PRINT_LOC("sk=%p waitskip\n", sk);
		if (!tcp_packets_in_flight(tp))
			return -1;
		else
			return 0;
	}

	if (!tcp_can_coalesce_send_queue_head(sk, probe_size))
	{
		if (interesting_sk(sk))
			QP_PRINT_LOC("sk=%p skip\n", sk);
		return -1;
	}

	/* We're allowed to probe.  Build it now. */
	nskb = sk_stream_alloc_skb(sk, probe_size, GFP_ATOMIC, false);
	if (!nskb)
	{
		if (interesting_sk(sk))
			QP_PRINT_LOC("sk=%p skip\n", sk);
		return -1;
	}
	sk_wmem_queued_add(sk, nskb->truesize);
	sk_mem_charge(sk, nskb->truesize);

	skb = tcp_send_head(sk);
	skb_copy_decrypted(nskb, skb);
	mptcp_skb_ext_copy(nskb, skb);

	TCP_SKB_CB(nskb)->seq = TCP_SKB_CB(skb)->seq;
	TCP_SKB_CB(nskb)->end_seq = TCP_SKB_CB(skb)->seq + probe_size;
	TCP_SKB_CB(nskb)->tcp_flags = TCPHDR_ACK;
	TCP_SKB_CB(nskb)->sacked = 0;
	nskb->csum = 0;
	nskb->ip_summed = CHECKSUM_PARTIAL;

	tcp_insert_write_queue_before(nskb, skb, sk);
	tcp_highest_sack_replace(sk, skb, nskb);

	len = 0;
	tcp_for_write_queue_from_safe(skb, next, sk) {
		copy = min_t(int, skb->len, probe_size - len);
		skb_copy_bits(skb, 0, skb_put(nskb, copy), copy);

		if (skb->len <= copy) {
			/* We've eaten all the data from this skb.
			 * Throw it away. */
			TCP_SKB_CB(nskb)->tcp_flags |= TCP_SKB_CB(skb)->tcp_flags;
			/* If this is the last SKB we copy and eor is set
			 * we need to propagate it to the new skb.
			 */
			TCP_SKB_CB(nskb)->eor = TCP_SKB_CB(skb)->eor;
			tcp_skb_collapse_tstamp(nskb, skb);
			tcp_unlink_write_queue(skb, sk);
			sk_wmem_free_skb(sk, skb);
		} else {
			TCP_SKB_CB(nskb)->tcp_flags |= TCP_SKB_CB(skb)->tcp_flags &
						   ~(TCPHDR_FIN|TCPHDR_PSH);
			if (!skb_shinfo(skb)->nr_frags) {
				skb_pull(skb, copy);
			} else {
				__pskb_trim_head(skb, copy);
				tcp_set_skb_tso_segs(skb, mss_now);
			}
			TCP_SKB_CB(skb)->seq += copy;
		}

		len += copy;

		if (len >= probe_size)
			break;
	}
	tcp_init_tso_segs(nskb, nskb->len);

	if (interesting_sk(sk))
		QP_PRINT_LOC("sk=%p send probe_size=%d\n", sk, icsk->icsk_mtup.probe_size);
	/* We're ready to send.  If this fails, the probe will
	 * be resegmented into mss-sized pieces by tcp_write_xmit().
	 */
	if (!tcp_transmit_skb(sk, nskb, 1, GFP_ATOMIC)) {
		/* Decrement cwnd here because we are sending
		 * effectively two packets. */
		tp->snd_cwnd--;
		tcp_event_new_data_sent(sk, nskb);

		icsk->icsk_mtup.probe_size = tcp_mss_to_mtu(sk, nskb->len);
		tp->mtu_probe.probe_seq_start = TCP_SKB_CB(nskb)->seq;
		tp->mtu_probe.probe_seq_end = TCP_SKB_CB(nskb)->end_seq;

		if (interesting_sk(sk)) {
			QP_PRINT_LOC("sk=%p set snd_cwnd=%d caller=%p\n", sk, tp->snd_cwnd, __builtin_return_address(0));
		}
		if (interesting_sk(sk))
			QP_PRINT_LOC("sk=%p sent probe_size=%d\n", sk, icsk->icsk_mtup.probe_size);
		return 1;
	}

	if (interesting_sk(sk))
		QP_PRINT_LOC("sk=%p send failed\n", sk);
	return -1;
}

static bool tcp_pacing_check(struct sock *sk)
{
	struct tcp_sock *tp = tcp_sk(sk);

	if (!tcp_needs_internal_pacing(sk))
		return false;

	if (tp->tcp_wstamp_ns <= tp->tcp_clock_cache)
		return false;

	if (!hrtimer_is_queued(&tp->pacing_timer)) {
		hrtimer_start(&tp->pacing_timer,
			      ns_to_ktime(tp->tcp_wstamp_ns),
			      HRTIMER_MODE_ABS_PINNED_SOFT);
		sock_hold(sk);
	}
	return true;
}

/* TCP Small Queues :
 * Control number of packets in qdisc/devices to two packets / or ~1 ms.
 * (These limits are doubled for retransmits)
 * This allows for :
 *  - better RTT estimation and ACK scheduling
 *  - faster recovery
 *  - high rates
 * Alas, some drivers / subsystems require a fair amount
 * of queued bytes to ensure line rate.
 * One example is wifi aggregation (802.11 AMPDU)
 */
static bool tcp_small_queue_check(struct sock *sk, const struct sk_buff *skb,
				  unsigned int factor)
{
	unsigned long limit;

	limit = max_t(unsigned long,
		      2 * skb->truesize,
		      sk->sk_pacing_rate >> READ_ONCE(sk->sk_pacing_shift));
	if (sk->sk_pacing_status == SK_PACING_NONE)
		limit = min_t(unsigned long, limit,
			      sock_net(sk)->ipv4.sysctl_tcp_limit_output_bytes);
	limit <<= factor;

	if (static_branch_unlikely(&tcp_tx_delay_enabled) &&
	    tcp_sk(sk)->tcp_tx_delay) {
		u64 extra_bytes = (u64)sk->sk_pacing_rate * tcp_sk(sk)->tcp_tx_delay;

		/* TSQ is based on skb truesize sum (sk_wmem_alloc), so we
		 * approximate our needs assuming an ~100% skb->truesize overhead.
		 * USEC_PER_SEC is approximated by 2^20.
		 * do_div(extra_bytes, USEC_PER_SEC/2) is replaced by a right shift.
		 */
		extra_bytes >>= (20 - 1);
		limit += extra_bytes;
	}
	if (refcount_read(&sk->sk_wmem_alloc) > limit) {
		/* Always send skb if rtx queue is empty.
		 * No need to wait for TX completion to call us back,
		 * after softirq/tasklet schedule.
		 * This helps when TX completions are delayed too much.
		 */
		if (tcp_rtx_queue_empty(sk))
			return false;

		set_bit(TSQ_THROTTLED, &sk->sk_tsq_flags);
		/* It is possible TX completion already happened
		 * before we set TSQ_THROTTLED, so we must
		 * test again the condition.
		 */
		smp_mb__after_atomic();
		if (refcount_read(&sk->sk_wmem_alloc) > limit)
			return true;
	}
	return false;
}

static void tcp_chrono_set(struct tcp_sock *tp, const enum tcp_chrono new)
{
	const u32 now = tcp_jiffies32;
	enum tcp_chrono old = tp->chrono_type;

	if (old > TCP_CHRONO_UNSPEC)
		tp->chrono_stat[old - 1] += now - tp->chrono_start;
	tp->chrono_start = now;
	tp->chrono_type = new;
}

void tcp_chrono_start(struct sock *sk, const enum tcp_chrono type)
{
	struct tcp_sock *tp = tcp_sk(sk);

	/* If there are multiple conditions worthy of tracking in a
	 * chronograph then the highest priority enum takes precedence
	 * over the other conditions. So that if something "more interesting"
	 * starts happening, stop the previous chrono and start a new one.
	 */
	if (type > tp->chrono_type)
		tcp_chrono_set(tp, type);
}

void tcp_chrono_stop(struct sock *sk, const enum tcp_chrono type)
{
	struct tcp_sock *tp = tcp_sk(sk);


	/* There are multiple conditions worthy of tracking in a
	 * chronograph, so that the highest priority enum takes
	 * precedence over the other conditions (see tcp_chrono_start).
	 * If a condition stops, we only stop chrono tracking if
	 * it's the "most interesting" or current chrono we are
	 * tracking and starts busy chrono if we have pending data.
	 */
	if (tcp_rtx_and_write_queues_empty(sk))
		tcp_chrono_set(tp, TCP_CHRONO_UNSPEC);
	else if (type == tp->chrono_type)
		tcp_chrono_set(tp, TCP_CHRONO_BUSY);
}

/* This routine writes packets to the network.  It advances the
 * send_head.  This happens as incoming acks open up the remote
 * window for us.
 *
 * LARGESEND note: !tcp_urg_mode is overkill, only frames between
 * snd_up-64k-mss .. snd_up cannot be large. However, taking into
 * account rare use of URG, this is not a big flaw.
 *
 * Send at most one packet when push_one > 0. Temporarily ignore
 * cwnd limit to force at most one packet out when push_one == 2.

 * Returns true, if no segments are in flight and we have queued segments,
 * but cannot send anything now because of SWS or another problem.
 */
static bool tcp_write_xmit(struct sock *sk, unsigned int mss_now, int nonagle,
			   int push_one, gfp_t gfp)
{
	struct inet_connection_sock *icsk = inet_csk(sk);
	struct tcp_sock *tp = tcp_sk(sk);
	struct net *net = sock_net(sk);
	struct sk_buff *skb;
	unsigned int tso_segs, sent_pkts;
	int cwnd_quota;
	int result;
	bool is_cwnd_limited = false, is_rwnd_limited = false;
	u32 max_segs;

	sent_pkts = 0;

	tcp_mstamp_refresh(tp);
	/*
	 * Waiting for tcp probe data also applies when push_one=1
	 * If user does many small writes we hold them until we have have enough
	 * for a probe.
	 */
<<<<<<< HEAD
	if (interesting_sk(sk)) {
		QP_PRINT_LOC("sk=%p"
				" mss=%u"
				" nonagle=%d"
				" push_one=%d"
				" write_avail=%u"
				" caller=%ps\n",
				sk,
				mss_now,
				nonagle,
				push_one,
				tp->write_seq - tp->snd_nxt,
				__builtin_return_address(0));
	}
	if (!push_one) {
=======
	if (!push_one || (push_one < 2 && net->ipv4.sysctl_tcp_probe_wait)) {
>>>>>>> d7fbf3d3
		/* Do MTU probing. */
		result = tcp_mtu_probe(sk);
		if (!result) {
			if (net->ipv4.sysctl_tcp_probe_wait && !icsk->icsk_mtup.wait_data) {
				icsk->icsk_mtup.wait_data = true;
				sk_reset_timer(sk, &icsk->icsk_mtup.wait_data_timer, jiffies + net->ipv4.sysctl_tcp_probe_wait);
			}
			return false;
		} else if (result > 0) {
			tcp_mtu_probe_wait_stop(sk);
			sent_pkts = 1;
		} else {
			tcp_mtu_probe_wait_stop(sk);
		}
	}

	max_segs = tcp_tso_segs(sk, mss_now);
	while ((skb = tcp_send_head(sk))) {
		unsigned int limit;

		if (unlikely(tp->repair) && tp->repair_queue == TCP_SEND_QUEUE) {
			/* "skb_mstamp_ns" is used as a start point for the retransmit timer */
			skb->skb_mstamp_ns = tp->tcp_wstamp_ns = tp->tcp_clock_cache;
			list_move_tail(&skb->tcp_tsorted_anchor, &tp->tsorted_sent_queue);
			tcp_init_tso_segs(skb, mss_now);
			goto repair; /* Skip network transmission */
		}

		if (tcp_pacing_check(sk))
			break;

		tso_segs = tcp_init_tso_segs(skb, mss_now);
		BUG_ON(!tso_segs);

		cwnd_quota = tcp_cwnd_test(tp, skb);
		if (!cwnd_quota) {
			if (push_one == 2)
				/* Force out a loss probe pkt. */
				cwnd_quota = 1;
			else
				break;
		}

		if (unlikely(!tcp_snd_wnd_test(tp, skb, mss_now))) {
			is_rwnd_limited = true;
			break;
		}

		if (tso_segs == 1) {
			if (unlikely(!tcp_nagle_test(tp, skb, mss_now,
						     (tcp_skb_is_last(sk, skb) ?
						      nonagle : TCP_NAGLE_PUSH))))
				break;
		} else {
			if (!push_one &&
			    tcp_tso_should_defer(sk, skb, &is_cwnd_limited,
						 &is_rwnd_limited, max_segs))
				break;
		}

		limit = mss_now;
		if (tso_segs > 1 && !tcp_urg_mode(tp))
			limit = tcp_mss_split_point(sk, skb, mss_now,
						    min_t(unsigned int,
							  cwnd_quota,
							  max_segs),
						    nonagle);

		if (skb->len > limit &&
		    unlikely(tso_fragment(sk, skb, limit, mss_now, gfp)))
			break;

		if (tcp_small_queue_check(sk, skb, 0))
			break;

		/* Argh, we hit an empty skb(), presumably a thread
		 * is sleeping in sendmsg()/sk_stream_wait_memory().
		 * We do not want to send a pure-ack packet and have
		 * a strange looking rtx queue with empty packet(s).
		 */
		if (TCP_SKB_CB(skb)->end_seq == TCP_SKB_CB(skb)->seq)
			break;

		if (unlikely(tcp_transmit_skb(sk, skb, 1, gfp)))
			break;

repair:
		/* Advance the send_head.  This one is sent out.
		 * This call will increment packets_out.
		 */
		tcp_event_new_data_sent(sk, skb);

		tcp_minshall_update(tp, mss_now, skb);
		sent_pkts += tcp_skb_pcount(skb);

		if (push_one)
			break;
	}

	if (is_rwnd_limited)
		tcp_chrono_start(sk, TCP_CHRONO_RWND_LIMITED);
	else
		tcp_chrono_stop(sk, TCP_CHRONO_RWND_LIMITED);

	is_cwnd_limited |= (tcp_packets_in_flight(tp) >= tp->snd_cwnd);
	if (likely(sent_pkts || is_cwnd_limited))
		tcp_cwnd_validate(sk, is_cwnd_limited);

	if (likely(sent_pkts)) {
		if (tcp_in_cwnd_reduction(sk))
			tp->prr_out += sent_pkts;

		/* Send one loss probe per tail loss episode. */
		if (push_one != 2)
			tcp_schedule_loss_probe(sk, false);
		return false;
	}
	return !tp->packets_out && !tcp_write_queue_empty(sk);
}

bool tcp_schedule_loss_probe(struct sock *sk, bool advancing_rto)
{
	struct inet_connection_sock *icsk = inet_csk(sk);
	struct tcp_sock *tp = tcp_sk(sk);
	u32 timeout, rto_delta_us;
	int early_retrans;

	/* Don't do any loss probe on a Fast Open connection before 3WHS
	 * finishes.
	 */
	if (rcu_access_pointer(tp->fastopen_rsk))
		return false;

	early_retrans = sock_net(sk)->ipv4.sysctl_tcp_early_retrans;
	/* Schedule a loss probe in 2*RTT for SACK capable connections
	 * not in loss recovery, that are either limited by cwnd or application.
	 */
	if ((early_retrans != 3 && early_retrans != 4) ||
	    !tp->packets_out || !tcp_is_sack(tp) ||
	    (icsk->icsk_ca_state != TCP_CA_Open &&
	     icsk->icsk_ca_state != TCP_CA_CWR))
		return false;

	/* Probe timeout is 2*rtt. Add minimum RTO to account
	 * for delayed ack when there's one outstanding packet. If no RTT
	 * sample is available then probe after TCP_TIMEOUT_INIT.
	 */
	if (tp->srtt_us) {
		timeout = usecs_to_jiffies(tp->srtt_us >> 2);
		if (tp->packets_out == 1)
			timeout += TCP_RTO_MIN;
		else
			timeout += TCP_TIMEOUT_MIN;
	} else {
		timeout = TCP_TIMEOUT_INIT;
	}

	/* If the RTO formula yields an earlier time, then use that time. */
	rto_delta_us = advancing_rto ?
			jiffies_to_usecs(inet_csk(sk)->icsk_rto) :
			tcp_rto_delta_us(sk);  /* How far in future is RTO? */
	if (rto_delta_us > 0)
		timeout = min_t(u32, timeout, usecs_to_jiffies(rto_delta_us));

	tcp_reset_xmit_timer(sk, ICSK_TIME_LOSS_PROBE, timeout, TCP_RTO_MAX);
	return true;
}

/* Thanks to skb fast clones, we can detect if a prior transmit of
 * a packet is still in a qdisc or driver queue.
 * In this case, there is very little point doing a retransmit !
 */
static bool skb_still_in_host_queue(struct sock *sk,
				    const struct sk_buff *skb)
{
	if (unlikely(skb_fclone_busy(sk, skb))) {
		set_bit(TSQ_THROTTLED, &sk->sk_tsq_flags);
		smp_mb__after_atomic();
		if (skb_fclone_busy(sk, skb)) {
			tcpext_inc_stats(sk,
				      LINUX_MIB_TCPSPURIOUS_RTX_HOSTQUEUES);
			return true;
		}
	}
	return false;
}

/* When probe timeout (PTO) fires, try send a new segment if possible, else
 * retransmit the last segment.
 */
void tcp_send_loss_probe(struct sock *sk)
{
	struct tcp_sock *tp = tcp_sk(sk);
	struct sk_buff *skb;
	int pcount;
	int mss = tcp_current_mss(sk);

	/* At most one outstanding TLP */
	if (tp->tlp_high_seq)
		goto rearm_timer;

	tp->tlp_retrans = 0;
	skb = tcp_send_head(sk);
	if (skb && tcp_snd_wnd_test(tp, skb, mss)) {
		pcount = tp->packets_out;
		tcp_write_xmit(sk, mss, TCP_NAGLE_OFF, 2, GFP_ATOMIC);
		if (tp->packets_out > pcount)
			goto probe_sent;
		goto rearm_timer;
	}
	skb = skb_rb_last(&sk->tcp_rtx_queue);
	if (unlikely(!skb)) {
		WARN_ONCE(tp->packets_out,
			  "invalid inflight: %u state %u cwnd %u mss %d\n",
			  tp->packets_out, sk->sk_state, tp->snd_cwnd, mss);
		inet_csk(sk)->icsk_pending = 0;
		return;
	}

	if (skb_still_in_host_queue(sk, skb))
		goto rearm_timer;

	pcount = tcp_skb_pcount(skb);
	if (WARN_ON(!pcount))
		goto rearm_timer;

	if ((pcount > 1) && (skb->len > (pcount - 1) * mss)) {
		if (unlikely(tcp_fragment(sk, TCP_FRAG_IN_RTX_QUEUE, skb,
					  (pcount - 1) * mss, mss,
					  GFP_ATOMIC)))
			goto rearm_timer;
		skb = skb_rb_next(skb);
	}

	if (WARN_ON(!skb || !tcp_skb_pcount(skb)))
		goto rearm_timer;

	if (__tcp_retransmit_skb(sk, skb, 1))
		goto rearm_timer;

	tp->tlp_retrans = 1;

probe_sent:
	/* Record snd_nxt for loss detection. */
	tp->tlp_high_seq = tp->snd_nxt;

	tcpext_inc_stats(sk, LINUX_MIB_TCPLOSSPROBES);
	/* Reset s.t. tcp_rearm_rto will restart timer from now */
	inet_csk(sk)->icsk_pending = 0;
rearm_timer:
	tcp_rearm_rto(sk);
}

/* Push out any pending frames which were held back due to
 * TCP_CORK or attempt at coalescing tiny packets.
 * The socket must be locked by the caller.
 */
void __tcp_push_pending_frames(struct sock *sk, unsigned int cur_mss,
			       int nonagle)
{
	/* If we are closed, the bytes will have to remain here.
	 * In time closedown will finish, we empty the write queue and
	 * all will be happy.
	 */
	if (unlikely(sk->sk_state == TCP_CLOSE))
		return;

	if (tcp_write_xmit(sk, cur_mss, nonagle, 0,
			   sk_gfp_mask(sk, GFP_ATOMIC)))
		tcp_check_probe_timer(sk);
}

/* Send _single_ skb sitting at the send head. This function requires
 * true push pending frames to setup probe timer etc.
 */
void tcp_push_one(struct sock *sk, unsigned int mss_now)
{
	struct sk_buff *skb = tcp_send_head(sk);
	struct tcp_sock *tp = tcp_sk(sk);

	BUG_ON(!skb || skb->len < mss_now);
	if (interesting_sk(sk)) {
		QP_PRINT_LOC("sk=%p"
				" mss_now=%u"
				" write_available=%u"
				" caller=%ps\n",
				sk,
				mss_now,
				tp->write_seq - tp->snd_nxt,
				__builtin_return_address(0));
	}

	tcp_write_xmit(sk, mss_now, TCP_NAGLE_PUSH, 1, sk->sk_allocation);
}

/* This function returns the amount that we can raise the
 * usable window based on the following constraints
 *
 * 1. The window can never be shrunk once it is offered (RFC 793)
 * 2. We limit memory per socket
 *
 * RFC 1122:
 * "the suggested [SWS] avoidance algorithm for the receiver is to keep
 *  RECV.NEXT + RCV.WIN fixed until:
 *  RCV.BUFF - RCV.USER - RCV.WINDOW >= min(1/2 RCV.BUFF, MSS)"
 *
 * i.e. don't raise the right edge of the window until you can raise
 * it at least MSS bytes.
 *
 * Unfortunately, the recommended algorithm breaks header prediction,
 * since header prediction assumes th->window stays fixed.
 *
 * Strictly speaking, keeping th->window fixed violates the receiver
 * side SWS prevention criteria. The problem is that under this rule
 * a stream of single byte packets will cause the right side of the
 * window to always advance by a single byte.
 *
 * Of course, if the sender implements sender side SWS prevention
 * then this will not be a problem.
 *
 * BSD seems to make the following compromise:
 *
 *	If the free space is less than the 1/4 of the maximum
 *	space available and the free space is less than 1/2 mss,
 *	then set the window to 0.
 *	[ Actually, bsd uses MSS and 1/4 of maximal _window_ ]
 *	Otherwise, just prevent the window from shrinking
 *	and from being larger than the largest representable value.
 *
 * This prevents incremental opening of the window in the regime
 * where TCP is limited by the speed of the reader side taking
 * data out of the TCP receive queue. It does nothing about
 * those cases where the window is constrained on the sender side
 * because the pipeline is full.
 *
 * BSD also seems to "accidentally" limit itself to windows that are a
 * multiple of MSS, at least until the free space gets quite small.
 * This would appear to be a side effect of the mbuf implementation.
 * Combining these two algorithms results in the observed behavior
 * of having a fixed window size at almost all times.
 *
 * Below we obtain similar behavior by forcing the offered window to
 * a multiple of the mss when it is feasible to do so.
 *
 * Note, we don't "adjust" for TIMESTAMP or SACK option bytes.
 * Regular options like TIMESTAMP are taken into account.
 */
u32 __tcp_select_window(struct sock *sk)
{
	struct inet_connection_sock *icsk = inet_csk(sk);
	struct tcp_sock *tp = tcp_sk(sk);
	/* MSS for the peer's data.  Previous versions used mss_clamp
	 * here.  I don't know if the value based on our guesses
	 * of peer's MSS is better for the performance.  It's more correct
	 * but may be worse for the performance because of rcv_mss
	 * fluctuations.  --SAW  1998/11/1
	 */
	int mss = icsk->icsk_ack.rcv_mss;
	int free_space = tcp_space(sk);
	int allowed_space = tcp_full_space(sk);
	int full_space, window;

	if (sk_is_mptcp(sk))
		mptcp_space(sk, &free_space, &allowed_space);

	full_space = min_t(int, tp->window_clamp, allowed_space);

	if (unlikely(mss > full_space)) {
		mss = full_space;
		if (mss <= 0)
			return 0;
	}
	if (free_space < (full_space >> 1)) {
		icsk->icsk_ack.quick = 0;

		if (tcp_under_memory_pressure(sk))
			tp->rcv_ssthresh = min(tp->rcv_ssthresh,
					       4U * tp->advmss);

		/* free_space might become our new window, make sure we don't
		 * increase it due to wscale.
		 */
		free_space = round_down(free_space, 1 << tp->rx_opt.rcv_wscale);

		/* if free space is less than mss estimate, or is below 1/16th
		 * of the maximum allowed, try to move to zero-window, else
		 * tcp_clamp_window() will grow rcv buf up to tcp_rmem[2], and
		 * new incoming data is dropped due to memory limits.
		 * With large window, mss test triggers way too late in order
		 * to announce zero window in time before rmem limit kicks in.
		 */
		if (free_space < (allowed_space >> 4) || free_space < mss)
			return 0;
	}

	if (free_space > tp->rcv_ssthresh)
		free_space = tp->rcv_ssthresh;

	/* Don't do rounding if we are using window scaling, since the
	 * scaled window will not line up with the MSS boundary anyway.
	 */
	if (tp->rx_opt.rcv_wscale) {
		window = free_space;

		/* Advertise enough space so that it won't get scaled away.
		 * Import case: prevent zero window announcement if
		 * 1<<rcv_wscale > mss.
		 */
		window = ALIGN(window, (1 << tp->rx_opt.rcv_wscale));
	} else {
		window = tp->rcv_wnd;
		/* Get the largest window that is a nice multiple of mss.
		 * Window clamp already applied above.
		 * If our current window offering is within 1 mss of the
		 * free space we just keep it. This prevents the divide
		 * and multiply from happening most of the time.
		 * We also don't do any window rounding when the free space
		 * is too small.
		 */
		if (window <= free_space - mss || window > free_space)
			window = rounddown(free_space, mss);
		else if (mss == full_space &&
			 free_space > window + (full_space >> 1))
			window = free_space;
	}

	return window;
}

void tcp_skb_collapse_tstamp(struct sk_buff *skb,
			     const struct sk_buff *next_skb)
{
	if (unlikely(tcp_has_tx_tstamp(next_skb))) {
		const struct skb_shared_info *next_shinfo =
			skb_shinfo(next_skb);
		struct skb_shared_info *shinfo = skb_shinfo(skb);

		shinfo->tx_flags |= next_shinfo->tx_flags & SKBTX_ANY_TSTAMP;
		shinfo->tskey = next_shinfo->tskey;
		TCP_SKB_CB(skb)->txstamp_ack |=
			TCP_SKB_CB(next_skb)->txstamp_ack;
	}
}

/* Collapses two adjacent SKB's during retransmission. */
static bool tcp_collapse_retrans(struct sock *sk, struct sk_buff *skb)
{
	struct tcp_sock *tp = tcp_sk(sk);
	struct sk_buff *next_skb = skb_rb_next(skb);
	int next_skb_size;

	next_skb_size = next_skb->len;

	BUG_ON(tcp_skb_pcount(skb) != 1 || tcp_skb_pcount(next_skb) != 1);

	if (next_skb_size) {
		if (next_skb_size <= skb_availroom(skb))
			skb_copy_bits(next_skb, 0, skb_put(skb, next_skb_size),
				      next_skb_size);
		else if (!tcp_skb_shift(skb, next_skb, 1, next_skb_size))
			return false;
	}
	tcp_highest_sack_replace(sk, next_skb, skb);

	/* Update sequence range on original skb. */
	TCP_SKB_CB(skb)->end_seq = TCP_SKB_CB(next_skb)->end_seq;

	/* Merge over control information. This moves PSH/FIN etc. over */
	TCP_SKB_CB(skb)->tcp_flags |= TCP_SKB_CB(next_skb)->tcp_flags;

	/* All done, get rid of second SKB and account for it so
	 * packet counting does not break.
	 */
	TCP_SKB_CB(skb)->sacked |= TCP_SKB_CB(next_skb)->sacked & TCPCB_EVER_RETRANS;
	TCP_SKB_CB(skb)->eor = TCP_SKB_CB(next_skb)->eor;

	/* changed transmit queue under us so clear hints */
	tcp_clear_retrans_hints_partial(tp);
	if (next_skb == tp->retransmit_skb_hint)
		tp->retransmit_skb_hint = skb;

	tcp_adjust_pcount(sk, next_skb, tcp_skb_pcount(next_skb));

	tcp_skb_collapse_tstamp(skb, next_skb);

	tcp_rtx_queue_unlink_and_free(next_skb, sk);
	return true;
}

/* Check if coalescing SKBs is legal. */
static bool tcp_can_collapse(const struct sock *sk, const struct sk_buff *skb)
{
	if (tcp_skb_pcount(skb) > 1)
		return false;
	if (skb_cloned(skb))
		return false;
	/* Some heuristics for collapsing over SACK'd could be invented */
	if (TCP_SKB_CB(skb)->sacked & TCPCB_SACKED_ACKED)
		return false;

	return true;
}

/* Collapse packets in the retransmit queue to make to create
 * less packets on the wire. This is only done on retransmission.
 */
static void tcp_retrans_try_collapse(struct sock *sk, struct sk_buff *to,
				     int space)
{
	struct tcp_sock *tp = tcp_sk(sk);
	struct sk_buff *skb = to, *tmp;
	bool first = true;

	if (!sock_net(sk)->ipv4.sysctl_tcp_retrans_collapse)
		return;
	if (TCP_SKB_CB(skb)->tcp_flags & TCPHDR_SYN)
		return;

	skb_rbtree_walk_from_safe(skb, tmp) {
		if (!tcp_can_collapse(sk, skb))
			break;

		if (!tcp_skb_can_collapse(to, skb))
			break;

		space -= skb->len;

		if (first) {
			first = false;
			continue;
		}

		if (space < 0)
			break;

		if (after(TCP_SKB_CB(skb)->end_seq, tcp_wnd_end(tp)))
			break;

		if (!tcp_collapse_retrans(sk, to))
			break;
	}
}

/* This retransmits one SKB.  Policy decisions and retransmit queue
 * state updates are done by the caller.  Returns non-zero if an
 * error occurred which prevented the send.
 */
int __tcp_retransmit_skb(struct sock *sk, struct sk_buff *skb, int segs)
{
	struct inet_connection_sock *icsk = inet_csk(sk);
	struct tcp_sock *tp = tcp_sk(sk);
	unsigned int cur_mss;
	int diff, len, err;


	/* Inconclusive MTU probe */
	if (icsk->icsk_mtup.probe_size)
		icsk->icsk_mtup.probe_size = 0;

	if (skb_still_in_host_queue(sk, skb))
		return -EBUSY;

	if (before(TCP_SKB_CB(skb)->seq, tp->snd_una)) {
		if (unlikely(before(TCP_SKB_CB(skb)->end_seq, tp->snd_una))) {
			WARN_ON_ONCE(1);
			return -EINVAL;
		}
		if (tcp_trim_head(sk, skb, tp->snd_una - TCP_SKB_CB(skb)->seq))
			return -ENOMEM;
	}

	if (inet_csk(sk)->icsk_af_ops->rebuild_header(sk))
		return -EHOSTUNREACH; /* Routing failure or similar. */

	cur_mss = tcp_current_mss(sk);

	/* If receiver has shrunk his window, and skb is out of
	 * new window, do not retransmit it. The exception is the
	 * case, when window is shrunk to zero. In this case
	 * our retransmit serves as a zero window probe.
	 */
	if (!before(TCP_SKB_CB(skb)->seq, tcp_wnd_end(tp)) &&
	    TCP_SKB_CB(skb)->seq != tp->snd_una)
		return -EAGAIN;

	len = cur_mss * segs;
	if (skb->len > len) {
		if (tcp_fragment(sk, TCP_FRAG_IN_RTX_QUEUE, skb, len,
				 cur_mss, GFP_ATOMIC))
			return -ENOMEM; /* We'll try again later. */
	} else {
		if (skb_unclone(skb, GFP_ATOMIC))
			return -ENOMEM;

		diff = tcp_skb_pcount(skb);
		tcp_set_skb_tso_segs(skb, cur_mss);
		diff -= tcp_skb_pcount(skb);
		if (diff)
			tcp_adjust_pcount(sk, skb, diff);
		if (skb->len < cur_mss)
			tcp_retrans_try_collapse(sk, skb, cur_mss);
	}

	/* RFC3168, section 6.1.1.1. ECN fallback */
	if ((TCP_SKB_CB(skb)->tcp_flags & TCPHDR_SYN_ECN) == TCPHDR_SYN_ECN)
		tcp_ecn_clear_syn(sk, skb);

	/* Update global and local TCP statistics. */
	segs = tcp_skb_pcount(skb);
	TCP_ADD_STATS(sock_net(sk), TCP_MIB_RETRANSSEGS, segs);
	if (TCP_SKB_CB(skb)->tcp_flags & TCPHDR_SYN)
		__tcpext_inc_stats(sk, LINUX_MIB_TCPSYNRETRANS);
	tp->total_retrans += segs;
	tp->bytes_retrans += skb->len;

	/* make sure skb->data is aligned on arches that require it
	 * and check if ack-trimming & collapsing extended the headroom
	 * beyond what csum_start can cover.
	 */
	if (unlikely((NET_IP_ALIGN && ((unsigned long)skb->data & 3)) ||
		     skb_headroom(skb) >= 0xFFFF)) {
		struct sk_buff *nskb;

		tcp_skb_tsorted_save(skb) {
			nskb = __pskb_copy(skb, MAX_TCP_HEADER, GFP_ATOMIC);
			if (nskb) {
				nskb->dev = NULL;
				err = tcp_transmit_skb(sk, nskb, 0, GFP_ATOMIC);
			} else {
				err = -ENOBUFS;
			}
		} tcp_skb_tsorted_restore(skb);

		if (!err) {
			tcp_update_skb_after_send(sk, skb, tp->tcp_wstamp_ns);
			tcp_rate_skb_sent(sk, skb);
		}
	} else {
		err = tcp_transmit_skb(sk, skb, 1, GFP_ATOMIC);
	}

	/* To avoid taking spuriously low RTT samples based on a timestamp
	 * for a transmit that never happened, always mark EVER_RETRANS
	 */
	TCP_SKB_CB(skb)->sacked |= TCPCB_EVER_RETRANS;

	if (BPF_SOCK_OPS_TEST_FLAG(tp, BPF_SOCK_OPS_RETRANS_CB_FLAG))
		tcp_call_bpf_3arg(sk, BPF_SOCK_OPS_RETRANS_CB,
				  TCP_SKB_CB(skb)->seq, segs, err);

	if (likely(!err)) {
		trace_tcp_retransmit_skb(sk, skb);
	} else if (err != -EBUSY) {
		tcpext_add_stats(sk, LINUX_MIB_TCPRETRANSFAIL, segs);
	}
	return err;
}

int tcp_retransmit_skb(struct sock *sk, struct sk_buff *skb, int segs)
{
	struct tcp_sock *tp = tcp_sk(sk);
	int err = __tcp_retransmit_skb(sk, skb, segs);

	if (err == 0) {
#if FASTRETRANS_DEBUG > 0
		if (TCP_SKB_CB(skb)->sacked & TCPCB_SACKED_RETRANS) {
			net_dbg_ratelimited("retrans_out leaked\n");
		}
#endif
		TCP_SKB_CB(skb)->sacked |= TCPCB_RETRANS;
		tp->retrans_out += tcp_skb_pcount(skb);
	}

	/* Save stamp of the first (attempted) retransmit. */
	if (!tp->retrans_stamp)
		tp->retrans_stamp = tcp_skb_timestamp(skb);

	if (tp->undo_retrans < 0)
		tp->undo_retrans = 0;
	tp->undo_retrans += tcp_skb_pcount(skb);
	return err;
}

/* This gets called after a retransmit timeout, and the initially
 * retransmitted data is acknowledged.  It tries to continue
 * resending the rest of the retransmit queue, until either
 * we've sent it all or the congestion window limit is reached.
 */
void tcp_xmit_retransmit_queue(struct sock *sk)
{
	const struct inet_connection_sock *icsk = inet_csk(sk);
	struct sk_buff *skb, *rtx_head, *hole = NULL;
	struct tcp_sock *tp = tcp_sk(sk);
	bool rearm_timer = false;
	u32 max_segs;
	int mib_idx;

	if (!tp->packets_out)
		return;

	rtx_head = tcp_rtx_queue_head(sk);
	skb = tp->retransmit_skb_hint ?: rtx_head;
	max_segs = tcp_tso_segs(sk, tcp_current_mss(sk));
	skb_rbtree_walk_from(skb) {
		__u8 sacked;
		int segs;

		if (tcp_pacing_check(sk))
			break;

		/* we could do better than to assign each time */
		if (!hole)
			tp->retransmit_skb_hint = skb;

		segs = tp->snd_cwnd - tcp_packets_in_flight(tp);
		if (segs <= 0)
			break;
		sacked = TCP_SKB_CB(skb)->sacked;
		/* In case tcp_shift_skb_data() have aggregated large skbs,
		 * we need to make sure not sending too bigs TSO packets
		 */
		segs = min_t(int, segs, max_segs);

		if (tp->retrans_out >= tp->lost_out) {
			break;
		} else if (!(sacked & TCPCB_LOST)) {
			if (!hole && !(sacked & (TCPCB_SACKED_RETRANS|TCPCB_SACKED_ACKED)))
				hole = skb;
			continue;

		} else {
			if (icsk->icsk_ca_state != TCP_CA_Loss)
				mib_idx = LINUX_MIB_TCPFASTRETRANS;
			else
				mib_idx = LINUX_MIB_TCPSLOWSTARTRETRANS;
		}

		if (sacked & (TCPCB_SACKED_ACKED|TCPCB_SACKED_RETRANS))
			continue;

		if (tcp_small_queue_check(sk, skb, 1))
			break;

		if (tcp_retransmit_skb(sk, skb, segs))
			break;

		tcpext_add_stats(sk, mib_idx, tcp_skb_pcount(skb));

		if (tcp_in_cwnd_reduction(sk))
			tp->prr_out += tcp_skb_pcount(skb);

		if (skb == rtx_head &&
		    icsk->icsk_pending != ICSK_TIME_REO_TIMEOUT)
			rearm_timer = true;

	}
	if (rearm_timer)
		tcp_reset_xmit_timer(sk, ICSK_TIME_RETRANS,
				     inet_csk(sk)->icsk_rto,
				     TCP_RTO_MAX);
}

/* We allow to exceed memory limits for FIN packets to expedite
 * connection tear down and (memory) recovery.
 * Otherwise tcp_send_fin() could be tempted to either delay FIN
 * or even be forced to close flow without any FIN.
 * In general, we want to allow one skb per socket to avoid hangs
 * with edge trigger epoll()
 */
void sk_forced_mem_schedule(struct sock *sk, int size)
{
	int amt;

	if (size <= sk->sk_forward_alloc)
		return;
	amt = sk_mem_pages(size);
	sk->sk_forward_alloc += amt * SK_MEM_QUANTUM;
	sk_memory_allocated_add(sk, amt);

	if (mem_cgroup_sockets_enabled && sk->sk_memcg)
		mem_cgroup_charge_skmem(sk->sk_memcg, amt);
}

/* Send a FIN. The caller locks the socket for us.
 * We should try to send a FIN packet really hard, but eventually give up.
 */
void tcp_send_fin(struct sock *sk)
{
	struct sk_buff *skb, *tskb, *tail = tcp_write_queue_tail(sk);
	struct tcp_sock *tp = tcp_sk(sk);

	/* Optimization, tack on the FIN if we have one skb in write queue and
	 * this skb was not yet sent, or we are under memory pressure.
	 * Note: in the latter case, FIN packet will be sent after a timeout,
	 * as TCP stack thinks it has already been transmitted.
	 */
	tskb = tail;
	if (!tskb && tcp_under_memory_pressure(sk))
		tskb = skb_rb_last(&sk->tcp_rtx_queue);

	if (tskb) {
		TCP_SKB_CB(tskb)->tcp_flags |= TCPHDR_FIN;
		TCP_SKB_CB(tskb)->end_seq++;
		tp->write_seq++;
		if (!tail) {
			/* This means tskb was already sent.
			 * Pretend we included the FIN on previous transmit.
			 * We need to set tp->snd_nxt to the value it would have
			 * if FIN had been sent. This is because retransmit path
			 * does not change tp->snd_nxt.
			 */
			WRITE_ONCE(tp->snd_nxt, tp->snd_nxt + 1);
			return;
		}
	} else {
		skb = alloc_skb_fclone(MAX_TCP_HEADER, sk->sk_allocation);
		if (unlikely(!skb))
			return;

		INIT_LIST_HEAD(&skb->tcp_tsorted_anchor);
		skb_reserve(skb, MAX_TCP_HEADER);
		sk_forced_mem_schedule(sk, skb->truesize);
		/* FIN eats a sequence byte, write_seq advanced by tcp_queue_skb(). */
		tcp_init_nondata_skb(skb, tp->write_seq,
				     TCPHDR_ACK | TCPHDR_FIN);
		tcp_queue_skb(sk, skb);
	}
	__tcp_push_pending_frames(sk, tcp_current_mss(sk), TCP_NAGLE_OFF);
}

/* We get here when a process closes a file descriptor (either due to
 * an explicit close() or as a byproduct of exit()'ing) and there
 * was unread data in the receive queue.  This behavior is recommended
 * by RFC 2525, section 2.17.  -DaveM
 */
void tcp_send_active_reset(struct sock *sk, gfp_t priority)
{
	struct sk_buff *skb;

	TCP_INC_STATS(sock_net(sk), TCP_MIB_OUTRSTS);

	/* NOTE: No TCP options attached and we never retransmit this. */
	skb = alloc_skb(MAX_TCP_HEADER, priority);
	if (!skb) {
		tcpext_inc_stats(sk, LINUX_MIB_TCPABORTFAILED);
		return;
	}

	/* Reserve space for headers and prepare control bits. */
	skb_reserve(skb, MAX_TCP_HEADER);
	tcp_init_nondata_skb(skb, tcp_acceptable_seq(sk),
			     TCPHDR_ACK | TCPHDR_RST);
	tcp_mstamp_refresh(tcp_sk(sk));
	/* Send it off. */
	if (tcp_transmit_skb(sk, skb, 0, priority))
		tcpext_inc_stats(sk, LINUX_MIB_TCPABORTFAILED);

	/* skb of trace_tcp_send_reset() keeps the skb that caused RST,
	 * skb here is different to the troublesome skb, so use NULL
	 */
	trace_tcp_send_reset(sk, NULL);
}

/* Send a crossed SYN-ACK during socket establishment.
 * WARNING: This routine must only be called when we have already sent
 * a SYN packet that crossed the incoming SYN that caused this routine
 * to get called. If this assumption fails then the initial rcv_wnd
 * and rcv_wscale values will not be correct.
 */
int tcp_send_synack(struct sock *sk)
{
	struct sk_buff *skb;

	skb = tcp_rtx_queue_head(sk);
	if (!skb || !(TCP_SKB_CB(skb)->tcp_flags & TCPHDR_SYN)) {
		pr_err("%s: wrong queue state\n", __func__);
		return -EFAULT;
	}
	if (!(TCP_SKB_CB(skb)->tcp_flags & TCPHDR_ACK)) {
		if (skb_cloned(skb)) {
			struct sk_buff *nskb;

			tcp_skb_tsorted_save(skb) {
				nskb = skb_copy(skb, GFP_ATOMIC);
			} tcp_skb_tsorted_restore(skb);
			if (!nskb)
				return -ENOMEM;
			INIT_LIST_HEAD(&nskb->tcp_tsorted_anchor);
			tcp_highest_sack_replace(sk, skb, nskb);
			tcp_rtx_queue_unlink_and_free(skb, sk);
			__skb_header_release(nskb);
			tcp_rbtree_insert(&sk->tcp_rtx_queue, nskb);
			sk_wmem_queued_add(sk, nskb->truesize);
			sk_mem_charge(sk, nskb->truesize);
			skb = nskb;
		}

		TCP_SKB_CB(skb)->tcp_flags |= TCPHDR_ACK;
		tcp_ecn_send_synack(sk, skb);
	}
	return tcp_transmit_skb(sk, skb, 1, GFP_ATOMIC);
}

/**
 * tcp_make_synack - Allocate one skb and build a SYNACK packet.
 * @sk: listener socket
 * @dst: dst entry attached to the SYNACK. It is consumed and caller
 *       should not use it again.
 * @req: request_sock pointer
 * @foc: cookie for tcp fast open
 * @synack_type: Type of synack to prepare
 * @syn_skb: SYN packet just received.  It could be NULL for rtx case.
 */
struct sk_buff *tcp_make_synack(const struct sock *sk, struct dst_entry *dst,
				struct request_sock *req,
				struct tcp_fastopen_cookie *foc,
				enum tcp_synack_type synack_type,
				struct sk_buff *syn_skb)
{
	struct inet_request_sock *ireq = inet_rsk(req);
	const struct tcp_sock *tp = tcp_sk(sk);
	struct tcp_md5sig_key *md5 = NULL;
	struct tcp_out_options opts;
	struct sk_buff *skb;
	int tcp_header_size;
	struct tcphdr *th;
	int mss;
	u64 now;

	skb = alloc_skb(MAX_TCP_HEADER, GFP_ATOMIC);
	if (unlikely(!skb)) {
		dst_release(dst);
		return NULL;
	}
	/* Reserve space for headers. */
	skb_reserve(skb, MAX_TCP_HEADER);

	switch (synack_type) {
	case TCP_SYNACK_NORMAL:
		skb_set_owner_w(skb, req_to_sk(req));
		break;
	case TCP_SYNACK_COOKIE:
		/* Under synflood, we do not attach skb to a socket,
		 * to avoid false sharing.
		 */
		break;
	case TCP_SYNACK_FASTOPEN:
		/* sk is a const pointer, because we want to express multiple
		 * cpu might call us concurrently.
		 * sk->sk_wmem_alloc in an atomic, we can promote to rw.
		 */
		skb_set_owner_w(skb, (struct sock *)sk);
		break;
	}
	skb_dst_set(skb, dst);

	mss = tcp_mss_clamp(tp, dst_metric_advmss(dst));

	memset(&opts, 0, sizeof(opts));
	now = tcp_clock_ns();
#ifdef CONFIG_SYN_COOKIES
	if (unlikely(synack_type == TCP_SYNACK_COOKIE && ireq->tstamp_ok))
		skb->skb_mstamp_ns = cookie_init_timestamp(req, now);
	else
#endif
	{
		skb->skb_mstamp_ns = now;
		if (!tcp_rsk(req)->snt_synack) /* Timestamp first SYNACK */
			tcp_rsk(req)->snt_synack = tcp_skb_timestamp_us(skb);
	}

#ifdef CONFIG_TCP_MD5SIG
	rcu_read_lock();
	md5 = tcp_rsk(req)->af_specific->req_md5_lookup(sk, req_to_sk(req));
#endif
	skb_set_hash(skb, tcp_rsk(req)->txhash, PKT_HASH_TYPE_L4);
	/* bpf program will be interested in the tcp_flags */
	TCP_SKB_CB(skb)->tcp_flags = TCPHDR_SYN | TCPHDR_ACK;
	tcp_header_size = tcp_synack_options(sk, req, mss, skb, &opts, md5,
					     foc, synack_type,
					     syn_skb) + sizeof(*th);

	skb_push(skb, tcp_header_size);
	skb_reset_transport_header(skb);

	th = (struct tcphdr *)skb->data;
	memset(th, 0, sizeof(struct tcphdr));
	th->syn = 1;
	th->ack = 1;
	tcp_ecn_make_synack(req, th);
	th->source = htons(ireq->ir_num);
	th->dest = ireq->ir_rmt_port;
	skb->mark = ireq->ir_mark;
	skb->ip_summed = CHECKSUM_PARTIAL;
	th->seq = htonl(tcp_rsk(req)->snt_isn);
	/* XXX data is queued and acked as is. No buffer/window check */
	th->ack_seq = htonl(tcp_rsk(req)->rcv_nxt);

	/* RFC1323: The window in SYN & SYN/ACK segments is never scaled. */
	th->window = htons(min(req->rsk_rcv_wnd, 65535U));
	tcp_options_write((__be32 *)(th + 1), NULL, &opts);
	th->doff = (tcp_header_size >> 2);
	__TCP_INC_STATS(sock_net(sk), TCP_MIB_OUTSEGS);

#ifdef CONFIG_TCP_MD5SIG
	/* Okay, we have all we need - do the md5 hash if needed */
	if (md5)
		tcp_rsk(req)->af_specific->calc_md5_hash(opts.hash_location,
					       md5, req_to_sk(req), skb);
	rcu_read_unlock();
#endif

	bpf_skops_write_hdr_opt((struct sock *)sk, skb, req, syn_skb,
				synack_type, &opts);

	skb->skb_mstamp_ns = now;
	tcp_add_tx_delay(skb, tp);

	return skb;
}
EXPORT_SYMBOL(tcp_make_synack);

static void tcp_ca_dst_init(struct sock *sk, const struct dst_entry *dst)
{
	struct inet_connection_sock *icsk = inet_csk(sk);
	const struct tcp_congestion_ops *ca;
	u32 ca_key = dst_metric(dst, RTAX_CC_ALGO);

	if (ca_key == TCP_CA_UNSPEC)
		return;

	rcu_read_lock();
	ca = tcp_ca_find_key(ca_key);
	if (likely(ca && bpf_try_module_get(ca, ca->owner))) {
		bpf_module_put(icsk->icsk_ca_ops, icsk->icsk_ca_ops->owner);
		icsk->icsk_ca_dst_locked = tcp_ca_dst_locked(dst);
		icsk->icsk_ca_ops = ca;
	}
	rcu_read_unlock();
}

/* Do all connect socket setups that can be done AF independent. */
static void tcp_connect_init(struct sock *sk)
{
	const struct dst_entry *dst = __sk_dst_get(sk);
	struct tcp_sock *tp = tcp_sk(sk);
	__u8 rcv_wscale;
	u32 rcv_wnd;

	/* We'll fix this up when we get a response from the other end.
	 * See tcp_input.c:tcp_rcv_state_process case TCP_SYN_SENT.
	 */
	tp->tcp_header_len = sizeof(struct tcphdr);
	if (sock_net(sk)->ipv4.sysctl_tcp_timestamps)
		tp->tcp_header_len += TCPOLEN_TSTAMP_ALIGNED;

#ifdef CONFIG_TCP_MD5SIG
	if (tp->af_specific->md5_lookup(sk, sk))
		tp->tcp_header_len += TCPOLEN_MD5SIG_ALIGNED;
#endif

	/* If user gave his TCP_MAXSEG, record it to clamp */
	if (tp->rx_opt.user_mss)
		tp->rx_opt.mss_clamp = tp->rx_opt.user_mss;
	tp->max_window = 0;
	tcp_mtup_init(sk);
	tcp_sync_mss(sk, dst_mtu(dst));

	tcp_ca_dst_init(sk, dst);

	if (!tp->window_clamp)
		tp->window_clamp = dst_metric(dst, RTAX_WINDOW);
	tp->advmss = tcp_mss_clamp(tp, dst_metric_advmss(dst));

	tcp_initialize_rcv_mss(sk);

	/* limit the window selection if the user enforce a smaller rx buffer */
	if (sk->sk_userlocks & SOCK_RCVBUF_LOCK &&
	    (tp->window_clamp > tcp_full_space(sk) || tp->window_clamp == 0))
		tp->window_clamp = tcp_full_space(sk);

	rcv_wnd = tcp_rwnd_init_bpf(sk);
	if (rcv_wnd == 0)
		rcv_wnd = dst_metric(dst, RTAX_INITRWND);

	tcp_select_initial_window(sk, tcp_full_space(sk),
				  tp->advmss - (tp->rx_opt.ts_recent_stamp ? tp->tcp_header_len - sizeof(struct tcphdr) : 0),
				  &tp->rcv_wnd,
				  &tp->window_clamp,
				  sock_net(sk)->ipv4.sysctl_tcp_window_scaling,
				  &rcv_wscale,
				  rcv_wnd);

	tp->rx_opt.rcv_wscale = rcv_wscale;
	tp->rcv_ssthresh = tp->rcv_wnd;

	sk->sk_err = 0;
	sock_reset_flag(sk, SOCK_DONE);
	tp->snd_wnd = 0;
	tcp_init_wl(tp, 0);
	tcp_write_queue_purge(sk);
	tp->snd_una = tp->write_seq;
	tp->snd_sml = tp->write_seq;
	tp->snd_up = tp->write_seq;
	WRITE_ONCE(tp->snd_nxt, tp->write_seq);

	if (likely(!tp->repair))
		tp->rcv_nxt = 0;
	else
		tp->rcv_tstamp = tcp_jiffies32;
	tp->rcv_wup = tp->rcv_nxt;
	WRITE_ONCE(tp->copied_seq, tp->rcv_nxt);

	inet_csk(sk)->icsk_rto = tcp_timeout_init(sk);
	inet_csk(sk)->icsk_retransmits = 0;
	tcp_clear_retrans(tp);
}

static void tcp_connect_queue_skb(struct sock *sk, struct sk_buff *skb)
{
	struct tcp_sock *tp = tcp_sk(sk);
	struct tcp_skb_cb *tcb = TCP_SKB_CB(skb);

	tcb->end_seq += skb->len;
	__skb_header_release(skb);
	sk_wmem_queued_add(sk, skb->truesize);
	sk_mem_charge(sk, skb->truesize);
	WRITE_ONCE(tp->write_seq, tcb->end_seq);
	tp->packets_out += tcp_skb_pcount(skb);
}

/* Build and send a SYN with data and (cached) Fast Open cookie. However,
 * queue a data-only packet after the regular SYN, such that regular SYNs
 * are retransmitted on timeouts. Also if the remote SYN-ACK acknowledges
 * only the SYN sequence, the data are retransmitted in the first ACK.
 * If cookie is not cached or other error occurs, falls back to send a
 * regular SYN with Fast Open cookie request option.
 */
static int tcp_send_syn_data(struct sock *sk, struct sk_buff *syn)
{
	struct tcp_sock *tp = tcp_sk(sk);
	struct tcp_fastopen_request *fo = tp->fastopen_req;
	int space, err = 0;
	struct sk_buff *syn_data;

	tp->rx_opt.mss_clamp = tp->advmss;  /* If MSS is not cached */
	if (!tcp_fastopen_cookie_check(sk, &tp->rx_opt.mss_clamp, &fo->cookie))
		goto fallback;

	/* MSS for SYN-data is based on cached MSS and bounded by PMTU and
	 * user-MSS. Reserve maximum option space for middleboxes that add
	 * private TCP options. The cost is reduced data space in SYN :(
	 */
	tp->rx_opt.mss_clamp = tcp_mss_clamp(tp, tp->rx_opt.mss_clamp);

	space = __tcp_mtu_to_mss(sk, inet_csk(sk)->icsk_pmtu_cookie) -
		MAX_TCP_OPTION_SPACE;

	space = min_t(size_t, space, fo->size);

	/* limit to order-0 allocations */
	space = min_t(size_t, space, SKB_MAX_HEAD(MAX_TCP_HEADER));

	syn_data = sk_stream_alloc_skb(sk, space, sk->sk_allocation, false);
	if (!syn_data)
		goto fallback;
	syn_data->ip_summed = CHECKSUM_PARTIAL;
	memcpy(syn_data->cb, syn->cb, sizeof(syn->cb));
	if (space) {
		int copied = copy_from_iter(skb_put(syn_data, space), space,
					    &fo->data->msg_iter);
		if (unlikely(!copied)) {
			tcp_skb_tsorted_anchor_cleanup(syn_data);
			kfree_skb(syn_data);
			goto fallback;
		}
		if (copied != space) {
			skb_trim(syn_data, copied);
			space = copied;
		}
		skb_zcopy_set(syn_data, fo->uarg, NULL);
	}
	/* No more data pending in inet_wait_for_connect() */
	if (space == fo->size)
		fo->data = NULL;
	fo->copied = space;

	tcp_connect_queue_skb(sk, syn_data);
	if (syn_data->len)
		tcp_chrono_start(sk, TCP_CHRONO_BUSY);

	err = tcp_transmit_skb(sk, syn_data, 1, sk->sk_allocation);

	syn->skb_mstamp_ns = syn_data->skb_mstamp_ns;

	/* Now full SYN+DATA was cloned and sent (or not),
	 * remove the SYN from the original skb (syn_data)
	 * we keep in write queue in case of a retransmit, as we
	 * also have the SYN packet (with no data) in the same queue.
	 */
	TCP_SKB_CB(syn_data)->seq++;
	TCP_SKB_CB(syn_data)->tcp_flags = TCPHDR_ACK | TCPHDR_PSH;
	if (!err) {
		tp->syn_data = (fo->copied > 0);
		tcp_rbtree_insert(&sk->tcp_rtx_queue, syn_data);
		tcpext_inc_stats(sk, LINUX_MIB_TCPORIGDATASENT);
		goto done;
	}

	/* data was not sent, put it in write_queue */
	__skb_queue_tail(&sk->sk_write_queue, syn_data);
	tp->packets_out -= tcp_skb_pcount(syn_data);

fallback:
	/* Send a regular SYN with Fast Open cookie request option */
	if (fo->cookie.len > 0)
		fo->cookie.len = 0;
	err = tcp_transmit_skb(sk, syn, 1, sk->sk_allocation);
	if (err)
		tp->syn_fastopen = 0;
done:
	fo->cookie.len = -1;  /* Exclude Fast Open option for SYN retries */
	return err;
}

/* Build a SYN and send it off. */
int tcp_connect(struct sock *sk)
{
	struct tcp_sock *tp = tcp_sk(sk);
	struct sk_buff *buff;
	int err;

	tcp_call_bpf(sk, BPF_SOCK_OPS_TCP_CONNECT_CB, 0, NULL);

	if (inet_csk(sk)->icsk_af_ops->rebuild_header(sk))
		return -EHOSTUNREACH; /* Routing failure or similar. */

	tcp_connect_init(sk);

	if (unlikely(tp->repair)) {
		tcp_finish_connect(sk, NULL);
		return 0;
	}

	buff = sk_stream_alloc_skb(sk, 0, sk->sk_allocation, true);
	if (unlikely(!buff))
		return -ENOBUFS;

	tcp_init_nondata_skb(buff, tp->write_seq++, TCPHDR_SYN);
	tcp_mstamp_refresh(tp);
	tp->retrans_stamp = tcp_time_stamp(tp);
	tcp_connect_queue_skb(sk, buff);
	tcp_ecn_send_syn(sk, buff);
	tcp_rbtree_insert(&sk->tcp_rtx_queue, buff);

	/* Send off SYN; include data in Fast Open. */
	err = tp->fastopen_req ? tcp_send_syn_data(sk, buff) :
	      tcp_transmit_skb(sk, buff, 1, sk->sk_allocation);
	if (err == -ECONNREFUSED)
		return err;

	/* We change tp->snd_nxt after the tcp_transmit_skb() call
	 * in order to make this packet get counted in tcpOutSegs.
	 */
	WRITE_ONCE(tp->snd_nxt, tp->write_seq);
	tp->pushed_seq = tp->write_seq;
	buff = tcp_send_head(sk);
	if (unlikely(buff)) {
		WRITE_ONCE(tp->snd_nxt, TCP_SKB_CB(buff)->seq);
		tp->pushed_seq	= TCP_SKB_CB(buff)->seq;
	}
	TCP_INC_STATS(sock_net(sk), TCP_MIB_ACTIVEOPENS);

	/* Timer for repeating the SYN until an answer. */
	inet_csk_reset_xmit_timer(sk, ICSK_TIME_RETRANS,
				  inet_csk(sk)->icsk_rto, TCP_RTO_MAX);
	return 0;
}
EXPORT_SYMBOL(tcp_connect);

/* Send out a delayed ack, the caller does the policy checking
 * to see if we should even be here.  See tcp_input.c:tcp_ack_snd_check()
 * for details.
 */
void tcp_send_delayed_ack(struct sock *sk)
{
	struct inet_connection_sock *icsk = inet_csk(sk);
	int ato = icsk->icsk_ack.ato;
	unsigned long timeout;

	if (ato > TCP_DELACK_MIN) {
		const struct tcp_sock *tp = tcp_sk(sk);
		int max_ato = HZ / 2;

		if (inet_csk_in_pingpong_mode(sk) ||
		    (icsk->icsk_ack.pending & ICSK_ACK_PUSHED))
			max_ato = TCP_DELACK_MAX;

		/* Slow path, intersegment interval is "high". */

		/* If some rtt estimate is known, use it to bound delayed ack.
		 * Do not use inet_csk(sk)->icsk_rto here, use results of rtt measurements
		 * directly.
		 */
		if (tp->srtt_us) {
			int rtt = max_t(int, usecs_to_jiffies(tp->srtt_us >> 3),
					TCP_DELACK_MIN);

			if (rtt < max_ato)
				max_ato = rtt;
		}

		ato = min(ato, max_ato);
	}

	ato = min_t(u32, ato, inet_csk(sk)->icsk_delack_max);

	/* Stay within the limit we were given */
	timeout = jiffies + ato;

	/* Use new timeout only if there wasn't a older one earlier. */
	if (icsk->icsk_ack.pending & ICSK_ACK_TIMER) {
		/* If delack timer is about to expire, send ACK now. */
		if (time_before_eq(icsk->icsk_ack.timeout, jiffies + (ato >> 2))) {
			tcp_send_ack(sk);
			return;
		}

		if (!time_before(timeout, icsk->icsk_ack.timeout))
			timeout = icsk->icsk_ack.timeout;
	}
	icsk->icsk_ack.pending |= ICSK_ACK_SCHED | ICSK_ACK_TIMER;
	icsk->icsk_ack.timeout = timeout;
	sk_reset_timer(sk, &icsk->icsk_delack_timer, timeout);
}

/* This routine sends an ack and also updates the window. */
void __tcp_send_ack(struct sock *sk, u32 rcv_nxt)
{
	struct sk_buff *buff;

	/* If we have been reset, we may not send again. */
	if (sk->sk_state == TCP_CLOSE)
		return;

	/* We are not putting this on the write queue, so
	 * tcp_transmit_skb() will set the ownership to this
	 * sock.
	 */
	buff = alloc_skb(MAX_TCP_HEADER,
			 sk_gfp_mask(sk, GFP_ATOMIC | __GFP_NOWARN));
	if (unlikely(!buff)) {
		struct inet_connection_sock *icsk = inet_csk(sk);
		unsigned long delay;

		delay = TCP_DELACK_MAX << icsk->icsk_ack.retry;
		if (delay < TCP_RTO_MAX)
			icsk->icsk_ack.retry++;
		inet_csk_schedule_ack(sk);
		icsk->icsk_ack.ato = TCP_ATO_MIN;
		inet_csk_reset_xmit_timer(sk, ICSK_TIME_DACK, delay, TCP_RTO_MAX);
		return;
	}

	/* Reserve space for headers and prepare control bits. */
	skb_reserve(buff, MAX_TCP_HEADER);
	tcp_init_nondata_skb(buff, tcp_acceptable_seq(sk), TCPHDR_ACK);

	/* We do not want pure acks influencing TCP Small Queues or fq/pacing
	 * too much.
	 * SKB_TRUESIZE(max(1 .. 66, MAX_TCP_HEADER)) is unfortunately ~784
	 */
	skb_set_tcp_pure_ack(buff);

	/* Send it off, this clears delayed acks for us. */
	__tcp_transmit_skb(sk, buff, 0, (__force gfp_t)0, rcv_nxt);
}
EXPORT_SYMBOL_GPL(__tcp_send_ack);

void tcp_send_ack(struct sock *sk)
{
	__tcp_send_ack(sk, tcp_sk(sk)->rcv_nxt);
}

/* This routine sends a packet with an out of date sequence
 * number. It assumes the other end will try to ack it.
 *
 * Question: what should we make while urgent mode?
 * 4.4BSD forces sending single byte of data. We cannot send
 * out of window data, because we have SND.NXT==SND.MAX...
 *
 * Current solution: to send TWO zero-length segments in urgent mode:
 * one is with SEG.SEQ=SND.UNA to deliver urgent pointer, another is
 * out-of-date with SND.UNA-1 to probe window.
 */
static int tcp_xmit_probe_skb(struct sock *sk, int urgent, int mib)
{
	struct tcp_sock *tp = tcp_sk(sk);
	struct sk_buff *skb;

	/* We don't queue it, tcp_transmit_skb() sets ownership. */
	skb = alloc_skb(MAX_TCP_HEADER,
			sk_gfp_mask(sk, GFP_ATOMIC | __GFP_NOWARN));
	if (!skb)
		return -1;

	/* Reserve space for headers and set control bits. */
	skb_reserve(skb, MAX_TCP_HEADER);
	/* Use a previous sequence.  This should cause the other
	 * end to send an ack.  Don't queue or clone SKB, just
	 * send it.
	 */
	tcp_init_nondata_skb(skb, tp->snd_una - !urgent, TCPHDR_ACK);
	tcpext_inc_stats(sk, mib);
	return tcp_transmit_skb(sk, skb, 0, (__force gfp_t)0);
}

/* Called from setsockopt( ... TCP_REPAIR ) */
void tcp_send_window_probe(struct sock *sk)
{
	if (sk->sk_state == TCP_ESTABLISHED) {
		tcp_sk(sk)->snd_wl1 = tcp_sk(sk)->rcv_nxt - 1;
		tcp_mstamp_refresh(tcp_sk(sk));
		tcp_xmit_probe_skb(sk, 0, LINUX_MIB_TCPWINPROBE);
	}
}

/* Initiate keepalive or window probe from timer. */
int tcp_write_wakeup(struct sock *sk, int mib)
{
	struct tcp_sock *tp = tcp_sk(sk);
	struct sk_buff *skb;

	if (sk->sk_state == TCP_CLOSE)
		return -1;

	skb = tcp_send_head(sk);
	if (skb && before(TCP_SKB_CB(skb)->seq, tcp_wnd_end(tp))) {
		int err;
		unsigned int mss = tcp_current_mss(sk);
		unsigned int seg_size = tcp_wnd_end(tp) - TCP_SKB_CB(skb)->seq;

		if (before(tp->pushed_seq, TCP_SKB_CB(skb)->end_seq))
			tp->pushed_seq = TCP_SKB_CB(skb)->end_seq;

		/* We are probing the opening of a window
		 * but the window size is != 0
		 * must have been a result SWS avoidance ( sender )
		 */
		if (seg_size < TCP_SKB_CB(skb)->end_seq - TCP_SKB_CB(skb)->seq ||
		    skb->len > mss) {
			seg_size = min(seg_size, mss);
			TCP_SKB_CB(skb)->tcp_flags |= TCPHDR_PSH;
			if (tcp_fragment(sk, TCP_FRAG_IN_WRITE_QUEUE,
					 skb, seg_size, mss, GFP_ATOMIC))
				return -1;
		} else if (!tcp_skb_pcount(skb))
			tcp_set_skb_tso_segs(skb, mss);

		TCP_SKB_CB(skb)->tcp_flags |= TCPHDR_PSH;
		err = tcp_transmit_skb(sk, skb, 1, GFP_ATOMIC);
		if (!err)
			tcp_event_new_data_sent(sk, skb);
		return err;
	} else {
		if (between(tp->snd_up, tp->snd_una + 1, tp->snd_una + 0xFFFF))
			tcp_xmit_probe_skb(sk, 1, mib);
		return tcp_xmit_probe_skb(sk, 0, mib);
	}
}

/* A window probe timeout has occurred.  If window is not closed send
 * a partial packet else a zero probe.
 */
void tcp_send_probe0(struct sock *sk)
{
	struct inet_connection_sock *icsk = inet_csk(sk);
	struct tcp_sock *tp = tcp_sk(sk);
	struct net *net = sock_net(sk);
	unsigned long timeout;
	int err;

	err = tcp_write_wakeup(sk, LINUX_MIB_TCPWINPROBE);

	if (tp->packets_out || tcp_write_queue_empty(sk)) {
		/* Cancel probe timer, if it is not required. */
		icsk->icsk_probes_out = 0;
		icsk->icsk_backoff = 0;
		icsk->icsk_probes_tstamp = 0;
		return;
	}

	icsk->icsk_probes_out++;
	if (err <= 0) {
		if (icsk->icsk_backoff < net->ipv4.sysctl_tcp_retries2)
			icsk->icsk_backoff++;
		timeout = tcp_probe0_when(sk, TCP_RTO_MAX);
	} else {
		/* If packet was not sent due to local congestion,
		 * Let senders fight for local resources conservatively.
		 */
		timeout = TCP_RESOURCE_PROBE_INTERVAL;
	}

	timeout = tcp_clamp_probe0_to_user_timeout(sk, timeout);
	tcp_reset_xmit_timer(sk, ICSK_TIME_PROBE0, timeout, TCP_RTO_MAX);
}

int tcp_rtx_synack(const struct sock *sk, struct request_sock *req)
{
	const struct tcp_request_sock_ops *af_ops = tcp_rsk(req)->af_specific;
	struct flowi fl;
	int res;

	tcp_rsk(req)->txhash = net_tx_rndhash();
	res = af_ops->send_synack(sk, NULL, &fl, req, NULL, TCP_SYNACK_NORMAL,
				  NULL);
	if (!res) {
		__TCP_INC_STATS(sock_net(sk), TCP_MIB_RETRANSSEGS);
		__tcpext_inc_stats(sk, LINUX_MIB_TCPSYNRETRANS);
		if (unlikely(tcp_passive_fastopen(sk)))
			tcp_sk(sk)->total_retrans++;
		trace_tcp_retransmit_synack(sk, req);
	}
	return res;
}
EXPORT_SYMBOL(tcp_rtx_synack);<|MERGE_RESOLUTION|>--- conflicted
+++ resolved
@@ -2451,7 +2451,6 @@
 
 	/* Have enough data in the send queue to probe? */
 	if (tp->write_seq - tp->snd_nxt < size_needed)
-<<<<<<< HEAD
 	{
 		if (interesting_sk(sk))
 			QP_PRINT_LOC("sk=%p not enough data in send queue:"
@@ -2470,11 +2469,8 @@
 					tp->reordering,
 					tp->mss_cache,
 					tp->snd_cwnd);
-		return -1;
-	}
-=======
 		return net->ipv4.sysctl_tcp_probe_wait ? 0 : -1;
->>>>>>> d7fbf3d3
+	}
 
 	if (after(tp->snd_nxt + size_needed, tcp_wnd_end(tp)))
 	{
@@ -2735,13 +2731,6 @@
 
 	sent_pkts = 0;
 
-	tcp_mstamp_refresh(tp);
-	/*
-	 * Waiting for tcp probe data also applies when push_one=1
-	 * If user does many small writes we hold them until we have have enough
-	 * for a probe.
-	 */
-<<<<<<< HEAD
 	if (interesting_sk(sk)) {
 		QP_PRINT_LOC("sk=%p"
 				" mss=%u"
@@ -2756,10 +2745,14 @@
 				tp->write_seq - tp->snd_nxt,
 				__builtin_return_address(0));
 	}
-	if (!push_one) {
-=======
+
+	tcp_mstamp_refresh(tp);
+	/*
+	 * Waiting for tcp probe data also applies when push_one=1
+	 * If user does many small writes we hold them until we have have enough
+	 * for a probe.
+	 */
 	if (!push_one || (push_one < 2 && net->ipv4.sysctl_tcp_probe_wait)) {
->>>>>>> d7fbf3d3
 		/* Do MTU probing. */
 		result = tcp_mtu_probe(sk);
 		if (!result) {
