/*
 * Copyright (C) 2009 Oracle.  All rights reserved.
 *
 * This program is free software; you can redistribute it and/or
 * modify it under the terms of the GNU General Public
 * License v2 as published by the Free Software Foundation.
 *
 * This program is distributed in the hope that it will be useful,
 * but WITHOUT ANY WARRANTY; without even the implied warranty of
 * MERCHANTABILITY or FITNESS FOR A PARTICULAR PURPOSE.  See the GNU
 * General Public License for more details.
 *
 * You should have received a copy of the GNU General Public
 * License along with this program; if not, write to the
 * Free Software Foundation, Inc., 59 Temple Place - Suite 330,
 * Boston, MA 021110-1307, USA.
 */

#include <linux/sched.h>
#include <linux/pagemap.h>
#include <linux/writeback.h>
#include <linux/blkdev.h>
#include <linux/rbtree.h>
#include <linux/slab.h>
#include "ctree.h"
#include "disk-io.h"
#include "transaction.h"
#include "volumes.h"
#include "locking.h"
#include "btrfs_inode.h"
#include "async-thread.h"
#include "free-space-cache.h"
#include "inode-map.h"

/*
 * backref_node, mapping_node and tree_block start with this
 */
struct tree_entry {
	struct rb_node rb_node;
	u64 bytenr;
};

/*
 * present a tree block in the backref cache
 */
struct backref_node {
	struct rb_node rb_node;
	u64 bytenr;

	u64 new_bytenr;
	/* objectid of tree block owner, can be not uptodate */
	u64 owner;
	/* link to pending, changed or detached list */
	struct list_head list;
	/* list of upper level blocks reference this block */
	struct list_head upper;
	/* list of child blocks in the cache */
	struct list_head lower;
	/* NULL if this node is not tree root */
	struct btrfs_root *root;
	/* extent buffer got by COW the block */
	struct extent_buffer *eb;
	/* level of tree block */
	unsigned int level:8;
	/* is the block in non-reference counted tree */
	unsigned int cowonly:1;
	/* 1 if no child node in the cache */
	unsigned int lowest:1;
	/* is the extent buffer locked */
	unsigned int locked:1;
	/* has the block been processed */
	unsigned int processed:1;
	/* have backrefs of this block been checked */
	unsigned int checked:1;
	/*
	 * 1 if corresponding block has been cowed but some upper
	 * level block pointers may not point to the new location
	 */
	unsigned int pending:1;
	/*
	 * 1 if the backref node isn't connected to any other
	 * backref node.
	 */
	unsigned int detached:1;
};

/*
 * present a block pointer in the backref cache
 */
struct backref_edge {
	struct list_head list[2];
	struct backref_node *node[2];
};

#define LOWER	0
#define UPPER	1

struct backref_cache {
	/* red black tree of all backref nodes in the cache */
	struct rb_root rb_root;
	/* for passing backref nodes to btrfs_reloc_cow_block */
	struct backref_node *path[BTRFS_MAX_LEVEL];
	/*
	 * list of blocks that have been cowed but some block
	 * pointers in upper level blocks may not reflect the
	 * new location
	 */
	struct list_head pending[BTRFS_MAX_LEVEL];
	/* list of backref nodes with no child node */
	struct list_head leaves;
	/* list of blocks that have been cowed in current transaction */
	struct list_head changed;
	/* list of detached backref node. */
	struct list_head detached;

	u64 last_trans;

	int nr_nodes;
	int nr_edges;
};

/*
 * map address of tree root to tree
 */
struct mapping_node {
	struct rb_node rb_node;
	u64 bytenr;
	void *data;
};

struct mapping_tree {
	struct rb_root rb_root;
	spinlock_t lock;
};

/*
 * present a tree block to process
 */
struct tree_block {
	struct rb_node rb_node;
	u64 bytenr;
	struct btrfs_key key;
	unsigned int level:8;
	unsigned int key_ready:1;
};

#define MAX_EXTENTS 128

struct file_extent_cluster {
	u64 start;
	u64 end;
	u64 boundary[MAX_EXTENTS];
	unsigned int nr;
};

struct reloc_control {
	/* block group to relocate */
	struct btrfs_block_group_cache *block_group;
	/* extent tree */
	struct btrfs_root *extent_root;
	/* inode for moving data */
	struct inode *data_inode;

	struct btrfs_block_rsv *block_rsv;

	struct backref_cache backref_cache;

	struct file_extent_cluster cluster;
	/* tree blocks have been processed */
	struct extent_io_tree processed_blocks;
	/* map start of tree root to corresponding reloc tree */
	struct mapping_tree reloc_root_tree;
	/* list of reloc trees */
	struct list_head reloc_roots;
	/* size of metadata reservation for merging reloc trees */
	u64 merging_rsv_size;
	/* size of relocated tree nodes */
	u64 nodes_relocated;

	u64 search_start;
	u64 extents_found;

	unsigned int stage:8;
	unsigned int create_reloc_tree:1;
	unsigned int merge_reloc_tree:1;
	unsigned int found_file_extent:1;
	unsigned int commit_transaction:1;
};

/* stages of data relocation */
#define MOVE_DATA_EXTENTS	0
#define UPDATE_DATA_PTRS	1

static void remove_backref_node(struct backref_cache *cache,
				struct backref_node *node);
static void __mark_block_processed(struct reloc_control *rc,
				   struct backref_node *node);

static void mapping_tree_init(struct mapping_tree *tree)
{
	tree->rb_root = RB_ROOT;
	spin_lock_init(&tree->lock);
}

static void backref_cache_init(struct backref_cache *cache)
{
	int i;
	cache->rb_root = RB_ROOT;
	for (i = 0; i < BTRFS_MAX_LEVEL; i++)
		INIT_LIST_HEAD(&cache->pending[i]);
	INIT_LIST_HEAD(&cache->changed);
	INIT_LIST_HEAD(&cache->detached);
	INIT_LIST_HEAD(&cache->leaves);
}

static void backref_cache_cleanup(struct backref_cache *cache)
{
	struct backref_node *node;
	int i;

	while (!list_empty(&cache->detached)) {
		node = list_entry(cache->detached.next,
				  struct backref_node, list);
		remove_backref_node(cache, node);
	}

	while (!list_empty(&cache->leaves)) {
		node = list_entry(cache->leaves.next,
				  struct backref_node, lower);
		remove_backref_node(cache, node);
	}

	cache->last_trans = 0;

	for (i = 0; i < BTRFS_MAX_LEVEL; i++)
		BUG_ON(!list_empty(&cache->pending[i]));
	BUG_ON(!list_empty(&cache->changed));
	BUG_ON(!list_empty(&cache->detached));
	BUG_ON(!RB_EMPTY_ROOT(&cache->rb_root));
	BUG_ON(cache->nr_nodes);
	BUG_ON(cache->nr_edges);
}

static struct backref_node *alloc_backref_node(struct backref_cache *cache)
{
	struct backref_node *node;

	node = kzalloc(sizeof(*node), GFP_NOFS);
	if (node) {
		INIT_LIST_HEAD(&node->list);
		INIT_LIST_HEAD(&node->upper);
		INIT_LIST_HEAD(&node->lower);
		RB_CLEAR_NODE(&node->rb_node);
		cache->nr_nodes++;
	}
	return node;
}

static void free_backref_node(struct backref_cache *cache,
			      struct backref_node *node)
{
	if (node) {
		cache->nr_nodes--;
		kfree(node);
	}
}

static struct backref_edge *alloc_backref_edge(struct backref_cache *cache)
{
	struct backref_edge *edge;

	edge = kzalloc(sizeof(*edge), GFP_NOFS);
	if (edge)
		cache->nr_edges++;
	return edge;
}

static void free_backref_edge(struct backref_cache *cache,
			      struct backref_edge *edge)
{
	if (edge) {
		cache->nr_edges--;
		kfree(edge);
	}
}

static struct rb_node *tree_insert(struct rb_root *root, u64 bytenr,
				   struct rb_node *node)
{
	struct rb_node **p = &root->rb_node;
	struct rb_node *parent = NULL;
	struct tree_entry *entry;

	while (*p) {
		parent = *p;
		entry = rb_entry(parent, struct tree_entry, rb_node);

		if (bytenr < entry->bytenr)
			p = &(*p)->rb_left;
		else if (bytenr > entry->bytenr)
			p = &(*p)->rb_right;
		else
			return parent;
	}

	rb_link_node(node, parent, p);
	rb_insert_color(node, root);
	return NULL;
}

static struct rb_node *tree_search(struct rb_root *root, u64 bytenr)
{
	struct rb_node *n = root->rb_node;
	struct tree_entry *entry;

	while (n) {
		entry = rb_entry(n, struct tree_entry, rb_node);

		if (bytenr < entry->bytenr)
			n = n->rb_left;
		else if (bytenr > entry->bytenr)
			n = n->rb_right;
		else
			return n;
	}
	return NULL;
}

static void backref_tree_panic(struct rb_node *rb_node, int errno, u64 bytenr)
{

	struct btrfs_fs_info *fs_info = NULL;
	struct backref_node *bnode = rb_entry(rb_node, struct backref_node,
					      rb_node);
	if (bnode->root)
		fs_info = bnode->root->fs_info;
	btrfs_panic(fs_info, errno, "Inconsistency in backref cache "
		    "found at offset %llu\n", (unsigned long long)bytenr);
}

/*
 * walk up backref nodes until reach node presents tree root
 */
static struct backref_node *walk_up_backref(struct backref_node *node,
					    struct backref_edge *edges[],
					    int *index)
{
	struct backref_edge *edge;
	int idx = *index;

	while (!list_empty(&node->upper)) {
		edge = list_entry(node->upper.next,
				  struct backref_edge, list[LOWER]);
		edges[idx++] = edge;
		node = edge->node[UPPER];
	}
	BUG_ON(node->detached);
	*index = idx;
	return node;
}

/*
 * walk down backref nodes to find start of next reference path
 */
static struct backref_node *walk_down_backref(struct backref_edge *edges[],
					      int *index)
{
	struct backref_edge *edge;
	struct backref_node *lower;
	int idx = *index;

	while (idx > 0) {
		edge = edges[idx - 1];
		lower = edge->node[LOWER];
		if (list_is_last(&edge->list[LOWER], &lower->upper)) {
			idx--;
			continue;
		}
		edge = list_entry(edge->list[LOWER].next,
				  struct backref_edge, list[LOWER]);
		edges[idx - 1] = edge;
		*index = idx;
		return edge->node[UPPER];
	}
	*index = 0;
	return NULL;
}

static void unlock_node_buffer(struct backref_node *node)
{
	if (node->locked) {
		btrfs_tree_unlock(node->eb);
		node->locked = 0;
	}
}

static void drop_node_buffer(struct backref_node *node)
{
	if (node->eb) {
		unlock_node_buffer(node);
		free_extent_buffer(node->eb);
		node->eb = NULL;
	}
}

static void drop_backref_node(struct backref_cache *tree,
			      struct backref_node *node)
{
	BUG_ON(!list_empty(&node->upper));

	drop_node_buffer(node);
	list_del(&node->list);
	list_del(&node->lower);
	if (!RB_EMPTY_NODE(&node->rb_node))
		rb_erase(&node->rb_node, &tree->rb_root);
	free_backref_node(tree, node);
}

/*
 * remove a backref node from the backref cache
 */
static void remove_backref_node(struct backref_cache *cache,
				struct backref_node *node)
{
	struct backref_node *upper;
	struct backref_edge *edge;

	if (!node)
		return;

	BUG_ON(!node->lowest && !node->detached);
	while (!list_empty(&node->upper)) {
		edge = list_entry(node->upper.next, struct backref_edge,
				  list[LOWER]);
		upper = edge->node[UPPER];
		list_del(&edge->list[LOWER]);
		list_del(&edge->list[UPPER]);
		free_backref_edge(cache, edge);

		if (RB_EMPTY_NODE(&upper->rb_node)) {
			BUG_ON(!list_empty(&node->upper));
			drop_backref_node(cache, node);
			node = upper;
			node->lowest = 1;
			continue;
		}
		/*
		 * add the node to leaf node list if no other
		 * child block cached.
		 */
		if (list_empty(&upper->lower)) {
			list_add_tail(&upper->lower, &cache->leaves);
			upper->lowest = 1;
		}
	}

	drop_backref_node(cache, node);
}

static void update_backref_node(struct backref_cache *cache,
				struct backref_node *node, u64 bytenr)
{
	struct rb_node *rb_node;
	rb_erase(&node->rb_node, &cache->rb_root);
	node->bytenr = bytenr;
	rb_node = tree_insert(&cache->rb_root, node->bytenr, &node->rb_node);
	if (rb_node)
		backref_tree_panic(rb_node, -EEXIST, bytenr);
}

/*
 * update backref cache after a transaction commit
 */
static int update_backref_cache(struct btrfs_trans_handle *trans,
				struct backref_cache *cache)
{
	struct backref_node *node;
	int level = 0;

	if (cache->last_trans == 0) {
		cache->last_trans = trans->transid;
		return 0;
	}

	if (cache->last_trans == trans->transid)
		return 0;

	/*
	 * detached nodes are used to avoid unnecessary backref
	 * lookup. transaction commit changes the extent tree.
	 * so the detached nodes are no longer useful.
	 */
	while (!list_empty(&cache->detached)) {
		node = list_entry(cache->detached.next,
				  struct backref_node, list);
		remove_backref_node(cache, node);
	}

	while (!list_empty(&cache->changed)) {
		node = list_entry(cache->changed.next,
				  struct backref_node, list);
		list_del_init(&node->list);
		BUG_ON(node->pending);
		update_backref_node(cache, node, node->new_bytenr);
	}

	/*
	 * some nodes can be left in the pending list if there were
	 * errors during processing the pending nodes.
	 */
	for (level = 0; level < BTRFS_MAX_LEVEL; level++) {
		list_for_each_entry(node, &cache->pending[level], list) {
			BUG_ON(!node->pending);
			if (node->bytenr == node->new_bytenr)
				continue;
			update_backref_node(cache, node, node->new_bytenr);
		}
	}

	cache->last_trans = 0;
	return 1;
}


static int should_ignore_root(struct btrfs_root *root)
{
	struct btrfs_root *reloc_root;

	if (!root->ref_cows)
		return 0;

	reloc_root = root->reloc_root;
	if (!reloc_root)
		return 0;

	if (btrfs_root_last_snapshot(&reloc_root->root_item) ==
	    root->fs_info->running_transaction->transid - 1)
		return 0;
	/*
	 * if there is reloc tree and it was created in previous
	 * transaction backref lookup can find the reloc tree,
	 * so backref node for the fs tree root is useless for
	 * relocation.
	 */
	return 1;
}
/*
 * find reloc tree by address of tree root
 */
static struct btrfs_root *find_reloc_root(struct reloc_control *rc,
					  u64 bytenr)
{
	struct rb_node *rb_node;
	struct mapping_node *node;
	struct btrfs_root *root = NULL;

	spin_lock(&rc->reloc_root_tree.lock);
	rb_node = tree_search(&rc->reloc_root_tree.rb_root, bytenr);
	if (rb_node) {
		node = rb_entry(rb_node, struct mapping_node, rb_node);
		root = (struct btrfs_root *)node->data;
	}
	spin_unlock(&rc->reloc_root_tree.lock);
	return root;
}

static int is_cowonly_root(u64 root_objectid)
{
	if (root_objectid == BTRFS_ROOT_TREE_OBJECTID ||
	    root_objectid == BTRFS_EXTENT_TREE_OBJECTID ||
	    root_objectid == BTRFS_CHUNK_TREE_OBJECTID ||
	    root_objectid == BTRFS_DEV_TREE_OBJECTID ||
	    root_objectid == BTRFS_TREE_LOG_OBJECTID ||
	    root_objectid == BTRFS_CSUM_TREE_OBJECTID)
		return 1;
	return 0;
}

static struct btrfs_root *read_fs_root(struct btrfs_fs_info *fs_info,
					u64 root_objectid)
{
	struct btrfs_key key;

	key.objectid = root_objectid;
	key.type = BTRFS_ROOT_ITEM_KEY;
	if (is_cowonly_root(root_objectid))
		key.offset = 0;
	else
		key.offset = (u64)-1;

	return btrfs_read_fs_root_no_name(fs_info, &key);
}

#ifdef BTRFS_COMPAT_EXTENT_TREE_V0
static noinline_for_stack
struct btrfs_root *find_tree_root(struct reloc_control *rc,
				  struct extent_buffer *leaf,
				  struct btrfs_extent_ref_v0 *ref0)
{
	struct btrfs_root *root;
	u64 root_objectid = btrfs_ref_root_v0(leaf, ref0);
	u64 generation = btrfs_ref_generation_v0(leaf, ref0);

	BUG_ON(root_objectid == BTRFS_TREE_RELOC_OBJECTID);

	root = read_fs_root(rc->extent_root->fs_info, root_objectid);
	BUG_ON(IS_ERR(root));

	if (root->ref_cows &&
	    generation != btrfs_root_generation(&root->root_item))
		return NULL;

	return root;
}
#endif

static noinline_for_stack
int find_inline_backref(struct extent_buffer *leaf, int slot,
			unsigned long *ptr, unsigned long *end)
{
	struct btrfs_key key;
	struct btrfs_extent_item *ei;
	struct btrfs_tree_block_info *bi;
	u32 item_size;

	btrfs_item_key_to_cpu(leaf, &key, slot);

	item_size = btrfs_item_size_nr(leaf, slot);
#ifdef BTRFS_COMPAT_EXTENT_TREE_V0
	if (item_size < sizeof(*ei)) {
		WARN_ON(item_size != sizeof(struct btrfs_extent_item_v0));
		return 1;
	}
#endif
	ei = btrfs_item_ptr(leaf, slot, struct btrfs_extent_item);
	WARN_ON(!(btrfs_extent_flags(leaf, ei) &
		  BTRFS_EXTENT_FLAG_TREE_BLOCK));

	if (key.type == BTRFS_EXTENT_ITEM_KEY &&
	    item_size <= sizeof(*ei) + sizeof(*bi)) {
		WARN_ON(item_size < sizeof(*ei) + sizeof(*bi));
		return 1;
	}

	if (key.type == BTRFS_EXTENT_ITEM_KEY) {
		bi = (struct btrfs_tree_block_info *)(ei + 1);
		*ptr = (unsigned long)(bi + 1);
	} else {
		*ptr = (unsigned long)(ei + 1);
	}
	*end = (unsigned long)ei + item_size;
	return 0;
}

/*
 * build backref tree for a given tree block. root of the backref tree
 * corresponds the tree block, leaves of the backref tree correspond
 * roots of b-trees that reference the tree block.
 *
 * the basic idea of this function is check backrefs of a given block
 * to find upper level blocks that refernece the block, and then check
 * bakcrefs of these upper level blocks recursively. the recursion stop
 * when tree root is reached or backrefs for the block is cached.
 *
 * NOTE: if we find backrefs for a block are cached, we know backrefs
 * for all upper level blocks that directly/indirectly reference the
 * block are also cached.
 */
static noinline_for_stack
struct backref_node *build_backref_tree(struct reloc_control *rc,
					struct btrfs_key *node_key,
					int level, u64 bytenr)
{
	struct backref_cache *cache = &rc->backref_cache;
	struct btrfs_path *path1;
	struct btrfs_path *path2;
	struct extent_buffer *eb;
	struct btrfs_root *root;
	struct backref_node *cur;
	struct backref_node *upper;
	struct backref_node *lower;
	struct backref_node *node = NULL;
	struct backref_node *exist = NULL;
	struct backref_edge *edge;
	struct rb_node *rb_node;
	struct btrfs_key key;
	unsigned long end;
	unsigned long ptr;
	LIST_HEAD(list);
	LIST_HEAD(useless);
	int cowonly;
	int ret;
	int err = 0;

	path1 = btrfs_alloc_path();
	path2 = btrfs_alloc_path();
	if (!path1 || !path2) {
		err = -ENOMEM;
		goto out;
	}
	path1->reada = 1;
	path2->reada = 2;

	node = alloc_backref_node(cache);
	if (!node) {
		err = -ENOMEM;
		goto out;
	}

	node->bytenr = bytenr;
	node->level = level;
	node->lowest = 1;
	cur = node;
again:
	end = 0;
	ptr = 0;
	key.objectid = cur->bytenr;
	key.type = BTRFS_METADATA_ITEM_KEY;
	key.offset = (u64)-1;

	path1->search_commit_root = 1;
	path1->skip_locking = 1;
	ret = btrfs_search_slot(NULL, rc->extent_root, &key, path1,
				0, 0);
	if (ret < 0) {
		err = ret;
		goto out;
	}
	BUG_ON(!ret || !path1->slots[0]);

	path1->slots[0]--;

	WARN_ON(cur->checked);
	if (!list_empty(&cur->upper)) {
		/*
		 * the backref was added previously when processing
		 * backref of type BTRFS_TREE_BLOCK_REF_KEY
		 */
		BUG_ON(!list_is_singular(&cur->upper));
		edge = list_entry(cur->upper.next, struct backref_edge,
				  list[LOWER]);
		BUG_ON(!list_empty(&edge->list[UPPER]));
		exist = edge->node[UPPER];
		/*
		 * add the upper level block to pending list if we need
		 * check its backrefs
		 */
		if (!exist->checked)
			list_add_tail(&edge->list[UPPER], &list);
	} else {
		exist = NULL;
	}

	while (1) {
		cond_resched();
		eb = path1->nodes[0];

		if (ptr >= end) {
			if (path1->slots[0] >= btrfs_header_nritems(eb)) {
				ret = btrfs_next_leaf(rc->extent_root, path1);
				if (ret < 0) {
					err = ret;
					goto out;
				}
				if (ret > 0)
					break;
				eb = path1->nodes[0];
			}

			btrfs_item_key_to_cpu(eb, &key, path1->slots[0]);
			if (key.objectid != cur->bytenr) {
				WARN_ON(exist);
				break;
			}

			if (key.type == BTRFS_EXTENT_ITEM_KEY ||
			    key.type == BTRFS_METADATA_ITEM_KEY) {
				ret = find_inline_backref(eb, path1->slots[0],
							  &ptr, &end);
				if (ret)
					goto next;
			}
		}

		if (ptr < end) {
			/* update key for inline back ref */
			struct btrfs_extent_inline_ref *iref;
			iref = (struct btrfs_extent_inline_ref *)ptr;
			key.type = btrfs_extent_inline_ref_type(eb, iref);
			key.offset = btrfs_extent_inline_ref_offset(eb, iref);
			WARN_ON(key.type != BTRFS_TREE_BLOCK_REF_KEY &&
				key.type != BTRFS_SHARED_BLOCK_REF_KEY);
		}

		if (exist &&
		    ((key.type == BTRFS_TREE_BLOCK_REF_KEY &&
		      exist->owner == key.offset) ||
		     (key.type == BTRFS_SHARED_BLOCK_REF_KEY &&
		      exist->bytenr == key.offset))) {
			exist = NULL;
			goto next;
		}

#ifdef BTRFS_COMPAT_EXTENT_TREE_V0
		if (key.type == BTRFS_SHARED_BLOCK_REF_KEY ||
		    key.type == BTRFS_EXTENT_REF_V0_KEY) {
			if (key.type == BTRFS_EXTENT_REF_V0_KEY) {
				struct btrfs_extent_ref_v0 *ref0;
				ref0 = btrfs_item_ptr(eb, path1->slots[0],
						struct btrfs_extent_ref_v0);
				if (key.objectid == key.offset) {
					root = find_tree_root(rc, eb, ref0);
					if (root && !should_ignore_root(root))
						cur->root = root;
					else
						list_add(&cur->list, &useless);
					break;
				}
				if (is_cowonly_root(btrfs_ref_root_v0(eb,
								      ref0)))
					cur->cowonly = 1;
			}
#else
		BUG_ON(key.type == BTRFS_EXTENT_REF_V0_KEY);
		if (key.type == BTRFS_SHARED_BLOCK_REF_KEY) {
#endif
			if (key.objectid == key.offset) {
				/*
				 * only root blocks of reloc trees use
				 * backref of this type.
				 */
				root = find_reloc_root(rc, cur->bytenr);
				BUG_ON(!root);
				cur->root = root;
				break;
			}

			edge = alloc_backref_edge(cache);
			if (!edge) {
				err = -ENOMEM;
				goto out;
			}
			rb_node = tree_search(&cache->rb_root, key.offset);
			if (!rb_node) {
				upper = alloc_backref_node(cache);
				if (!upper) {
					free_backref_edge(cache, edge);
					err = -ENOMEM;
					goto out;
				}
				upper->bytenr = key.offset;
				upper->level = cur->level + 1;
				/*
				 *  backrefs for the upper level block isn't
				 *  cached, add the block to pending list
				 */
				list_add_tail(&edge->list[UPPER], &list);
			} else {
				upper = rb_entry(rb_node, struct backref_node,
						 rb_node);
				BUG_ON(!upper->checked);
				INIT_LIST_HEAD(&edge->list[UPPER]);
			}
			list_add_tail(&edge->list[LOWER], &cur->upper);
			edge->node[LOWER] = cur;
			edge->node[UPPER] = upper;

			goto next;
		} else if (key.type != BTRFS_TREE_BLOCK_REF_KEY) {
			goto next;
		}

		/* key.type == BTRFS_TREE_BLOCK_REF_KEY */
		root = read_fs_root(rc->extent_root->fs_info, key.offset);
		if (IS_ERR(root)) {
			err = PTR_ERR(root);
			goto out;
		}

		if (!root->ref_cows)
			cur->cowonly = 1;

		if (btrfs_root_level(&root->root_item) == cur->level) {
			/* tree root */
			BUG_ON(btrfs_root_bytenr(&root->root_item) !=
			       cur->bytenr);
			if (should_ignore_root(root))
				list_add(&cur->list, &useless);
			else
				cur->root = root;
			break;
		}

		level = cur->level + 1;

		/*
		 * searching the tree to find upper level blocks
		 * reference the block.
		 */
		path2->search_commit_root = 1;
		path2->skip_locking = 1;
		path2->lowest_level = level;
		ret = btrfs_search_slot(NULL, root, node_key, path2, 0, 0);
		path2->lowest_level = 0;
		if (ret < 0) {
			err = ret;
			goto out;
		}
		if (ret > 0 && path2->slots[level] > 0)
			path2->slots[level]--;

		eb = path2->nodes[level];
		WARN_ON(btrfs_node_blockptr(eb, path2->slots[level]) !=
			cur->bytenr);

		lower = cur;
		for (; level < BTRFS_MAX_LEVEL; level++) {
			if (!path2->nodes[level]) {
				BUG_ON(btrfs_root_bytenr(&root->root_item) !=
				       lower->bytenr);
				if (should_ignore_root(root))
					list_add(&lower->list, &useless);
				else
					lower->root = root;
				break;
			}

			edge = alloc_backref_edge(cache);
			if (!edge) {
				err = -ENOMEM;
				goto out;
			}

			eb = path2->nodes[level];
			rb_node = tree_search(&cache->rb_root, eb->start);
			if (!rb_node) {
				upper = alloc_backref_node(cache);
				if (!upper) {
					free_backref_edge(cache, edge);
					err = -ENOMEM;
					goto out;
				}
				upper->bytenr = eb->start;
				upper->owner = btrfs_header_owner(eb);
				upper->level = lower->level + 1;
				if (!root->ref_cows)
					upper->cowonly = 1;

				/*
				 * if we know the block isn't shared
				 * we can void checking its backrefs.
				 */
				if (btrfs_block_can_be_shared(root, eb))
					upper->checked = 0;
				else
					upper->checked = 1;

				/*
				 * add the block to pending list if we
				 * need check its backrefs. only block
				 * at 'cur->level + 1' is added to the
				 * tail of pending list. this guarantees
				 * we check backrefs from lower level
				 * blocks to upper level blocks.
				 */
				if (!upper->checked &&
				    level == cur->level + 1) {
					list_add_tail(&edge->list[UPPER],
						      &list);
				} else
					INIT_LIST_HEAD(&edge->list[UPPER]);
			} else {
				upper = rb_entry(rb_node, struct backref_node,
						 rb_node);
				BUG_ON(!upper->checked);
				INIT_LIST_HEAD(&edge->list[UPPER]);
				if (!upper->owner)
					upper->owner = btrfs_header_owner(eb);
			}
			list_add_tail(&edge->list[LOWER], &lower->upper);
			edge->node[LOWER] = lower;
			edge->node[UPPER] = upper;

			if (rb_node)
				break;
			lower = upper;
			upper = NULL;
		}
		btrfs_release_path(path2);
next:
		if (ptr < end) {
			ptr += btrfs_extent_inline_ref_size(key.type);
			if (ptr >= end) {
				WARN_ON(ptr > end);
				ptr = 0;
				end = 0;
			}
		}
		if (ptr >= end)
			path1->slots[0]++;
	}
	btrfs_release_path(path1);

	cur->checked = 1;
	WARN_ON(exist);

	/* the pending list isn't empty, take the first block to process */
	if (!list_empty(&list)) {
		edge = list_entry(list.next, struct backref_edge, list[UPPER]);
		list_del_init(&edge->list[UPPER]);
		cur = edge->node[UPPER];
		goto again;
	}

	/*
	 * everything goes well, connect backref nodes and insert backref nodes
	 * into the cache.
	 */
	BUG_ON(!node->checked);
	cowonly = node->cowonly;
	if (!cowonly) {
		rb_node = tree_insert(&cache->rb_root, node->bytenr,
				      &node->rb_node);
		if (rb_node)
			backref_tree_panic(rb_node, -EEXIST, node->bytenr);
		list_add_tail(&node->lower, &cache->leaves);
	}

	list_for_each_entry(edge, &node->upper, list[LOWER])
		list_add_tail(&edge->list[UPPER], &list);

	while (!list_empty(&list)) {
		edge = list_entry(list.next, struct backref_edge, list[UPPER]);
		list_del_init(&edge->list[UPPER]);
		upper = edge->node[UPPER];
		if (upper->detached) {
			list_del(&edge->list[LOWER]);
			lower = edge->node[LOWER];
			free_backref_edge(cache, edge);
			if (list_empty(&lower->upper))
				list_add(&lower->list, &useless);
			continue;
		}

		if (!RB_EMPTY_NODE(&upper->rb_node)) {
			if (upper->lowest) {
				list_del_init(&upper->lower);
				upper->lowest = 0;
			}

			list_add_tail(&edge->list[UPPER], &upper->lower);
			continue;
		}

		BUG_ON(!upper->checked);
		BUG_ON(cowonly != upper->cowonly);
		if (!cowonly) {
			rb_node = tree_insert(&cache->rb_root, upper->bytenr,
					      &upper->rb_node);
			if (rb_node)
				backref_tree_panic(rb_node, -EEXIST,
						   upper->bytenr);
		}

		list_add_tail(&edge->list[UPPER], &upper->lower);

		list_for_each_entry(edge, &upper->upper, list[LOWER])
			list_add_tail(&edge->list[UPPER], &list);
	}
	/*
	 * process useless backref nodes. backref nodes for tree leaves
	 * are deleted from the cache. backref nodes for upper level
	 * tree blocks are left in the cache to avoid unnecessary backref
	 * lookup.
	 */
	while (!list_empty(&useless)) {
		upper = list_entry(useless.next, struct backref_node, list);
		list_del_init(&upper->list);
		BUG_ON(!list_empty(&upper->upper));
		if (upper == node)
			node = NULL;
		if (upper->lowest) {
			list_del_init(&upper->lower);
			upper->lowest = 0;
		}
		while (!list_empty(&upper->lower)) {
			edge = list_entry(upper->lower.next,
					  struct backref_edge, list[UPPER]);
			list_del(&edge->list[UPPER]);
			list_del(&edge->list[LOWER]);
			lower = edge->node[LOWER];
			free_backref_edge(cache, edge);

			if (list_empty(&lower->upper))
				list_add(&lower->list, &useless);
		}
		__mark_block_processed(rc, upper);
		if (upper->level > 0) {
			list_add(&upper->list, &cache->detached);
			upper->detached = 1;
		} else {
			rb_erase(&upper->rb_node, &cache->rb_root);
			free_backref_node(cache, upper);
		}
	}
out:
	btrfs_free_path(path1);
	btrfs_free_path(path2);
	if (err) {
		while (!list_empty(&useless)) {
			lower = list_entry(useless.next,
					   struct backref_node, upper);
			list_del_init(&lower->upper);
		}
		upper = node;
		INIT_LIST_HEAD(&list);
		while (upper) {
			if (RB_EMPTY_NODE(&upper->rb_node)) {
				list_splice_tail(&upper->upper, &list);
				free_backref_node(cache, upper);
			}

			if (list_empty(&list))
				break;

			edge = list_entry(list.next, struct backref_edge,
					  list[LOWER]);
			list_del(&edge->list[LOWER]);
			upper = edge->node[UPPER];
			free_backref_edge(cache, edge);
		}
		return ERR_PTR(err);
	}
	BUG_ON(node && node->detached);
	return node;
}

/*
 * helper to add backref node for the newly created snapshot.
 * the backref node is created by cloning backref node that
 * corresponds to root of source tree
 */
static int clone_backref_node(struct btrfs_trans_handle *trans,
			      struct reloc_control *rc,
			      struct btrfs_root *src,
			      struct btrfs_root *dest)
{
	struct btrfs_root *reloc_root = src->reloc_root;
	struct backref_cache *cache = &rc->backref_cache;
	struct backref_node *node = NULL;
	struct backref_node *new_node;
	struct backref_edge *edge;
	struct backref_edge *new_edge;
	struct rb_node *rb_node;

	if (cache->last_trans > 0)
		update_backref_cache(trans, cache);

	rb_node = tree_search(&cache->rb_root, src->commit_root->start);
	if (rb_node) {
		node = rb_entry(rb_node, struct backref_node, rb_node);
		if (node->detached)
			node = NULL;
		else
			BUG_ON(node->new_bytenr != reloc_root->node->start);
	}

	if (!node) {
		rb_node = tree_search(&cache->rb_root,
				      reloc_root->commit_root->start);
		if (rb_node) {
			node = rb_entry(rb_node, struct backref_node,
					rb_node);
			BUG_ON(node->detached);
		}
	}

	if (!node)
		return 0;

	new_node = alloc_backref_node(cache);
	if (!new_node)
		return -ENOMEM;

	new_node->bytenr = dest->node->start;
	new_node->level = node->level;
	new_node->lowest = node->lowest;
	new_node->checked = 1;
	new_node->root = dest;

	if (!node->lowest) {
		list_for_each_entry(edge, &node->lower, list[UPPER]) {
			new_edge = alloc_backref_edge(cache);
			if (!new_edge)
				goto fail;

			new_edge->node[UPPER] = new_node;
			new_edge->node[LOWER] = edge->node[LOWER];
			list_add_tail(&new_edge->list[UPPER],
				      &new_node->lower);
		}
	} else {
		list_add_tail(&new_node->lower, &cache->leaves);
	}

	rb_node = tree_insert(&cache->rb_root, new_node->bytenr,
			      &new_node->rb_node);
	if (rb_node)
		backref_tree_panic(rb_node, -EEXIST, new_node->bytenr);

	if (!new_node->lowest) {
		list_for_each_entry(new_edge, &new_node->lower, list[UPPER]) {
			list_add_tail(&new_edge->list[LOWER],
				      &new_edge->node[LOWER]->upper);
		}
	}
	return 0;
fail:
	while (!list_empty(&new_node->lower)) {
		new_edge = list_entry(new_node->lower.next,
				      struct backref_edge, list[UPPER]);
		list_del(&new_edge->list[UPPER]);
		free_backref_edge(cache, new_edge);
	}
	free_backref_node(cache, new_node);
	return -ENOMEM;
}

/*
 * helper to add 'address of tree root -> reloc tree' mapping
 */
static int __must_check __add_reloc_root(struct btrfs_root *root)
{
	struct rb_node *rb_node;
	struct mapping_node *node;
	struct reloc_control *rc = root->fs_info->reloc_ctl;

	node = kmalloc(sizeof(*node), GFP_NOFS);
	if (!node)
		return -ENOMEM;

	node->bytenr = root->node->start;
	node->data = root;

	spin_lock(&rc->reloc_root_tree.lock);
	rb_node = tree_insert(&rc->reloc_root_tree.rb_root,
			      node->bytenr, &node->rb_node);
	spin_unlock(&rc->reloc_root_tree.lock);
	if (rb_node) {
		btrfs_panic(root->fs_info, -EEXIST, "Duplicate root found "
			    "for start=%llu while inserting into relocation "
			    "tree\n", node->bytenr);
		kfree(node);
		return -EEXIST;
	}

	list_add_tail(&root->root_list, &rc->reloc_roots);
	return 0;
}

/*
 * helper to update/delete the 'address of tree root -> reloc tree'
 * mapping
 */
static int __update_reloc_root(struct btrfs_root *root, int del)
{
	struct rb_node *rb_node;
	struct mapping_node *node = NULL;
	struct reloc_control *rc = root->fs_info->reloc_ctl;

	spin_lock(&rc->reloc_root_tree.lock);
	rb_node = tree_search(&rc->reloc_root_tree.rb_root,
			      root->commit_root->start);
	if (rb_node) {
		node = rb_entry(rb_node, struct mapping_node, rb_node);
		rb_erase(&node->rb_node, &rc->reloc_root_tree.rb_root);
	}
	spin_unlock(&rc->reloc_root_tree.lock);

	if (!node)
		return 0;
	BUG_ON((struct btrfs_root *)node->data != root);

	if (!del) {
		spin_lock(&rc->reloc_root_tree.lock);
		node->bytenr = root->node->start;
		rb_node = tree_insert(&rc->reloc_root_tree.rb_root,
				      node->bytenr, &node->rb_node);
		spin_unlock(&rc->reloc_root_tree.lock);
		if (rb_node)
			backref_tree_panic(rb_node, -EEXIST, node->bytenr);
	} else {
		spin_lock(&root->fs_info->trans_lock);
		list_del_init(&root->root_list);
		spin_unlock(&root->fs_info->trans_lock);
		kfree(node);
	}
	return 0;
}

static struct btrfs_root *create_reloc_root(struct btrfs_trans_handle *trans,
					struct btrfs_root *root, u64 objectid)
{
	struct btrfs_root *reloc_root;
	struct extent_buffer *eb;
	struct btrfs_root_item *root_item;
	struct btrfs_key root_key;
	int ret;

	root_item = kmalloc(sizeof(*root_item), GFP_NOFS);
	BUG_ON(!root_item);

	root_key.objectid = BTRFS_TREE_RELOC_OBJECTID;
	root_key.type = BTRFS_ROOT_ITEM_KEY;
	root_key.offset = objectid;

	if (root->root_key.objectid == objectid) {
		/* called by btrfs_init_reloc_root */
		ret = btrfs_copy_root(trans, root, root->commit_root, &eb,
				      BTRFS_TREE_RELOC_OBJECTID);
		BUG_ON(ret);

		btrfs_set_root_last_snapshot(&root->root_item,
					     trans->transid - 1);
	} else {
		/*
		 * called by btrfs_reloc_post_snapshot_hook.
		 * the source tree is a reloc tree, all tree blocks
		 * modified after it was created have RELOC flag
		 * set in their headers. so it's OK to not update
		 * the 'last_snapshot'.
		 */
		ret = btrfs_copy_root(trans, root, root->node, &eb,
				      BTRFS_TREE_RELOC_OBJECTID);
		BUG_ON(ret);
	}

	memcpy(root_item, &root->root_item, sizeof(*root_item));
	btrfs_set_root_bytenr(root_item, eb->start);
	btrfs_set_root_level(root_item, btrfs_header_level(eb));
	btrfs_set_root_generation(root_item, trans->transid);

	if (root->root_key.objectid == objectid) {
		btrfs_set_root_refs(root_item, 0);
		memset(&root_item->drop_progress, 0,
		       sizeof(struct btrfs_disk_key));
		root_item->drop_level = 0;
	}

	btrfs_tree_unlock(eb);
	free_extent_buffer(eb);

	ret = btrfs_insert_root(trans, root->fs_info->tree_root,
				&root_key, root_item);
	BUG_ON(ret);
	kfree(root_item);

	reloc_root = btrfs_read_fs_root_no_radix(root->fs_info->tree_root,
						 &root_key);
	BUG_ON(IS_ERR(reloc_root));
	reloc_root->last_trans = trans->transid;
	return reloc_root;
}

/*
 * create reloc tree for a given fs tree. reloc tree is just a
 * snapshot of the fs tree with special root objectid.
 */
int btrfs_init_reloc_root(struct btrfs_trans_handle *trans,
			  struct btrfs_root *root)
{
	struct btrfs_root *reloc_root;
	struct reloc_control *rc = root->fs_info->reloc_ctl;
	int clear_rsv = 0;
	int ret;

	if (root->reloc_root) {
		reloc_root = root->reloc_root;
		reloc_root->last_trans = trans->transid;
		return 0;
	}

	if (!rc || !rc->create_reloc_tree ||
	    root->root_key.objectid == BTRFS_TREE_RELOC_OBJECTID)
		return 0;

	if (!trans->block_rsv) {
		trans->block_rsv = rc->block_rsv;
		clear_rsv = 1;
	}
	reloc_root = create_reloc_root(trans, root, root->root_key.objectid);
	if (clear_rsv)
		trans->block_rsv = NULL;

	ret = __add_reloc_root(reloc_root);
	BUG_ON(ret < 0);
	root->reloc_root = reloc_root;
	return 0;
}

/*
 * update root item of reloc tree
 */
int btrfs_update_reloc_root(struct btrfs_trans_handle *trans,
			    struct btrfs_root *root)
{
	struct btrfs_root *reloc_root;
	struct btrfs_root_item *root_item;
	int del = 0;
	int ret;

	if (!root->reloc_root)
		goto out;

	reloc_root = root->reloc_root;
	root_item = &reloc_root->root_item;

	if (root->fs_info->reloc_ctl->merge_reloc_tree &&
	    btrfs_root_refs(root_item) == 0) {
		root->reloc_root = NULL;
		del = 1;
	}

	__update_reloc_root(reloc_root, del);

	if (reloc_root->commit_root != reloc_root->node) {
		btrfs_set_root_node(root_item, reloc_root->node);
		free_extent_buffer(reloc_root->commit_root);
		reloc_root->commit_root = btrfs_root_node(reloc_root);
	}

	ret = btrfs_update_root(trans, root->fs_info->tree_root,
				&reloc_root->root_key, root_item);
	BUG_ON(ret);

out:
	return 0;
}

/*
 * helper to find first cached inode with inode number >= objectid
 * in a subvolume
 */
static struct inode *find_next_inode(struct btrfs_root *root, u64 objectid)
{
	struct rb_node *node;
	struct rb_node *prev;
	struct btrfs_inode *entry;
	struct inode *inode;

	spin_lock(&root->inode_lock);
again:
	node = root->inode_tree.rb_node;
	prev = NULL;
	while (node) {
		prev = node;
		entry = rb_entry(node, struct btrfs_inode, rb_node);

		if (objectid < btrfs_ino(&entry->vfs_inode))
			node = node->rb_left;
		else if (objectid > btrfs_ino(&entry->vfs_inode))
			node = node->rb_right;
		else
			break;
	}
	if (!node) {
		while (prev) {
			entry = rb_entry(prev, struct btrfs_inode, rb_node);
			if (objectid <= btrfs_ino(&entry->vfs_inode)) {
				node = prev;
				break;
			}
			prev = rb_next(prev);
		}
	}
	while (node) {
		entry = rb_entry(node, struct btrfs_inode, rb_node);
		inode = igrab(&entry->vfs_inode);
		if (inode) {
			spin_unlock(&root->inode_lock);
			return inode;
		}

		objectid = btrfs_ino(&entry->vfs_inode) + 1;
		if (cond_resched_lock(&root->inode_lock))
			goto again;

		node = rb_next(node);
	}
	spin_unlock(&root->inode_lock);
	return NULL;
}

static int in_block_group(u64 bytenr,
			  struct btrfs_block_group_cache *block_group)
{
	if (bytenr >= block_group->key.objectid &&
	    bytenr < block_group->key.objectid + block_group->key.offset)
		return 1;
	return 0;
}

/*
 * get new location of data
 */
static int get_new_location(struct inode *reloc_inode, u64 *new_bytenr,
			    u64 bytenr, u64 num_bytes)
{
	struct btrfs_root *root = BTRFS_I(reloc_inode)->root;
	struct btrfs_path *path;
	struct btrfs_file_extent_item *fi;
	struct extent_buffer *leaf;
	int ret;

	path = btrfs_alloc_path();
	if (!path)
		return -ENOMEM;

	bytenr -= BTRFS_I(reloc_inode)->index_cnt;
	ret = btrfs_lookup_file_extent(NULL, root, path, btrfs_ino(reloc_inode),
				       bytenr, 0);
	if (ret < 0)
		goto out;
	if (ret > 0) {
		ret = -ENOENT;
		goto out;
	}

	leaf = path->nodes[0];
	fi = btrfs_item_ptr(leaf, path->slots[0],
			    struct btrfs_file_extent_item);

	BUG_ON(btrfs_file_extent_offset(leaf, fi) ||
	       btrfs_file_extent_compression(leaf, fi) ||
	       btrfs_file_extent_encryption(leaf, fi) ||
	       btrfs_file_extent_other_encoding(leaf, fi));

	if (num_bytes != btrfs_file_extent_disk_num_bytes(leaf, fi)) {
		ret = 1;
		goto out;
	}

	*new_bytenr = btrfs_file_extent_disk_bytenr(leaf, fi);
	ret = 0;
out:
	btrfs_free_path(path);
	return ret;
}

/*
 * update file extent items in the tree leaf to point to
 * the new locations.
 */
static noinline_for_stack
int replace_file_extents(struct btrfs_trans_handle *trans,
			 struct reloc_control *rc,
			 struct btrfs_root *root,
			 struct extent_buffer *leaf)
{
	struct btrfs_key key;
	struct btrfs_file_extent_item *fi;
	struct inode *inode = NULL;
	u64 parent;
	u64 bytenr;
	u64 new_bytenr = 0;
	u64 num_bytes;
	u64 end;
	u32 nritems;
	u32 i;
	int ret;
	int first = 1;
	int dirty = 0;

	if (rc->stage != UPDATE_DATA_PTRS)
		return 0;

	/* reloc trees always use full backref */
	if (root->root_key.objectid == BTRFS_TREE_RELOC_OBJECTID)
		parent = leaf->start;
	else
		parent = 0;

	nritems = btrfs_header_nritems(leaf);
	for (i = 0; i < nritems; i++) {
		cond_resched();
		btrfs_item_key_to_cpu(leaf, &key, i);
		if (key.type != BTRFS_EXTENT_DATA_KEY)
			continue;
		fi = btrfs_item_ptr(leaf, i, struct btrfs_file_extent_item);
		if (btrfs_file_extent_type(leaf, fi) ==
		    BTRFS_FILE_EXTENT_INLINE)
			continue;
		bytenr = btrfs_file_extent_disk_bytenr(leaf, fi);
		num_bytes = btrfs_file_extent_disk_num_bytes(leaf, fi);
		if (bytenr == 0)
			continue;
		if (!in_block_group(bytenr, rc->block_group))
			continue;

		/*
		 * if we are modifying block in fs tree, wait for readpage
		 * to complete and drop the extent cache
		 */
		if (root->root_key.objectid != BTRFS_TREE_RELOC_OBJECTID) {
			if (first) {
				inode = find_next_inode(root, key.objectid);
				first = 0;
			} else if (inode && btrfs_ino(inode) < key.objectid) {
				btrfs_add_delayed_iput(inode);
				inode = find_next_inode(root, key.objectid);
			}
			if (inode && btrfs_ino(inode) == key.objectid) {
				end = key.offset +
				      btrfs_file_extent_num_bytes(leaf, fi);
				WARN_ON(!IS_ALIGNED(key.offset,
						    root->sectorsize));
				WARN_ON(!IS_ALIGNED(end, root->sectorsize));
				end--;
				ret = try_lock_extent(&BTRFS_I(inode)->io_tree,
						      key.offset, end);
				if (!ret)
					continue;

				btrfs_drop_extent_cache(inode, key.offset, end,
							1);
				unlock_extent(&BTRFS_I(inode)->io_tree,
					      key.offset, end);
			}
		}

		ret = get_new_location(rc->data_inode, &new_bytenr,
				       bytenr, num_bytes);
		if (ret > 0) {
			WARN_ON(1);
			continue;
		}
		BUG_ON(ret < 0);

		btrfs_set_file_extent_disk_bytenr(leaf, fi, new_bytenr);
		dirty = 1;

		key.offset -= btrfs_file_extent_offset(leaf, fi);
		ret = btrfs_inc_extent_ref(trans, root, new_bytenr,
					   num_bytes, parent,
					   btrfs_header_owner(leaf),
					   key.objectid, key.offset, 1);
		BUG_ON(ret);

		ret = btrfs_free_extent(trans, root, bytenr, num_bytes,
					parent, btrfs_header_owner(leaf),
					key.objectid, key.offset, 1);
		BUG_ON(ret);
	}
	if (dirty)
		btrfs_mark_buffer_dirty(leaf);
	if (inode)
		btrfs_add_delayed_iput(inode);
	return 0;
}

static noinline_for_stack
int memcmp_node_keys(struct extent_buffer *eb, int slot,
		     struct btrfs_path *path, int level)
{
	struct btrfs_disk_key key1;
	struct btrfs_disk_key key2;
	btrfs_node_key(eb, &key1, slot);
	btrfs_node_key(path->nodes[level], &key2, path->slots[level]);
	return memcmp(&key1, &key2, sizeof(key1));
}

/*
 * try to replace tree blocks in fs tree with the new blocks
 * in reloc tree. tree blocks haven't been modified since the
 * reloc tree was create can be replaced.
 *
 * if a block was replaced, level of the block + 1 is returned.
 * if no block got replaced, 0 is returned. if there are other
 * errors, a negative error number is returned.
 */
static noinline_for_stack
int replace_path(struct btrfs_trans_handle *trans,
		 struct btrfs_root *dest, struct btrfs_root *src,
		 struct btrfs_path *path, struct btrfs_key *next_key,
		 int lowest_level, int max_level)
{
	struct extent_buffer *eb;
	struct extent_buffer *parent;
	struct btrfs_key key;
	u64 old_bytenr;
	u64 new_bytenr;
	u64 old_ptr_gen;
	u64 new_ptr_gen;
	u64 last_snapshot;
	u32 blocksize;
	int cow = 0;
	int level;
	int ret;
	int slot;

	BUG_ON(src->root_key.objectid != BTRFS_TREE_RELOC_OBJECTID);
	BUG_ON(dest->root_key.objectid == BTRFS_TREE_RELOC_OBJECTID);

	last_snapshot = btrfs_root_last_snapshot(&src->root_item);
again:
	slot = path->slots[lowest_level];
	btrfs_node_key_to_cpu(path->nodes[lowest_level], &key, slot);

	eb = btrfs_lock_root_node(dest);
	btrfs_set_lock_blocking(eb);
	level = btrfs_header_level(eb);

	if (level < lowest_level) {
		btrfs_tree_unlock(eb);
		free_extent_buffer(eb);
		return 0;
	}

	if (cow) {
		ret = btrfs_cow_block(trans, dest, eb, NULL, 0, &eb);
		BUG_ON(ret);
	}
	btrfs_set_lock_blocking(eb);

	if (next_key) {
		next_key->objectid = (u64)-1;
		next_key->type = (u8)-1;
		next_key->offset = (u64)-1;
	}

	parent = eb;
	while (1) {
		level = btrfs_header_level(parent);
		BUG_ON(level < lowest_level);

		ret = btrfs_bin_search(parent, &key, level, &slot);
		if (ret && slot > 0)
			slot--;

		if (next_key && slot + 1 < btrfs_header_nritems(parent))
			btrfs_node_key_to_cpu(parent, next_key, slot + 1);

		old_bytenr = btrfs_node_blockptr(parent, slot);
		blocksize = btrfs_level_size(dest, level - 1);
		old_ptr_gen = btrfs_node_ptr_generation(parent, slot);

		if (level <= max_level) {
			eb = path->nodes[level];
			new_bytenr = btrfs_node_blockptr(eb,
							path->slots[level]);
			new_ptr_gen = btrfs_node_ptr_generation(eb,
							path->slots[level]);
		} else {
			new_bytenr = 0;
			new_ptr_gen = 0;
		}

		if (new_bytenr > 0 && new_bytenr == old_bytenr) {
			WARN_ON(1);
			ret = level;
			break;
		}

		if (new_bytenr == 0 || old_ptr_gen > last_snapshot ||
		    memcmp_node_keys(parent, slot, path, level)) {
			if (level <= lowest_level) {
				ret = 0;
				break;
			}

			eb = read_tree_block(dest, old_bytenr, blocksize,
					     old_ptr_gen);
			if (!eb || !extent_buffer_uptodate(eb)) {
				ret = (!eb) ? -ENOMEM : -EIO;
				free_extent_buffer(eb);
				break;
			}
			btrfs_tree_lock(eb);
			if (cow) {
				ret = btrfs_cow_block(trans, dest, eb, parent,
						      slot, &eb);
				BUG_ON(ret);
			}
			btrfs_set_lock_blocking(eb);

			btrfs_tree_unlock(parent);
			free_extent_buffer(parent);

			parent = eb;
			continue;
		}

		if (!cow) {
			btrfs_tree_unlock(parent);
			free_extent_buffer(parent);
			cow = 1;
			goto again;
		}

		btrfs_node_key_to_cpu(path->nodes[level], &key,
				      path->slots[level]);
		btrfs_release_path(path);

		path->lowest_level = level;
		ret = btrfs_search_slot(trans, src, &key, path, 0, 1);
		path->lowest_level = 0;
		BUG_ON(ret);

		/*
		 * swap blocks in fs tree and reloc tree.
		 */
		btrfs_set_node_blockptr(parent, slot, new_bytenr);
		btrfs_set_node_ptr_generation(parent, slot, new_ptr_gen);
		btrfs_mark_buffer_dirty(parent);

		btrfs_set_node_blockptr(path->nodes[level],
					path->slots[level], old_bytenr);
		btrfs_set_node_ptr_generation(path->nodes[level],
					      path->slots[level], old_ptr_gen);
		btrfs_mark_buffer_dirty(path->nodes[level]);

		ret = btrfs_inc_extent_ref(trans, src, old_bytenr, blocksize,
					path->nodes[level]->start,
					src->root_key.objectid, level - 1, 0,
					1);
		BUG_ON(ret);
		ret = btrfs_inc_extent_ref(trans, dest, new_bytenr, blocksize,
					0, dest->root_key.objectid, level - 1,
					0, 1);
		BUG_ON(ret);

		ret = btrfs_free_extent(trans, src, new_bytenr, blocksize,
					path->nodes[level]->start,
					src->root_key.objectid, level - 1, 0,
					1);
		BUG_ON(ret);

		ret = btrfs_free_extent(trans, dest, old_bytenr, blocksize,
					0, dest->root_key.objectid, level - 1,
					0, 1);
		BUG_ON(ret);

		btrfs_unlock_up_safe(path, 0);

		ret = level;
		break;
	}
	btrfs_tree_unlock(parent);
	free_extent_buffer(parent);
	return ret;
}

/*
 * helper to find next relocated block in reloc tree
 */
static noinline_for_stack
int walk_up_reloc_tree(struct btrfs_root *root, struct btrfs_path *path,
		       int *level)
{
	struct extent_buffer *eb;
	int i;
	u64 last_snapshot;
	u32 nritems;

	last_snapshot = btrfs_root_last_snapshot(&root->root_item);

	for (i = 0; i < *level; i++) {
		free_extent_buffer(path->nodes[i]);
		path->nodes[i] = NULL;
	}

	for (i = *level; i < BTRFS_MAX_LEVEL && path->nodes[i]; i++) {
		eb = path->nodes[i];
		nritems = btrfs_header_nritems(eb);
		while (path->slots[i] + 1 < nritems) {
			path->slots[i]++;
			if (btrfs_node_ptr_generation(eb, path->slots[i]) <=
			    last_snapshot)
				continue;

			*level = i;
			return 0;
		}
		free_extent_buffer(path->nodes[i]);
		path->nodes[i] = NULL;
	}
	return 1;
}

/*
 * walk down reloc tree to find relocated block of lowest level
 */
static noinline_for_stack
int walk_down_reloc_tree(struct btrfs_root *root, struct btrfs_path *path,
			 int *level)
{
	struct extent_buffer *eb = NULL;
	int i;
	u64 bytenr;
	u64 ptr_gen = 0;
	u64 last_snapshot;
	u32 blocksize;
	u32 nritems;

	last_snapshot = btrfs_root_last_snapshot(&root->root_item);

	for (i = *level; i > 0; i--) {
		eb = path->nodes[i];
		nritems = btrfs_header_nritems(eb);
		while (path->slots[i] < nritems) {
			ptr_gen = btrfs_node_ptr_generation(eb, path->slots[i]);
			if (ptr_gen > last_snapshot)
				break;
			path->slots[i]++;
		}
		if (path->slots[i] >= nritems) {
			if (i == *level)
				break;
			*level = i + 1;
			return 0;
		}
		if (i == 1) {
			*level = i;
			return 0;
		}

		bytenr = btrfs_node_blockptr(eb, path->slots[i]);
		blocksize = btrfs_level_size(root, i - 1);
		eb = read_tree_block(root, bytenr, blocksize, ptr_gen);
		if (!eb || !extent_buffer_uptodate(eb)) {
			free_extent_buffer(eb);
			return -EIO;
		}
		BUG_ON(btrfs_header_level(eb) != i - 1);
		path->nodes[i - 1] = eb;
		path->slots[i - 1] = 0;
	}
	return 1;
}

/*
 * invalidate extent cache for file extents whose key in range of
 * [min_key, max_key)
 */
static int invalidate_extent_cache(struct btrfs_root *root,
				   struct btrfs_key *min_key,
				   struct btrfs_key *max_key)
{
	struct inode *inode = NULL;
	u64 objectid;
	u64 start, end;
	u64 ino;

	objectid = min_key->objectid;
	while (1) {
		cond_resched();
		iput(inode);

		if (objectid > max_key->objectid)
			break;

		inode = find_next_inode(root, objectid);
		if (!inode)
			break;
		ino = btrfs_ino(inode);

		if (ino > max_key->objectid) {
			iput(inode);
			break;
		}

		objectid = ino + 1;
		if (!S_ISREG(inode->i_mode))
			continue;

		if (unlikely(min_key->objectid == ino)) {
			if (min_key->type > BTRFS_EXTENT_DATA_KEY)
				continue;
			if (min_key->type < BTRFS_EXTENT_DATA_KEY)
				start = 0;
			else {
				start = min_key->offset;
				WARN_ON(!IS_ALIGNED(start, root->sectorsize));
			}
		} else {
			start = 0;
		}

		if (unlikely(max_key->objectid == ino)) {
			if (max_key->type < BTRFS_EXTENT_DATA_KEY)
				continue;
			if (max_key->type > BTRFS_EXTENT_DATA_KEY) {
				end = (u64)-1;
			} else {
				if (max_key->offset == 0)
					continue;
				end = max_key->offset;
				WARN_ON(!IS_ALIGNED(end, root->sectorsize));
				end--;
			}
		} else {
			end = (u64)-1;
		}

		/* the lock_extent waits for readpage to complete */
		lock_extent(&BTRFS_I(inode)->io_tree, start, end);
		btrfs_drop_extent_cache(inode, start, end, 1);
		unlock_extent(&BTRFS_I(inode)->io_tree, start, end);
	}
	return 0;
}

static int find_next_key(struct btrfs_path *path, int level,
			 struct btrfs_key *key)

{
	while (level < BTRFS_MAX_LEVEL) {
		if (!path->nodes[level])
			break;
		if (path->slots[level] + 1 <
		    btrfs_header_nritems(path->nodes[level])) {
			btrfs_node_key_to_cpu(path->nodes[level], key,
					      path->slots[level] + 1);
			return 0;
		}
		level++;
	}
	return 1;
}

/*
 * merge the relocated tree blocks in reloc tree with corresponding
 * fs tree.
 */
static noinline_for_stack int merge_reloc_root(struct reloc_control *rc,
					       struct btrfs_root *root)
{
	LIST_HEAD(inode_list);
	struct btrfs_key key;
	struct btrfs_key next_key;
	struct btrfs_trans_handle *trans;
	struct btrfs_root *reloc_root;
	struct btrfs_root_item *root_item;
	struct btrfs_path *path;
	struct extent_buffer *leaf;
	int level;
	int max_level;
	int replaced = 0;
	int ret;
	int err = 0;
	u32 min_reserved;

	path = btrfs_alloc_path();
	if (!path)
		return -ENOMEM;
	path->reada = 1;

	reloc_root = root->reloc_root;
	root_item = &reloc_root->root_item;

	if (btrfs_disk_key_objectid(&root_item->drop_progress) == 0) {
		level = btrfs_root_level(root_item);
		extent_buffer_get(reloc_root->node);
		path->nodes[level] = reloc_root->node;
		path->slots[level] = 0;
	} else {
		btrfs_disk_key_to_cpu(&key, &root_item->drop_progress);

		level = root_item->drop_level;
		BUG_ON(level == 0);
		path->lowest_level = level;
		ret = btrfs_search_slot(NULL, reloc_root, &key, path, 0, 0);
		path->lowest_level = 0;
		if (ret < 0) {
			btrfs_free_path(path);
			return ret;
		}

		btrfs_node_key_to_cpu(path->nodes[level], &next_key,
				      path->slots[level]);
		WARN_ON(memcmp(&key, &next_key, sizeof(key)));

		btrfs_unlock_up_safe(path, 0);
	}

	min_reserved = root->nodesize * (BTRFS_MAX_LEVEL - 1) * 2;
	memset(&next_key, 0, sizeof(next_key));

	while (1) {
		trans = btrfs_start_transaction(root, 0);
		BUG_ON(IS_ERR(trans));
		trans->block_rsv = rc->block_rsv;

		ret = btrfs_block_rsv_refill(root, rc->block_rsv, min_reserved,
					     BTRFS_RESERVE_FLUSH_ALL);
		if (ret) {
			BUG_ON(ret != -EAGAIN);
			ret = btrfs_commit_transaction(trans, root);
			BUG_ON(ret);
			continue;
		}

		replaced = 0;
		max_level = level;

		ret = walk_down_reloc_tree(reloc_root, path, &level);
		if (ret < 0) {
			err = ret;
			goto out;
		}
		if (ret > 0)
			break;

		if (!find_next_key(path, level, &key) &&
		    btrfs_comp_cpu_keys(&next_key, &key) >= 0) {
			ret = 0;
		} else {
			ret = replace_path(trans, root, reloc_root, path,
					   &next_key, level, max_level);
		}
		if (ret < 0) {
			err = ret;
			goto out;
		}

		if (ret > 0) {
			level = ret;
			btrfs_node_key_to_cpu(path->nodes[level], &key,
					      path->slots[level]);
			replaced = 1;
		}

		ret = walk_up_reloc_tree(reloc_root, path, &level);
		if (ret > 0)
			break;

		BUG_ON(level == 0);
		/*
		 * save the merging progress in the drop_progress.
		 * this is OK since root refs == 1 in this case.
		 */
		btrfs_node_key(path->nodes[level], &root_item->drop_progress,
			       path->slots[level]);
		root_item->drop_level = level;

		btrfs_end_transaction_throttle(trans, root);

		btrfs_btree_balance_dirty(root);

		if (replaced && rc->stage == UPDATE_DATA_PTRS)
			invalidate_extent_cache(root, &key, &next_key);
	}

	/*
	 * handle the case only one block in the fs tree need to be
	 * relocated and the block is tree root.
	 */
	leaf = btrfs_lock_root_node(root);
	ret = btrfs_cow_block(trans, root, leaf, NULL, 0, &leaf);
	btrfs_tree_unlock(leaf);
	free_extent_buffer(leaf);
	if (ret < 0)
		err = ret;
out:
	btrfs_free_path(path);

	if (err == 0) {
		memset(&root_item->drop_progress, 0,
		       sizeof(root_item->drop_progress));
		root_item->drop_level = 0;
		btrfs_set_root_refs(root_item, 0);
		btrfs_update_reloc_root(trans, root);
	}

	btrfs_end_transaction_throttle(trans, root);

	btrfs_btree_balance_dirty(root);

	if (replaced && rc->stage == UPDATE_DATA_PTRS)
		invalidate_extent_cache(root, &key, &next_key);

	return err;
}

static noinline_for_stack
int prepare_to_merge(struct reloc_control *rc, int err)
{
	struct btrfs_root *root = rc->extent_root;
	struct btrfs_root *reloc_root;
	struct btrfs_trans_handle *trans;
	LIST_HEAD(reloc_roots);
	u64 num_bytes = 0;
	int ret;

	mutex_lock(&root->fs_info->reloc_mutex);
	rc->merging_rsv_size += root->nodesize * (BTRFS_MAX_LEVEL - 1) * 2;
	rc->merging_rsv_size += rc->nodes_relocated * 2;
	mutex_unlock(&root->fs_info->reloc_mutex);

again:
	if (!err) {
		num_bytes = rc->merging_rsv_size;
		ret = btrfs_block_rsv_add(root, rc->block_rsv, num_bytes,
					  BTRFS_RESERVE_FLUSH_ALL);
		if (ret)
			err = ret;
	}

	trans = btrfs_join_transaction(rc->extent_root);
	if (IS_ERR(trans)) {
		if (!err)
			btrfs_block_rsv_release(rc->extent_root,
						rc->block_rsv, num_bytes);
		return PTR_ERR(trans);
	}

	if (!err) {
		if (num_bytes != rc->merging_rsv_size) {
			btrfs_end_transaction(trans, rc->extent_root);
			btrfs_block_rsv_release(rc->extent_root,
						rc->block_rsv, num_bytes);
			goto again;
		}
	}

	rc->merge_reloc_tree = 1;

	while (!list_empty(&rc->reloc_roots)) {
		reloc_root = list_entry(rc->reloc_roots.next,
					struct btrfs_root, root_list);
		list_del_init(&reloc_root->root_list);

		root = read_fs_root(reloc_root->fs_info,
				    reloc_root->root_key.offset);
		BUG_ON(IS_ERR(root));
		BUG_ON(root->reloc_root != reloc_root);

		/*
		 * set reference count to 1, so btrfs_recover_relocation
		 * knows it should resumes merging
		 */
		if (!err)
			btrfs_set_root_refs(&reloc_root->root_item, 1);
		btrfs_update_reloc_root(trans, root);

		list_add(&reloc_root->root_list, &reloc_roots);
	}

	list_splice(&reloc_roots, &rc->reloc_roots);

	if (!err)
		btrfs_commit_transaction(trans, rc->extent_root);
	else
		btrfs_end_transaction(trans, rc->extent_root);
	return err;
}

static noinline_for_stack
void free_reloc_roots(struct list_head *list)
{
	struct btrfs_root *reloc_root;

	while (!list_empty(list)) {
		reloc_root = list_entry(list->next, struct btrfs_root,
					root_list);
		__update_reloc_root(reloc_root, 1);
		free_extent_buffer(reloc_root->node);
		free_extent_buffer(reloc_root->commit_root);
		kfree(reloc_root);
	}
}

static noinline_for_stack
int merge_reloc_roots(struct reloc_control *rc)
{
	struct btrfs_root *root;
	struct btrfs_root *reloc_root;
	LIST_HEAD(reloc_roots);
	int found = 0;
	int ret = 0;
again:
	root = rc->extent_root;

	/*
	 * this serializes us with btrfs_record_root_in_transaction,
	 * we have to make sure nobody is in the middle of
	 * adding their roots to the list while we are
	 * doing this splice
	 */
	mutex_lock(&root->fs_info->reloc_mutex);
	list_splice_init(&rc->reloc_roots, &reloc_roots);
	mutex_unlock(&root->fs_info->reloc_mutex);

	while (!list_empty(&reloc_roots)) {
		found = 1;
		reloc_root = list_entry(reloc_roots.next,
					struct btrfs_root, root_list);

		if (btrfs_root_refs(&reloc_root->root_item) > 0) {
			root = read_fs_root(reloc_root->fs_info,
					    reloc_root->root_key.offset);
			BUG_ON(IS_ERR(root));
			BUG_ON(root->reloc_root != reloc_root);

			ret = merge_reloc_root(rc, root);
			if (ret)
				goto out;
		} else {
			list_del_init(&reloc_root->root_list);
		}
		ret = btrfs_drop_snapshot(reloc_root, rc->block_rsv, 0, 1);
		if (ret < 0) {
			if (list_empty(&reloc_root->root_list))
				list_add_tail(&reloc_root->root_list,
					      &reloc_roots);
			goto out;
		}
	}

	if (found) {
		found = 0;
		goto again;
	}
out:
	if (ret) {
		btrfs_std_error(root->fs_info, ret);
		if (!list_empty(&reloc_roots))
			free_reloc_roots(&reloc_roots);
	}

	BUG_ON(!RB_EMPTY_ROOT(&rc->reloc_root_tree.rb_root));
	return ret;
}

static void free_block_list(struct rb_root *blocks)
{
	struct tree_block *block;
	struct rb_node *rb_node;
	while ((rb_node = rb_first(blocks))) {
		block = rb_entry(rb_node, struct tree_block, rb_node);
		rb_erase(rb_node, blocks);
		kfree(block);
	}
}

static int record_reloc_root_in_trans(struct btrfs_trans_handle *trans,
				      struct btrfs_root *reloc_root)
{
	struct btrfs_root *root;

	if (reloc_root->last_trans == trans->transid)
		return 0;

	root = read_fs_root(reloc_root->fs_info, reloc_root->root_key.offset);
	BUG_ON(IS_ERR(root));
	BUG_ON(root->reloc_root != reloc_root);

	return btrfs_record_root_in_trans(trans, root);
}

static noinline_for_stack
struct btrfs_root *select_reloc_root(struct btrfs_trans_handle *trans,
				     struct reloc_control *rc,
				     struct backref_node *node,
				     struct backref_edge *edges[], int *nr)
{
	struct backref_node *next;
	struct btrfs_root *root;
	int index = 0;

	next = node;
	while (1) {
		cond_resched();
		next = walk_up_backref(next, edges, &index);
		root = next->root;
		BUG_ON(!root);
		BUG_ON(!root->ref_cows);

		if (root->root_key.objectid == BTRFS_TREE_RELOC_OBJECTID) {
			record_reloc_root_in_trans(trans, root);
			break;
		}

		btrfs_record_root_in_trans(trans, root);
		root = root->reloc_root;

		if (next->new_bytenr != root->node->start) {
			BUG_ON(next->new_bytenr);
			BUG_ON(!list_empty(&next->list));
			next->new_bytenr = root->node->start;
			next->root = root;
			list_add_tail(&next->list,
				      &rc->backref_cache.changed);
			__mark_block_processed(rc, next);
			break;
		}

		WARN_ON(1);
		root = NULL;
		next = walk_down_backref(edges, &index);
		if (!next || next->level <= node->level)
			break;
	}
	if (!root)
		return NULL;

	*nr = index;
	next = node;
	/* setup backref node path for btrfs_reloc_cow_block */
	while (1) {
		rc->backref_cache.path[next->level] = next;
		if (--index < 0)
			break;
		next = edges[index]->node[UPPER];
	}
	return root;
}

/*
 * select a tree root for relocation. return NULL if the block
 * is reference counted. we should use do_relocation() in this
 * case. return a tree root pointer if the block isn't reference
 * counted. return -ENOENT if the block is root of reloc tree.
 */
static noinline_for_stack
struct btrfs_root *select_one_root(struct btrfs_trans_handle *trans,
				   struct backref_node *node)
{
	struct backref_node *next;
	struct btrfs_root *root;
	struct btrfs_root *fs_root = NULL;
	struct backref_edge *edges[BTRFS_MAX_LEVEL - 1];
	int index = 0;

	next = node;
	while (1) {
		cond_resched();
		next = walk_up_backref(next, edges, &index);
		root = next->root;
		BUG_ON(!root);

		/* no other choice for non-references counted tree */
		if (!root->ref_cows)
			return root;

		if (root->root_key.objectid != BTRFS_TREE_RELOC_OBJECTID)
			fs_root = root;

		if (next != node)
			return NULL;

		next = walk_down_backref(edges, &index);
		if (!next || next->level <= node->level)
			break;
	}

	if (!fs_root)
		return ERR_PTR(-ENOENT);
	return fs_root;
}

static noinline_for_stack
u64 calcu_metadata_size(struct reloc_control *rc,
			struct backref_node *node, int reserve)
{
	struct backref_node *next = node;
	struct backref_edge *edge;
	struct backref_edge *edges[BTRFS_MAX_LEVEL - 1];
	u64 num_bytes = 0;
	int index = 0;

	BUG_ON(reserve && node->processed);

	while (next) {
		cond_resched();
		while (1) {
			if (next->processed && (reserve || next != node))
				break;

			num_bytes += btrfs_level_size(rc->extent_root,
						      next->level);

			if (list_empty(&next->upper))
				break;

			edge = list_entry(next->upper.next,
					  struct backref_edge, list[LOWER]);
			edges[index++] = edge;
			next = edge->node[UPPER];
		}
		next = walk_down_backref(edges, &index);
	}
	return num_bytes;
}

static int reserve_metadata_space(struct btrfs_trans_handle *trans,
				  struct reloc_control *rc,
				  struct backref_node *node)
{
	struct btrfs_root *root = rc->extent_root;
	u64 num_bytes;
	int ret;

	num_bytes = calcu_metadata_size(rc, node, 1) * 2;

	trans->block_rsv = rc->block_rsv;
	ret = btrfs_block_rsv_add(root, rc->block_rsv, num_bytes,
				  BTRFS_RESERVE_FLUSH_ALL);
	if (ret) {
		if (ret == -EAGAIN)
			rc->commit_transaction = 1;
		return ret;
	}

	return 0;
}

static void release_metadata_space(struct reloc_control *rc,
				   struct backref_node *node)
{
	u64 num_bytes = calcu_metadata_size(rc, node, 0) * 2;
	btrfs_block_rsv_release(rc->extent_root, rc->block_rsv, num_bytes);
}

/*
 * relocate a block tree, and then update pointers in upper level
 * blocks that reference the block to point to the new location.
 *
 * if called by link_to_upper, the block has already been relocated.
 * in that case this function just updates pointers.
 */
static int do_relocation(struct btrfs_trans_handle *trans,
			 struct reloc_control *rc,
			 struct backref_node *node,
			 struct btrfs_key *key,
			 struct btrfs_path *path, int lowest)
{
	struct backref_node *upper;
	struct backref_edge *edge;
	struct backref_edge *edges[BTRFS_MAX_LEVEL - 1];
	struct btrfs_root *root;
	struct extent_buffer *eb;
	u32 blocksize;
	u64 bytenr;
	u64 generation;
	int nr;
	int slot;
	int ret;
	int err = 0;

	BUG_ON(lowest && node->eb);

	path->lowest_level = node->level + 1;
	rc->backref_cache.path[node->level] = node;
	list_for_each_entry(edge, &node->upper, list[LOWER]) {
		cond_resched();

		upper = edge->node[UPPER];
		root = select_reloc_root(trans, rc, upper, edges, &nr);
		BUG_ON(!root);

		if (upper->eb && !upper->locked) {
			if (!lowest) {
				ret = btrfs_bin_search(upper->eb, key,
						       upper->level, &slot);
				BUG_ON(ret);
				bytenr = btrfs_node_blockptr(upper->eb, slot);
				if (node->eb->start == bytenr)
					goto next;
			}
			drop_node_buffer(upper);
		}

		if (!upper->eb) {
			ret = btrfs_search_slot(trans, root, key, path, 0, 1);
			if (ret < 0) {
				err = ret;
				break;
			}
			BUG_ON(ret > 0);

			if (!upper->eb) {
				upper->eb = path->nodes[upper->level];
				path->nodes[upper->level] = NULL;
			} else {
				BUG_ON(upper->eb != path->nodes[upper->level]);
			}

			upper->locked = 1;
			path->locks[upper->level] = 0;

			slot = path->slots[upper->level];
			btrfs_release_path(path);
		} else {
			ret = btrfs_bin_search(upper->eb, key, upper->level,
					       &slot);
			BUG_ON(ret);
		}

		bytenr = btrfs_node_blockptr(upper->eb, slot);
		if (lowest) {
			BUG_ON(bytenr != node->bytenr);
		} else {
			if (node->eb->start == bytenr)
				goto next;
		}

		blocksize = btrfs_level_size(root, node->level);
		generation = btrfs_node_ptr_generation(upper->eb, slot);
		eb = read_tree_block(root, bytenr, blocksize, generation);
		if (!eb || !extent_buffer_uptodate(eb)) {
			free_extent_buffer(eb);
			err = -EIO;
			goto next;
		}
		btrfs_tree_lock(eb);
		btrfs_set_lock_blocking(eb);

		if (!node->eb) {
			ret = btrfs_cow_block(trans, root, eb, upper->eb,
					      slot, &eb);
			btrfs_tree_unlock(eb);
			free_extent_buffer(eb);
			if (ret < 0) {
				err = ret;
				goto next;
			}
			BUG_ON(node->eb != eb);
		} else {
			btrfs_set_node_blockptr(upper->eb, slot,
						node->eb->start);
			btrfs_set_node_ptr_generation(upper->eb, slot,
						      trans->transid);
			btrfs_mark_buffer_dirty(upper->eb);

			ret = btrfs_inc_extent_ref(trans, root,
						node->eb->start, blocksize,
						upper->eb->start,
						btrfs_header_owner(upper->eb),
						node->level, 0, 1);
			BUG_ON(ret);

			ret = btrfs_drop_subtree(trans, root, eb, upper->eb);
			BUG_ON(ret);
		}
next:
		if (!upper->pending)
			drop_node_buffer(upper);
		else
			unlock_node_buffer(upper);
		if (err)
			break;
	}

	if (!err && node->pending) {
		drop_node_buffer(node);
		list_move_tail(&node->list, &rc->backref_cache.changed);
		node->pending = 0;
	}

	path->lowest_level = 0;
	BUG_ON(err == -ENOSPC);
	return err;
}

static int link_to_upper(struct btrfs_trans_handle *trans,
			 struct reloc_control *rc,
			 struct backref_node *node,
			 struct btrfs_path *path)
{
	struct btrfs_key key;

	btrfs_node_key_to_cpu(node->eb, &key, 0);
	return do_relocation(trans, rc, node, &key, path, 0);
}

static int finish_pending_nodes(struct btrfs_trans_handle *trans,
				struct reloc_control *rc,
				struct btrfs_path *path, int err)
{
	LIST_HEAD(list);
	struct backref_cache *cache = &rc->backref_cache;
	struct backref_node *node;
	int level;
	int ret;

	for (level = 0; level < BTRFS_MAX_LEVEL; level++) {
		while (!list_empty(&cache->pending[level])) {
			node = list_entry(cache->pending[level].next,
					  struct backref_node, list);
			list_move_tail(&node->list, &list);
			BUG_ON(!node->pending);

			if (!err) {
				ret = link_to_upper(trans, rc, node, path);
				if (ret < 0)
					err = ret;
			}
		}
		list_splice_init(&list, &cache->pending[level]);
	}
	return err;
}

static void mark_block_processed(struct reloc_control *rc,
				 u64 bytenr, u32 blocksize)
{
	set_extent_bits(&rc->processed_blocks, bytenr, bytenr + blocksize - 1,
			EXTENT_DIRTY, GFP_NOFS);
}

static void __mark_block_processed(struct reloc_control *rc,
				   struct backref_node *node)
{
	u32 blocksize;
	if (node->level == 0 ||
	    in_block_group(node->bytenr, rc->block_group)) {
		blocksize = btrfs_level_size(rc->extent_root, node->level);
		mark_block_processed(rc, node->bytenr, blocksize);
	}
	node->processed = 1;
}

/*
 * mark a block and all blocks directly/indirectly reference the block
 * as processed.
 */
static void update_processed_blocks(struct reloc_control *rc,
				    struct backref_node *node)
{
	struct backref_node *next = node;
	struct backref_edge *edge;
	struct backref_edge *edges[BTRFS_MAX_LEVEL - 1];
	int index = 0;

	while (next) {
		cond_resched();
		while (1) {
			if (next->processed)
				break;

			__mark_block_processed(rc, next);

			if (list_empty(&next->upper))
				break;

			edge = list_entry(next->upper.next,
					  struct backref_edge, list[LOWER]);
			edges[index++] = edge;
			next = edge->node[UPPER];
		}
		next = walk_down_backref(edges, &index);
	}
}

static int tree_block_processed(u64 bytenr, u32 blocksize,
				struct reloc_control *rc)
{
	if (test_range_bit(&rc->processed_blocks, bytenr,
			   bytenr + blocksize - 1, EXTENT_DIRTY, 1, NULL))
		return 1;
	return 0;
}

static int get_tree_block_key(struct reloc_control *rc,
			      struct tree_block *block)
{
	struct extent_buffer *eb;

	BUG_ON(block->key_ready);
	eb = read_tree_block(rc->extent_root, block->bytenr,
			     block->key.objectid, block->key.offset);
	if (!eb || !extent_buffer_uptodate(eb)) {
		free_extent_buffer(eb);
		return -EIO;
	}
	WARN_ON(btrfs_header_level(eb) != block->level);
	if (block->level == 0)
		btrfs_item_key_to_cpu(eb, &block->key, 0);
	else
		btrfs_node_key_to_cpu(eb, &block->key, 0);
	free_extent_buffer(eb);
	block->key_ready = 1;
	return 0;
}

static int reada_tree_block(struct reloc_control *rc,
			    struct tree_block *block)
{
	BUG_ON(block->key_ready);
	if (block->key.type == BTRFS_METADATA_ITEM_KEY)
		readahead_tree_block(rc->extent_root, block->bytenr,
				     block->key.objectid,
				     rc->extent_root->leafsize);
	else
		readahead_tree_block(rc->extent_root, block->bytenr,
				     block->key.objectid, block->key.offset);
	return 0;
}

/*
 * helper function to relocate a tree block
 */
static int relocate_tree_block(struct btrfs_trans_handle *trans,
				struct reloc_control *rc,
				struct backref_node *node,
				struct btrfs_key *key,
				struct btrfs_path *path)
{
	struct btrfs_root *root;
	int release = 0;
	int ret = 0;

	if (!node)
		return 0;

	BUG_ON(node->processed);
	root = select_one_root(trans, node);
	if (root == ERR_PTR(-ENOENT)) {
		update_processed_blocks(rc, node);
		goto out;
	}

	if (!root || root->ref_cows) {
		ret = reserve_metadata_space(trans, rc, node);
		if (ret)
			goto out;
		release = 1;
	}

	if (root) {
		if (root->ref_cows) {
			BUG_ON(node->new_bytenr);
			BUG_ON(!list_empty(&node->list));
			btrfs_record_root_in_trans(trans, root);
			root = root->reloc_root;
			node->new_bytenr = root->node->start;
			node->root = root;
			list_add_tail(&node->list, &rc->backref_cache.changed);
		} else {
			path->lowest_level = node->level;
			ret = btrfs_search_slot(trans, root, key, path, 0, 1);
			btrfs_release_path(path);
			if (ret > 0)
				ret = 0;
		}
		if (!ret)
			update_processed_blocks(rc, node);
	} else {
		ret = do_relocation(trans, rc, node, key, path, 1);
	}
out:
	if (ret || node->level == 0 || node->cowonly) {
		if (release)
			release_metadata_space(rc, node);
		remove_backref_node(&rc->backref_cache, node);
	}
	return ret;
}

/*
 * relocate a list of blocks
 */
static noinline_for_stack
int relocate_tree_blocks(struct btrfs_trans_handle *trans,
			 struct reloc_control *rc, struct rb_root *blocks)
{
	struct backref_node *node;
	struct btrfs_path *path;
	struct tree_block *block;
	struct rb_node *rb_node;
	int ret;
	int err = 0;

	path = btrfs_alloc_path();
	if (!path) {
		err = -ENOMEM;
<<<<<<< HEAD
		goto out_path;
=======
		goto out_free_blocks;
>>>>>>> e4aa937e
	}

	rb_node = rb_first(blocks);
	while (rb_node) {
		block = rb_entry(rb_node, struct tree_block, rb_node);
		if (!block->key_ready)
			reada_tree_block(rc, block);
		rb_node = rb_next(rb_node);
	}

	rb_node = rb_first(blocks);
	while (rb_node) {
		block = rb_entry(rb_node, struct tree_block, rb_node);
		if (!block->key_ready) {
			err = get_tree_block_key(rc, block);
			if (err)
				goto out_free_path;
		}
		rb_node = rb_next(rb_node);
	}

	rb_node = rb_first(blocks);
	while (rb_node) {
		block = rb_entry(rb_node, struct tree_block, rb_node);

		node = build_backref_tree(rc, &block->key,
					  block->level, block->bytenr);
		if (IS_ERR(node)) {
			err = PTR_ERR(node);
			goto out;
		}

		ret = relocate_tree_block(trans, rc, node, &block->key,
					  path);
		if (ret < 0) {
			if (ret != -EAGAIN || rb_node == rb_first(blocks))
				err = ret;
			goto out;
		}
		rb_node = rb_next(rb_node);
	}
out:
	err = finish_pending_nodes(trans, rc, path, err);

out_free_path:
	btrfs_free_path(path);
<<<<<<< HEAD
out_path:
=======
out_free_blocks:
>>>>>>> e4aa937e
	free_block_list(blocks);
	return err;
}

static noinline_for_stack
int prealloc_file_extent_cluster(struct inode *inode,
				 struct file_extent_cluster *cluster)
{
	u64 alloc_hint = 0;
	u64 start;
	u64 end;
	u64 offset = BTRFS_I(inode)->index_cnt;
	u64 num_bytes;
	int nr = 0;
	int ret = 0;

	BUG_ON(cluster->start != cluster->boundary[0]);
	mutex_lock(&inode->i_mutex);

	ret = btrfs_check_data_free_space(inode, cluster->end +
					  1 - cluster->start);
	if (ret)
		goto out;

	while (nr < cluster->nr) {
		start = cluster->boundary[nr] - offset;
		if (nr + 1 < cluster->nr)
			end = cluster->boundary[nr + 1] - 1 - offset;
		else
			end = cluster->end - offset;

		lock_extent(&BTRFS_I(inode)->io_tree, start, end);
		num_bytes = end + 1 - start;
		ret = btrfs_prealloc_file_range(inode, 0, start,
						num_bytes, num_bytes,
						end + 1, &alloc_hint);
		unlock_extent(&BTRFS_I(inode)->io_tree, start, end);
		if (ret)
			break;
		nr++;
	}
	btrfs_free_reserved_data_space(inode, cluster->end +
				       1 - cluster->start);
out:
	mutex_unlock(&inode->i_mutex);
	return ret;
}

static noinline_for_stack
int setup_extent_mapping(struct inode *inode, u64 start, u64 end,
			 u64 block_start)
{
	struct btrfs_root *root = BTRFS_I(inode)->root;
	struct extent_map_tree *em_tree = &BTRFS_I(inode)->extent_tree;
	struct extent_map *em;
	int ret = 0;

	em = alloc_extent_map();
	if (!em)
		return -ENOMEM;

	em->start = start;
	em->len = end + 1 - start;
	em->block_len = em->len;
	em->block_start = block_start;
	em->bdev = root->fs_info->fs_devices->latest_bdev;
	set_bit(EXTENT_FLAG_PINNED, &em->flags);

	lock_extent(&BTRFS_I(inode)->io_tree, start, end);
	while (1) {
		write_lock(&em_tree->lock);
		ret = add_extent_mapping(em_tree, em, 0);
		write_unlock(&em_tree->lock);
		if (ret != -EEXIST) {
			free_extent_map(em);
			break;
		}
		btrfs_drop_extent_cache(inode, start, end, 0);
	}
	unlock_extent(&BTRFS_I(inode)->io_tree, start, end);
	return ret;
}

static int relocate_file_extent_cluster(struct inode *inode,
					struct file_extent_cluster *cluster)
{
	u64 page_start;
	u64 page_end;
	u64 offset = BTRFS_I(inode)->index_cnt;
	unsigned long index;
	unsigned long last_index;
	struct page *page;
	struct file_ra_state *ra;
	gfp_t mask = btrfs_alloc_write_mask(inode->i_mapping);
	int nr = 0;
	int ret = 0;

	if (!cluster->nr)
		return 0;

	ra = kzalloc(sizeof(*ra), GFP_NOFS);
	if (!ra)
		return -ENOMEM;

	ret = prealloc_file_extent_cluster(inode, cluster);
	if (ret)
		goto out;

	file_ra_state_init(ra, inode->i_mapping);

	ret = setup_extent_mapping(inode, cluster->start - offset,
				   cluster->end - offset, cluster->start);
	if (ret)
		goto out;

	index = (cluster->start - offset) >> PAGE_CACHE_SHIFT;
	last_index = (cluster->end - offset) >> PAGE_CACHE_SHIFT;
	while (index <= last_index) {
		ret = btrfs_delalloc_reserve_metadata(inode, PAGE_CACHE_SIZE);
		if (ret)
			goto out;

		page = find_lock_page(inode->i_mapping, index);
		if (!page) {
			page_cache_sync_readahead(inode->i_mapping,
						  ra, NULL, index,
						  last_index + 1 - index);
			page = find_or_create_page(inode->i_mapping, index,
						   mask);
			if (!page) {
				btrfs_delalloc_release_metadata(inode,
							PAGE_CACHE_SIZE);
				ret = -ENOMEM;
				goto out;
			}
		}

		if (PageReadahead(page)) {
			page_cache_async_readahead(inode->i_mapping,
						   ra, NULL, page, index,
						   last_index + 1 - index);
		}

		if (!PageUptodate(page)) {
			btrfs_readpage(NULL, page);
			lock_page(page);
			if (!PageUptodate(page)) {
				unlock_page(page);
				page_cache_release(page);
				btrfs_delalloc_release_metadata(inode,
							PAGE_CACHE_SIZE);
				ret = -EIO;
				goto out;
			}
		}

		page_start = page_offset(page);
		page_end = page_start + PAGE_CACHE_SIZE - 1;

		lock_extent(&BTRFS_I(inode)->io_tree, page_start, page_end);

		set_page_extent_mapped(page);

		if (nr < cluster->nr &&
		    page_start + offset == cluster->boundary[nr]) {
			set_extent_bits(&BTRFS_I(inode)->io_tree,
					page_start, page_end,
					EXTENT_BOUNDARY, GFP_NOFS);
			nr++;
		}

		btrfs_set_extent_delalloc(inode, page_start, page_end, NULL);
		set_page_dirty(page);

		unlock_extent(&BTRFS_I(inode)->io_tree,
			      page_start, page_end);
		unlock_page(page);
		page_cache_release(page);

		index++;
		balance_dirty_pages_ratelimited(inode->i_mapping);
		btrfs_throttle(BTRFS_I(inode)->root);
	}
	WARN_ON(nr != cluster->nr);
out:
	kfree(ra);
	return ret;
}

static noinline_for_stack
int relocate_data_extent(struct inode *inode, struct btrfs_key *extent_key,
			 struct file_extent_cluster *cluster)
{
	int ret;

	if (cluster->nr > 0 && extent_key->objectid != cluster->end + 1) {
		ret = relocate_file_extent_cluster(inode, cluster);
		if (ret)
			return ret;
		cluster->nr = 0;
	}

	if (!cluster->nr)
		cluster->start = extent_key->objectid;
	else
		BUG_ON(cluster->nr >= MAX_EXTENTS);
	cluster->end = extent_key->objectid + extent_key->offset - 1;
	cluster->boundary[cluster->nr] = extent_key->objectid;
	cluster->nr++;

	if (cluster->nr >= MAX_EXTENTS) {
		ret = relocate_file_extent_cluster(inode, cluster);
		if (ret)
			return ret;
		cluster->nr = 0;
	}
	return 0;
}

#ifdef BTRFS_COMPAT_EXTENT_TREE_V0
static int get_ref_objectid_v0(struct reloc_control *rc,
			       struct btrfs_path *path,
			       struct btrfs_key *extent_key,
			       u64 *ref_objectid, int *path_change)
{
	struct btrfs_key key;
	struct extent_buffer *leaf;
	struct btrfs_extent_ref_v0 *ref0;
	int ret;
	int slot;

	leaf = path->nodes[0];
	slot = path->slots[0];
	while (1) {
		if (slot >= btrfs_header_nritems(leaf)) {
			ret = btrfs_next_leaf(rc->extent_root, path);
			if (ret < 0)
				return ret;
			BUG_ON(ret > 0);
			leaf = path->nodes[0];
			slot = path->slots[0];
			if (path_change)
				*path_change = 1;
		}
		btrfs_item_key_to_cpu(leaf, &key, slot);
		if (key.objectid != extent_key->objectid)
			return -ENOENT;

		if (key.type != BTRFS_EXTENT_REF_V0_KEY) {
			slot++;
			continue;
		}
		ref0 = btrfs_item_ptr(leaf, slot,
				struct btrfs_extent_ref_v0);
		*ref_objectid = btrfs_ref_objectid_v0(leaf, ref0);
		break;
	}
	return 0;
}
#endif

/*
 * helper to add a tree block to the list.
 * the major work is getting the generation and level of the block
 */
static int add_tree_block(struct reloc_control *rc,
			  struct btrfs_key *extent_key,
			  struct btrfs_path *path,
			  struct rb_root *blocks)
{
	struct extent_buffer *eb;
	struct btrfs_extent_item *ei;
	struct btrfs_tree_block_info *bi;
	struct tree_block *block;
	struct rb_node *rb_node;
	u32 item_size;
	int level = -1;
	int generation;

	eb =  path->nodes[0];
	item_size = btrfs_item_size_nr(eb, path->slots[0]);

	if (extent_key->type == BTRFS_METADATA_ITEM_KEY ||
	    item_size >= sizeof(*ei) + sizeof(*bi)) {
		ei = btrfs_item_ptr(eb, path->slots[0],
				struct btrfs_extent_item);
		if (extent_key->type == BTRFS_EXTENT_ITEM_KEY) {
			bi = (struct btrfs_tree_block_info *)(ei + 1);
			level = btrfs_tree_block_level(eb, bi);
		} else {
			level = (int)extent_key->offset;
		}
		generation = btrfs_extent_generation(eb, ei);
	} else {
#ifdef BTRFS_COMPAT_EXTENT_TREE_V0
		u64 ref_owner;
		int ret;

		BUG_ON(item_size != sizeof(struct btrfs_extent_item_v0));
		ret = get_ref_objectid_v0(rc, path, extent_key,
					  &ref_owner, NULL);
		if (ret < 0)
			return ret;
		BUG_ON(ref_owner >= BTRFS_MAX_LEVEL);
		level = (int)ref_owner;
		/* FIXME: get real generation */
		generation = 0;
#else
		BUG();
#endif
	}

	btrfs_release_path(path);

	BUG_ON(level == -1);

	block = kmalloc(sizeof(*block), GFP_NOFS);
	if (!block)
		return -ENOMEM;

	block->bytenr = extent_key->objectid;
	block->key.objectid = rc->extent_root->leafsize;
	block->key.offset = generation;
	block->level = level;
	block->key_ready = 0;

	rb_node = tree_insert(blocks, block->bytenr, &block->rb_node);
	if (rb_node)
		backref_tree_panic(rb_node, -EEXIST, block->bytenr);

	return 0;
}

/*
 * helper to add tree blocks for backref of type BTRFS_SHARED_DATA_REF_KEY
 */
static int __add_tree_block(struct reloc_control *rc,
			    u64 bytenr, u32 blocksize,
			    struct rb_root *blocks)
{
	struct btrfs_path *path;
	struct btrfs_key key;
	int ret;

	if (tree_block_processed(bytenr, blocksize, rc))
		return 0;

	if (tree_search(blocks, bytenr))
		return 0;

	path = btrfs_alloc_path();
	if (!path)
		return -ENOMEM;

	key.objectid = bytenr;
	key.type = BTRFS_EXTENT_ITEM_KEY;
	key.offset = blocksize;

	path->search_commit_root = 1;
	path->skip_locking = 1;
	ret = btrfs_search_slot(NULL, rc->extent_root, &key, path, 0, 0);
	if (ret < 0)
		goto out;

	btrfs_item_key_to_cpu(path->nodes[0], &key, path->slots[0]);
	if (ret > 0) {
		if (key.objectid == bytenr &&
		    key.type == BTRFS_METADATA_ITEM_KEY)
			ret = 0;
	}
	BUG_ON(ret);

	ret = add_tree_block(rc, &key, path, blocks);
out:
	btrfs_free_path(path);
	return ret;
}

/*
 * helper to check if the block use full backrefs for pointers in it
 */
static int block_use_full_backref(struct reloc_control *rc,
				  struct extent_buffer *eb)
{
	u64 flags;
	int ret;

	if (btrfs_header_flag(eb, BTRFS_HEADER_FLAG_RELOC) ||
	    btrfs_header_backref_rev(eb) < BTRFS_MIXED_BACKREF_REV)
		return 1;

	ret = btrfs_lookup_extent_info(NULL, rc->extent_root,
				       eb->start, btrfs_header_level(eb), 1,
				       NULL, &flags);
	BUG_ON(ret);

	if (flags & BTRFS_BLOCK_FLAG_FULL_BACKREF)
		ret = 1;
	else
		ret = 0;
	return ret;
}

static int delete_block_group_cache(struct btrfs_fs_info *fs_info,
				    struct inode *inode, u64 ino)
{
	struct btrfs_key key;
	struct btrfs_path *path;
	struct btrfs_root *root = fs_info->tree_root;
	struct btrfs_trans_handle *trans;
	int ret = 0;

	if (inode)
		goto truncate;

	key.objectid = ino;
	key.type = BTRFS_INODE_ITEM_KEY;
	key.offset = 0;

	inode = btrfs_iget(fs_info->sb, &key, root, NULL);
	if (IS_ERR(inode) || is_bad_inode(inode)) {
		if (!IS_ERR(inode))
			iput(inode);
		return -ENOENT;
	}

truncate:
	ret = btrfs_check_trunc_cache_free_space(root,
						 &fs_info->global_block_rsv);
	if (ret)
		goto out;

	path = btrfs_alloc_path();
	if (!path) {
		ret = -ENOMEM;
		goto out;
	}

	trans = btrfs_join_transaction(root);
	if (IS_ERR(trans)) {
		btrfs_free_path(path);
		ret = PTR_ERR(trans);
		goto out;
	}

	ret = btrfs_truncate_free_space_cache(root, trans, path, inode);

	btrfs_free_path(path);
	btrfs_end_transaction(trans, root);
	btrfs_btree_balance_dirty(root);
out:
	iput(inode);
	return ret;
}

/*
 * helper to add tree blocks for backref of type BTRFS_EXTENT_DATA_REF_KEY
 * this function scans fs tree to find blocks reference the data extent
 */
static int find_data_references(struct reloc_control *rc,
				struct btrfs_key *extent_key,
				struct extent_buffer *leaf,
				struct btrfs_extent_data_ref *ref,
				struct rb_root *blocks)
{
	struct btrfs_path *path;
	struct tree_block *block;
	struct btrfs_root *root;
	struct btrfs_file_extent_item *fi;
	struct rb_node *rb_node;
	struct btrfs_key key;
	u64 ref_root;
	u64 ref_objectid;
	u64 ref_offset;
	u32 ref_count;
	u32 nritems;
	int err = 0;
	int added = 0;
	int counted;
	int ret;

	ref_root = btrfs_extent_data_ref_root(leaf, ref);
	ref_objectid = btrfs_extent_data_ref_objectid(leaf, ref);
	ref_offset = btrfs_extent_data_ref_offset(leaf, ref);
	ref_count = btrfs_extent_data_ref_count(leaf, ref);

	/*
	 * This is an extent belonging to the free space cache, lets just delete
	 * it and redo the search.
	 */
	if (ref_root == BTRFS_ROOT_TREE_OBJECTID) {
		ret = delete_block_group_cache(rc->extent_root->fs_info,
					       NULL, ref_objectid);
		if (ret != -ENOENT)
			return ret;
		ret = 0;
	}

	path = btrfs_alloc_path();
	if (!path)
		return -ENOMEM;
	path->reada = 1;

	root = read_fs_root(rc->extent_root->fs_info, ref_root);
	if (IS_ERR(root)) {
		err = PTR_ERR(root);
		goto out;
	}

	key.objectid = ref_objectid;
	key.type = BTRFS_EXTENT_DATA_KEY;
	if (ref_offset > ((u64)-1 << 32))
		key.offset = 0;
	else
		key.offset = ref_offset;

	path->search_commit_root = 1;
	path->skip_locking = 1;
	ret = btrfs_search_slot(NULL, root, &key, path, 0, 0);
	if (ret < 0) {
		err = ret;
		goto out;
	}

	leaf = path->nodes[0];
	nritems = btrfs_header_nritems(leaf);
	/*
	 * the references in tree blocks that use full backrefs
	 * are not counted in
	 */
	if (block_use_full_backref(rc, leaf))
		counted = 0;
	else
		counted = 1;
	rb_node = tree_search(blocks, leaf->start);
	if (rb_node) {
		if (counted)
			added = 1;
		else
			path->slots[0] = nritems;
	}

	while (ref_count > 0) {
		while (path->slots[0] >= nritems) {
			ret = btrfs_next_leaf(root, path);
			if (ret < 0) {
				err = ret;
				goto out;
			}
			if (ret > 0) {
				WARN_ON(1);
				goto out;
			}

			leaf = path->nodes[0];
			nritems = btrfs_header_nritems(leaf);
			added = 0;

			if (block_use_full_backref(rc, leaf))
				counted = 0;
			else
				counted = 1;
			rb_node = tree_search(blocks, leaf->start);
			if (rb_node) {
				if (counted)
					added = 1;
				else
					path->slots[0] = nritems;
			}
		}

		btrfs_item_key_to_cpu(leaf, &key, path->slots[0]);
		if (key.objectid != ref_objectid ||
		    key.type != BTRFS_EXTENT_DATA_KEY) {
			WARN_ON(1);
			break;
		}

		fi = btrfs_item_ptr(leaf, path->slots[0],
				    struct btrfs_file_extent_item);

		if (btrfs_file_extent_type(leaf, fi) ==
		    BTRFS_FILE_EXTENT_INLINE)
			goto next;

		if (btrfs_file_extent_disk_bytenr(leaf, fi) !=
		    extent_key->objectid)
			goto next;

		key.offset -= btrfs_file_extent_offset(leaf, fi);
		if (key.offset != ref_offset)
			goto next;

		if (counted)
			ref_count--;
		if (added)
			goto next;

		if (!tree_block_processed(leaf->start, leaf->len, rc)) {
			block = kmalloc(sizeof(*block), GFP_NOFS);
			if (!block) {
				err = -ENOMEM;
				break;
			}
			block->bytenr = leaf->start;
			btrfs_item_key_to_cpu(leaf, &block->key, 0);
			block->level = 0;
			block->key_ready = 1;
			rb_node = tree_insert(blocks, block->bytenr,
					      &block->rb_node);
			if (rb_node)
				backref_tree_panic(rb_node, -EEXIST,
						   block->bytenr);
		}
		if (counted)
			added = 1;
		else
			path->slots[0] = nritems;
next:
		path->slots[0]++;

	}
out:
	btrfs_free_path(path);
	return err;
}

/*
 * helper to find all tree blocks that reference a given data extent
 */
static noinline_for_stack
int add_data_references(struct reloc_control *rc,
			struct btrfs_key *extent_key,
			struct btrfs_path *path,
			struct rb_root *blocks)
{
	struct btrfs_key key;
	struct extent_buffer *eb;
	struct btrfs_extent_data_ref *dref;
	struct btrfs_extent_inline_ref *iref;
	unsigned long ptr;
	unsigned long end;
	u32 blocksize = btrfs_level_size(rc->extent_root, 0);
	int ret;
	int err = 0;

	eb = path->nodes[0];
	ptr = btrfs_item_ptr_offset(eb, path->slots[0]);
	end = ptr + btrfs_item_size_nr(eb, path->slots[0]);
#ifdef BTRFS_COMPAT_EXTENT_TREE_V0
	if (ptr + sizeof(struct btrfs_extent_item_v0) == end)
		ptr = end;
	else
#endif
		ptr += sizeof(struct btrfs_extent_item);

	while (ptr < end) {
		iref = (struct btrfs_extent_inline_ref *)ptr;
		key.type = btrfs_extent_inline_ref_type(eb, iref);
		if (key.type == BTRFS_SHARED_DATA_REF_KEY) {
			key.offset = btrfs_extent_inline_ref_offset(eb, iref);
			ret = __add_tree_block(rc, key.offset, blocksize,
					       blocks);
		} else if (key.type == BTRFS_EXTENT_DATA_REF_KEY) {
			dref = (struct btrfs_extent_data_ref *)(&iref->offset);
			ret = find_data_references(rc, extent_key,
						   eb, dref, blocks);
		} else {
			BUG();
		}
		ptr += btrfs_extent_inline_ref_size(key.type);
	}
	WARN_ON(ptr > end);

	while (1) {
		cond_resched();
		eb = path->nodes[0];
		if (path->slots[0] >= btrfs_header_nritems(eb)) {
			ret = btrfs_next_leaf(rc->extent_root, path);
			if (ret < 0) {
				err = ret;
				break;
			}
			if (ret > 0)
				break;
			eb = path->nodes[0];
		}

		btrfs_item_key_to_cpu(eb, &key, path->slots[0]);
		if (key.objectid != extent_key->objectid)
			break;

#ifdef BTRFS_COMPAT_EXTENT_TREE_V0
		if (key.type == BTRFS_SHARED_DATA_REF_KEY ||
		    key.type == BTRFS_EXTENT_REF_V0_KEY) {
#else
		BUG_ON(key.type == BTRFS_EXTENT_REF_V0_KEY);
		if (key.type == BTRFS_SHARED_DATA_REF_KEY) {
#endif
			ret = __add_tree_block(rc, key.offset, blocksize,
					       blocks);
		} else if (key.type == BTRFS_EXTENT_DATA_REF_KEY) {
			dref = btrfs_item_ptr(eb, path->slots[0],
					      struct btrfs_extent_data_ref);
			ret = find_data_references(rc, extent_key,
						   eb, dref, blocks);
		} else {
			ret = 0;
		}
		if (ret) {
			err = ret;
			break;
		}
		path->slots[0]++;
	}
	btrfs_release_path(path);
	if (err)
		free_block_list(blocks);
	return err;
}

/*
 * helper to find next unprocessed extent
 */
static noinline_for_stack
int find_next_extent(struct btrfs_trans_handle *trans,
		     struct reloc_control *rc, struct btrfs_path *path,
		     struct btrfs_key *extent_key)
{
	struct btrfs_key key;
	struct extent_buffer *leaf;
	u64 start, end, last;
	int ret;

	last = rc->block_group->key.objectid + rc->block_group->key.offset;
	while (1) {
		cond_resched();
		if (rc->search_start >= last) {
			ret = 1;
			break;
		}

		key.objectid = rc->search_start;
		key.type = BTRFS_EXTENT_ITEM_KEY;
		key.offset = 0;

		path->search_commit_root = 1;
		path->skip_locking = 1;
		ret = btrfs_search_slot(NULL, rc->extent_root, &key, path,
					0, 0);
		if (ret < 0)
			break;
next:
		leaf = path->nodes[0];
		if (path->slots[0] >= btrfs_header_nritems(leaf)) {
			ret = btrfs_next_leaf(rc->extent_root, path);
			if (ret != 0)
				break;
			leaf = path->nodes[0];
		}

		btrfs_item_key_to_cpu(leaf, &key, path->slots[0]);
		if (key.objectid >= last) {
			ret = 1;
			break;
		}

		if (key.type != BTRFS_EXTENT_ITEM_KEY &&
		    key.type != BTRFS_METADATA_ITEM_KEY) {
			path->slots[0]++;
			goto next;
		}

		if (key.type == BTRFS_EXTENT_ITEM_KEY &&
		    key.objectid + key.offset <= rc->search_start) {
			path->slots[0]++;
			goto next;
		}

		if (key.type == BTRFS_METADATA_ITEM_KEY &&
		    key.objectid + rc->extent_root->leafsize <=
		    rc->search_start) {
			path->slots[0]++;
			goto next;
		}

		ret = find_first_extent_bit(&rc->processed_blocks,
					    key.objectid, &start, &end,
					    EXTENT_DIRTY, NULL);

		if (ret == 0 && start <= key.objectid) {
			btrfs_release_path(path);
			rc->search_start = end + 1;
		} else {
			if (key.type == BTRFS_EXTENT_ITEM_KEY)
				rc->search_start = key.objectid + key.offset;
			else
				rc->search_start = key.objectid +
					rc->extent_root->leafsize;
			memcpy(extent_key, &key, sizeof(key));
			return 0;
		}
	}
	btrfs_release_path(path);
	return ret;
}

static void set_reloc_control(struct reloc_control *rc)
{
	struct btrfs_fs_info *fs_info = rc->extent_root->fs_info;

	mutex_lock(&fs_info->reloc_mutex);
	fs_info->reloc_ctl = rc;
	mutex_unlock(&fs_info->reloc_mutex);
}

static void unset_reloc_control(struct reloc_control *rc)
{
	struct btrfs_fs_info *fs_info = rc->extent_root->fs_info;

	mutex_lock(&fs_info->reloc_mutex);
	fs_info->reloc_ctl = NULL;
	mutex_unlock(&fs_info->reloc_mutex);
}

static int check_extent_flags(u64 flags)
{
	if ((flags & BTRFS_EXTENT_FLAG_DATA) &&
	    (flags & BTRFS_EXTENT_FLAG_TREE_BLOCK))
		return 1;
	if (!(flags & BTRFS_EXTENT_FLAG_DATA) &&
	    !(flags & BTRFS_EXTENT_FLAG_TREE_BLOCK))
		return 1;
	if ((flags & BTRFS_EXTENT_FLAG_DATA) &&
	    (flags & BTRFS_BLOCK_FLAG_FULL_BACKREF))
		return 1;
	return 0;
}

static noinline_for_stack
int prepare_to_relocate(struct reloc_control *rc)
{
	struct btrfs_trans_handle *trans;
	int ret;

	rc->block_rsv = btrfs_alloc_block_rsv(rc->extent_root,
					      BTRFS_BLOCK_RSV_TEMP);
	if (!rc->block_rsv)
		return -ENOMEM;

	/*
	 * reserve some space for creating reloc trees.
	 * btrfs_init_reloc_root will use them when there
	 * is no reservation in transaction handle.
	 */
	ret = btrfs_block_rsv_add(rc->extent_root, rc->block_rsv,
				  rc->extent_root->nodesize * 256,
				  BTRFS_RESERVE_FLUSH_ALL);
	if (ret)
		return ret;

	memset(&rc->cluster, 0, sizeof(rc->cluster));
	rc->search_start = rc->block_group->key.objectid;
	rc->extents_found = 0;
	rc->nodes_relocated = 0;
	rc->merging_rsv_size = 0;

	rc->create_reloc_tree = 1;
	set_reloc_control(rc);

	trans = btrfs_join_transaction(rc->extent_root);
	if (IS_ERR(trans)) {
		unset_reloc_control(rc);
		/*
		 * extent tree is not a ref_cow tree and has no reloc_root to
		 * cleanup.  And callers are responsible to free the above
		 * block rsv.
		 */
		return PTR_ERR(trans);
	}
	btrfs_commit_transaction(trans, rc->extent_root);
	return 0;
}

static noinline_for_stack int relocate_block_group(struct reloc_control *rc)
{
	struct rb_root blocks = RB_ROOT;
	struct btrfs_key key;
	struct btrfs_trans_handle *trans = NULL;
	struct btrfs_path *path;
	struct btrfs_extent_item *ei;
	u64 flags;
	u32 item_size;
	int ret;
	int err = 0;
	int progress = 0;

	path = btrfs_alloc_path();
	if (!path)
		return -ENOMEM;
	path->reada = 1;

	ret = prepare_to_relocate(rc);
	if (ret) {
		err = ret;
		goto out_free;
	}

	while (1) {
		progress++;
		trans = btrfs_start_transaction(rc->extent_root, 0);
		if (IS_ERR(trans)) {
			err = PTR_ERR(trans);
			trans = NULL;
			break;
		}
restart:
		if (update_backref_cache(trans, &rc->backref_cache)) {
			btrfs_end_transaction(trans, rc->extent_root);
			continue;
		}

		ret = find_next_extent(trans, rc, path, &key);
		if (ret < 0)
			err = ret;
		if (ret != 0)
			break;

		rc->extents_found++;

		ei = btrfs_item_ptr(path->nodes[0], path->slots[0],
				    struct btrfs_extent_item);
		item_size = btrfs_item_size_nr(path->nodes[0], path->slots[0]);
		if (item_size >= sizeof(*ei)) {
			flags = btrfs_extent_flags(path->nodes[0], ei);
			ret = check_extent_flags(flags);
			BUG_ON(ret);

		} else {
#ifdef BTRFS_COMPAT_EXTENT_TREE_V0
			u64 ref_owner;
			int path_change = 0;

			BUG_ON(item_size !=
			       sizeof(struct btrfs_extent_item_v0));
			ret = get_ref_objectid_v0(rc, path, &key, &ref_owner,
						  &path_change);
			if (ref_owner < BTRFS_FIRST_FREE_OBJECTID)
				flags = BTRFS_EXTENT_FLAG_TREE_BLOCK;
			else
				flags = BTRFS_EXTENT_FLAG_DATA;

			if (path_change) {
				btrfs_release_path(path);

				path->search_commit_root = 1;
				path->skip_locking = 1;
				ret = btrfs_search_slot(NULL, rc->extent_root,
							&key, path, 0, 0);
				if (ret < 0) {
					err = ret;
					break;
				}
				BUG_ON(ret > 0);
			}
#else
			BUG();
#endif
		}

		if (flags & BTRFS_EXTENT_FLAG_TREE_BLOCK) {
			ret = add_tree_block(rc, &key, path, &blocks);
		} else if (rc->stage == UPDATE_DATA_PTRS &&
			   (flags & BTRFS_EXTENT_FLAG_DATA)) {
			ret = add_data_references(rc, &key, path, &blocks);
		} else {
			btrfs_release_path(path);
			ret = 0;
		}
		if (ret < 0) {
			err = ret;
			break;
		}

		if (!RB_EMPTY_ROOT(&blocks)) {
			ret = relocate_tree_blocks(trans, rc, &blocks);
			if (ret < 0) {
				if (ret != -EAGAIN) {
					err = ret;
					break;
				}
				rc->extents_found--;
				rc->search_start = key.objectid;
			}
		}

		ret = btrfs_block_rsv_check(rc->extent_root, rc->block_rsv, 5);
		if (ret < 0) {
			if (ret != -ENOSPC) {
				err = ret;
				WARN_ON(1);
				break;
			}
			rc->commit_transaction = 1;
		}

		if (rc->commit_transaction) {
			rc->commit_transaction = 0;
			ret = btrfs_commit_transaction(trans, rc->extent_root);
			BUG_ON(ret);
		} else {
			btrfs_end_transaction_throttle(trans, rc->extent_root);
			btrfs_btree_balance_dirty(rc->extent_root);
		}
		trans = NULL;

		if (rc->stage == MOVE_DATA_EXTENTS &&
		    (flags & BTRFS_EXTENT_FLAG_DATA)) {
			rc->found_file_extent = 1;
			ret = relocate_data_extent(rc->data_inode,
						   &key, &rc->cluster);
			if (ret < 0) {
				err = ret;
				break;
			}
		}
	}
	if (trans && progress && err == -ENOSPC) {
		ret = btrfs_force_chunk_alloc(trans, rc->extent_root,
					      rc->block_group->flags);
		if (ret == 0) {
			err = 0;
			progress = 0;
			goto restart;
		}
	}

	btrfs_release_path(path);
	clear_extent_bits(&rc->processed_blocks, 0, (u64)-1, EXTENT_DIRTY,
			  GFP_NOFS);

	if (trans) {
		btrfs_end_transaction_throttle(trans, rc->extent_root);
		btrfs_btree_balance_dirty(rc->extent_root);
	}

	if (!err) {
		ret = relocate_file_extent_cluster(rc->data_inode,
						   &rc->cluster);
		if (ret < 0)
			err = ret;
	}

	rc->create_reloc_tree = 0;
	set_reloc_control(rc);

	backref_cache_cleanup(&rc->backref_cache);
	btrfs_block_rsv_release(rc->extent_root, rc->block_rsv, (u64)-1);

	err = prepare_to_merge(rc, err);

	merge_reloc_roots(rc);

	rc->merge_reloc_tree = 0;
	unset_reloc_control(rc);
	btrfs_block_rsv_release(rc->extent_root, rc->block_rsv, (u64)-1);

	/* get rid of pinned extents */
	trans = btrfs_join_transaction(rc->extent_root);
	if (IS_ERR(trans))
		err = PTR_ERR(trans);
	else
		btrfs_commit_transaction(trans, rc->extent_root);
out_free:
	btrfs_free_block_rsv(rc->extent_root, rc->block_rsv);
	btrfs_free_path(path);
	return err;
}

static int __insert_orphan_inode(struct btrfs_trans_handle *trans,
				 struct btrfs_root *root, u64 objectid)
{
	struct btrfs_path *path;
	struct btrfs_inode_item *item;
	struct extent_buffer *leaf;
	int ret;

	path = btrfs_alloc_path();
	if (!path)
		return -ENOMEM;

	ret = btrfs_insert_empty_inode(trans, root, path, objectid);
	if (ret)
		goto out;

	leaf = path->nodes[0];
	item = btrfs_item_ptr(leaf, path->slots[0], struct btrfs_inode_item);
	memset_extent_buffer(leaf, 0, (unsigned long)item, sizeof(*item));
	btrfs_set_inode_generation(leaf, item, 1);
	btrfs_set_inode_size(leaf, item, 0);
	btrfs_set_inode_mode(leaf, item, S_IFREG | 0600);
	btrfs_set_inode_flags(leaf, item, BTRFS_INODE_NOCOMPRESS |
					  BTRFS_INODE_PREALLOC);
	btrfs_mark_buffer_dirty(leaf);
	btrfs_release_path(path);
out:
	btrfs_free_path(path);
	return ret;
}

/*
 * helper to create inode for data relocation.
 * the inode is in data relocation tree and its link count is 0
 */
static noinline_for_stack
struct inode *create_reloc_inode(struct btrfs_fs_info *fs_info,
				 struct btrfs_block_group_cache *group)
{
	struct inode *inode = NULL;
	struct btrfs_trans_handle *trans;
	struct btrfs_root *root;
	struct btrfs_key key;
	u64 objectid = BTRFS_FIRST_FREE_OBJECTID;
	int err = 0;

	root = read_fs_root(fs_info, BTRFS_DATA_RELOC_TREE_OBJECTID);
	if (IS_ERR(root))
		return ERR_CAST(root);

	trans = btrfs_start_transaction(root, 6);
	if (IS_ERR(trans))
		return ERR_CAST(trans);

	err = btrfs_find_free_objectid(root, &objectid);
	if (err)
		goto out;

	err = __insert_orphan_inode(trans, root, objectid);
	BUG_ON(err);

	key.objectid = objectid;
	key.type = BTRFS_INODE_ITEM_KEY;
	key.offset = 0;
	inode = btrfs_iget(root->fs_info->sb, &key, root, NULL);
	BUG_ON(IS_ERR(inode) || is_bad_inode(inode));
	BTRFS_I(inode)->index_cnt = group->key.objectid;

	err = btrfs_orphan_add(trans, inode);
out:
	btrfs_end_transaction(trans, root);
	btrfs_btree_balance_dirty(root);
	if (err) {
		if (inode)
			iput(inode);
		inode = ERR_PTR(err);
	}
	return inode;
}

static struct reloc_control *alloc_reloc_control(void)
{
	struct reloc_control *rc;

	rc = kzalloc(sizeof(*rc), GFP_NOFS);
	if (!rc)
		return NULL;

	INIT_LIST_HEAD(&rc->reloc_roots);
	backref_cache_init(&rc->backref_cache);
	mapping_tree_init(&rc->reloc_root_tree);
	extent_io_tree_init(&rc->processed_blocks, NULL);
	return rc;
}

/*
 * function to relocate all extents in a block group.
 */
int btrfs_relocate_block_group(struct btrfs_root *extent_root, u64 group_start)
{
	struct btrfs_fs_info *fs_info = extent_root->fs_info;
	struct reloc_control *rc;
	struct inode *inode;
	struct btrfs_path *path;
	int ret;
	int rw = 0;
	int err = 0;

	rc = alloc_reloc_control();
	if (!rc)
		return -ENOMEM;

	rc->extent_root = extent_root;

	rc->block_group = btrfs_lookup_block_group(fs_info, group_start);
	BUG_ON(!rc->block_group);

	if (!rc->block_group->ro) {
		ret = btrfs_set_block_group_ro(extent_root, rc->block_group);
		if (ret) {
			err = ret;
			goto out;
		}
		rw = 1;
	}

	path = btrfs_alloc_path();
	if (!path) {
		err = -ENOMEM;
		goto out;
	}

	inode = lookup_free_space_inode(fs_info->tree_root, rc->block_group,
					path);
	btrfs_free_path(path);

	if (!IS_ERR(inode))
		ret = delete_block_group_cache(fs_info, inode, 0);
	else
		ret = PTR_ERR(inode);

	if (ret && ret != -ENOENT) {
		err = ret;
		goto out;
	}

	rc->data_inode = create_reloc_inode(fs_info, rc->block_group);
	if (IS_ERR(rc->data_inode)) {
		err = PTR_ERR(rc->data_inode);
		rc->data_inode = NULL;
		goto out;
	}

	printk(KERN_INFO "btrfs: relocating block group %llu flags %llu\n",
	       (unsigned long long)rc->block_group->key.objectid,
	       (unsigned long long)rc->block_group->flags);

	ret = btrfs_start_delalloc_inodes(fs_info->tree_root, 0);
	if (ret < 0) {
		err = ret;
		goto out;
	}
	btrfs_wait_ordered_extents(fs_info->tree_root, 0);

	while (1) {
		mutex_lock(&fs_info->cleaner_mutex);
		ret = relocate_block_group(rc);
		mutex_unlock(&fs_info->cleaner_mutex);
		if (ret < 0) {
			err = ret;
			goto out;
		}

		if (rc->extents_found == 0)
			break;

		printk(KERN_INFO "btrfs: found %llu extents\n",
			(unsigned long long)rc->extents_found);

		if (rc->stage == MOVE_DATA_EXTENTS && rc->found_file_extent) {
			btrfs_wait_ordered_range(rc->data_inode, 0, (u64)-1);
			invalidate_mapping_pages(rc->data_inode->i_mapping,
						 0, -1);
			rc->stage = UPDATE_DATA_PTRS;
		}
	}

	filemap_write_and_wait_range(fs_info->btree_inode->i_mapping,
				     rc->block_group->key.objectid,
				     rc->block_group->key.objectid +
				     rc->block_group->key.offset - 1);

	WARN_ON(rc->block_group->pinned > 0);
	WARN_ON(rc->block_group->reserved > 0);
	WARN_ON(btrfs_block_group_used(&rc->block_group->item) > 0);
out:
	if (err && rw)
		btrfs_set_block_group_rw(extent_root, rc->block_group);
	iput(rc->data_inode);
	btrfs_put_block_group(rc->block_group);
	kfree(rc);
	return err;
}

static noinline_for_stack int mark_garbage_root(struct btrfs_root *root)
{
	struct btrfs_trans_handle *trans;
	int ret, err;

	trans = btrfs_start_transaction(root->fs_info->tree_root, 0);
	if (IS_ERR(trans))
		return PTR_ERR(trans);

	memset(&root->root_item.drop_progress, 0,
		sizeof(root->root_item.drop_progress));
	root->root_item.drop_level = 0;
	btrfs_set_root_refs(&root->root_item, 0);
	ret = btrfs_update_root(trans, root->fs_info->tree_root,
				&root->root_key, &root->root_item);

	err = btrfs_end_transaction(trans, root->fs_info->tree_root);
	if (err)
		return err;
	return ret;
}

/*
 * recover relocation interrupted by system crash.
 *
 * this function resumes merging reloc trees with corresponding fs trees.
 * this is important for keeping the sharing of tree blocks
 */
int btrfs_recover_relocation(struct btrfs_root *root)
{
	LIST_HEAD(reloc_roots);
	struct btrfs_key key;
	struct btrfs_root *fs_root;
	struct btrfs_root *reloc_root;
	struct btrfs_path *path;
	struct extent_buffer *leaf;
	struct reloc_control *rc = NULL;
	struct btrfs_trans_handle *trans;
	int ret;
	int err = 0;

	path = btrfs_alloc_path();
	if (!path)
		return -ENOMEM;
	path->reada = -1;

	key.objectid = BTRFS_TREE_RELOC_OBJECTID;
	key.type = BTRFS_ROOT_ITEM_KEY;
	key.offset = (u64)-1;

	while (1) {
		ret = btrfs_search_slot(NULL, root->fs_info->tree_root, &key,
					path, 0, 0);
		if (ret < 0) {
			err = ret;
			goto out;
		}
		if (ret > 0) {
			if (path->slots[0] == 0)
				break;
			path->slots[0]--;
		}
		leaf = path->nodes[0];
		btrfs_item_key_to_cpu(leaf, &key, path->slots[0]);
		btrfs_release_path(path);

		if (key.objectid != BTRFS_TREE_RELOC_OBJECTID ||
		    key.type != BTRFS_ROOT_ITEM_KEY)
			break;

		reloc_root = btrfs_read_fs_root_no_radix(root, &key);
		if (IS_ERR(reloc_root)) {
			err = PTR_ERR(reloc_root);
			goto out;
		}

		list_add(&reloc_root->root_list, &reloc_roots);

		if (btrfs_root_refs(&reloc_root->root_item) > 0) {
			fs_root = read_fs_root(root->fs_info,
					       reloc_root->root_key.offset);
			if (IS_ERR(fs_root)) {
				ret = PTR_ERR(fs_root);
				if (ret != -ENOENT) {
					err = ret;
					goto out;
				}
				ret = mark_garbage_root(reloc_root);
				if (ret < 0) {
					err = ret;
					goto out;
				}
			}
		}

		if (key.offset == 0)
			break;

		key.offset--;
	}
	btrfs_release_path(path);

	if (list_empty(&reloc_roots))
		goto out;

	rc = alloc_reloc_control();
	if (!rc) {
		err = -ENOMEM;
		goto out;
	}

	rc->extent_root = root->fs_info->extent_root;

	set_reloc_control(rc);

	trans = btrfs_join_transaction(rc->extent_root);
	if (IS_ERR(trans)) {
		unset_reloc_control(rc);
		err = PTR_ERR(trans);
		goto out_free;
	}

	rc->merge_reloc_tree = 1;

	while (!list_empty(&reloc_roots)) {
		reloc_root = list_entry(reloc_roots.next,
					struct btrfs_root, root_list);
		list_del(&reloc_root->root_list);

		if (btrfs_root_refs(&reloc_root->root_item) == 0) {
			list_add_tail(&reloc_root->root_list,
				      &rc->reloc_roots);
			continue;
		}

		fs_root = read_fs_root(root->fs_info,
				       reloc_root->root_key.offset);
		if (IS_ERR(fs_root)) {
			err = PTR_ERR(fs_root);
			goto out_free;
		}

		err = __add_reloc_root(reloc_root);
		BUG_ON(err < 0); /* -ENOMEM or logic error */
		fs_root->reloc_root = reloc_root;
	}

	err = btrfs_commit_transaction(trans, rc->extent_root);
	if (err)
		goto out_free;

	merge_reloc_roots(rc);

	unset_reloc_control(rc);

	trans = btrfs_join_transaction(rc->extent_root);
	if (IS_ERR(trans))
		err = PTR_ERR(trans);
	else
		err = btrfs_commit_transaction(trans, rc->extent_root);
out_free:
	kfree(rc);
out:
	if (!list_empty(&reloc_roots))
		free_reloc_roots(&reloc_roots);

	btrfs_free_path(path);

	if (err == 0) {
		/* cleanup orphan inode in data relocation tree */
		fs_root = read_fs_root(root->fs_info,
				       BTRFS_DATA_RELOC_TREE_OBJECTID);
		if (IS_ERR(fs_root))
			err = PTR_ERR(fs_root);
		else
			err = btrfs_orphan_cleanup(fs_root);
	}
	return err;
}

/*
 * helper to add ordered checksum for data relocation.
 *
 * cloning checksum properly handles the nodatasum extents.
 * it also saves CPU time to re-calculate the checksum.
 */
int btrfs_reloc_clone_csums(struct inode *inode, u64 file_pos, u64 len)
{
	struct btrfs_ordered_sum *sums;
	struct btrfs_sector_sum *sector_sum;
	struct btrfs_ordered_extent *ordered;
	struct btrfs_root *root = BTRFS_I(inode)->root;
	size_t offset;
	int ret;
	u64 disk_bytenr;
	LIST_HEAD(list);

	ordered = btrfs_lookup_ordered_extent(inode, file_pos);
	BUG_ON(ordered->file_offset != file_pos || ordered->len != len);

	disk_bytenr = file_pos + BTRFS_I(inode)->index_cnt;
	ret = btrfs_lookup_csums_range(root->fs_info->csum_root, disk_bytenr,
				       disk_bytenr + len - 1, &list, 0);
	if (ret)
		goto out;

	while (!list_empty(&list)) {
		sums = list_entry(list.next, struct btrfs_ordered_sum, list);
		list_del_init(&sums->list);

		sector_sum = sums->sums;
		sums->bytenr = ordered->start;

		offset = 0;
		while (offset < sums->len) {
			sector_sum->bytenr += ordered->start - disk_bytenr;
			sector_sum++;
			offset += root->sectorsize;
		}

		btrfs_add_ordered_sum(inode, ordered, sums);
	}
out:
	btrfs_put_ordered_extent(ordered);
	return ret;
}

void btrfs_reloc_cow_block(struct btrfs_trans_handle *trans,
			   struct btrfs_root *root, struct extent_buffer *buf,
			   struct extent_buffer *cow)
{
	struct reloc_control *rc;
	struct backref_node *node;
	int first_cow = 0;
	int level;
	int ret;

	rc = root->fs_info->reloc_ctl;
	if (!rc)
		return;

	BUG_ON(rc->stage == UPDATE_DATA_PTRS &&
	       root->root_key.objectid == BTRFS_DATA_RELOC_TREE_OBJECTID);

	level = btrfs_header_level(buf);
	if (btrfs_header_generation(buf) <=
	    btrfs_root_last_snapshot(&root->root_item))
		first_cow = 1;

	if (root->root_key.objectid == BTRFS_TREE_RELOC_OBJECTID &&
	    rc->create_reloc_tree) {
		WARN_ON(!first_cow && level == 0);

		node = rc->backref_cache.path[level];
		BUG_ON(node->bytenr != buf->start &&
		       node->new_bytenr != buf->start);

		drop_node_buffer(node);
		extent_buffer_get(cow);
		node->eb = cow;
		node->new_bytenr = cow->start;

		if (!node->pending) {
			list_move_tail(&node->list,
				       &rc->backref_cache.pending[level]);
			node->pending = 1;
		}

		if (first_cow)
			__mark_block_processed(rc, node);

		if (first_cow && level > 0)
			rc->nodes_relocated += buf->len;
	}

	if (level == 0 && first_cow && rc->stage == UPDATE_DATA_PTRS) {
		ret = replace_file_extents(trans, rc, root, cow);
		BUG_ON(ret);
	}
}

/*
 * called before creating snapshot. it calculates metadata reservation
 * requried for relocating tree blocks in the snapshot
 */
void btrfs_reloc_pre_snapshot(struct btrfs_trans_handle *trans,
			      struct btrfs_pending_snapshot *pending,
			      u64 *bytes_to_reserve)
{
	struct btrfs_root *root;
	struct reloc_control *rc;

	root = pending->root;
	if (!root->reloc_root)
		return;

	rc = root->fs_info->reloc_ctl;
	if (!rc->merge_reloc_tree)
		return;

	root = root->reloc_root;
	BUG_ON(btrfs_root_refs(&root->root_item) == 0);
	/*
	 * relocation is in the stage of merging trees. the space
	 * used by merging a reloc tree is twice the size of
	 * relocated tree nodes in the worst case. half for cowing
	 * the reloc tree, half for cowing the fs tree. the space
	 * used by cowing the reloc tree will be freed after the
	 * tree is dropped. if we create snapshot, cowing the fs
	 * tree may use more space than it frees. so we need
	 * reserve extra space.
	 */
	*bytes_to_reserve += rc->nodes_relocated;
}

/*
 * called after snapshot is created. migrate block reservation
 * and create reloc root for the newly created snapshot
 */
int btrfs_reloc_post_snapshot(struct btrfs_trans_handle *trans,
			       struct btrfs_pending_snapshot *pending)
{
	struct btrfs_root *root = pending->root;
	struct btrfs_root *reloc_root;
	struct btrfs_root *new_root;
	struct reloc_control *rc;
	int ret;

	if (!root->reloc_root)
		return 0;

	rc = root->fs_info->reloc_ctl;
	rc->merging_rsv_size += rc->nodes_relocated;

	if (rc->merge_reloc_tree) {
		ret = btrfs_block_rsv_migrate(&pending->block_rsv,
					      rc->block_rsv,
					      rc->nodes_relocated);
		if (ret)
			return ret;
	}

	new_root = pending->snap;
	reloc_root = create_reloc_root(trans, root->reloc_root,
				       new_root->root_key.objectid);
	if (IS_ERR(reloc_root))
		return PTR_ERR(reloc_root);

	ret = __add_reloc_root(reloc_root);
	BUG_ON(ret < 0);
	new_root->reloc_root = reloc_root;

	if (rc->create_reloc_tree)
		ret = clone_backref_node(trans, rc, root, reloc_root);
	return ret;
}<|MERGE_RESOLUTION|>--- conflicted
+++ resolved
@@ -2875,11 +2875,7 @@
 	path = btrfs_alloc_path();
 	if (!path) {
 		err = -ENOMEM;
-<<<<<<< HEAD
-		goto out_path;
-=======
 		goto out_free_blocks;
->>>>>>> e4aa937e
 	}
 
 	rb_node = rb_first(blocks);
@@ -2926,11 +2922,7 @@
 
 out_free_path:
 	btrfs_free_path(path);
-<<<<<<< HEAD
-out_path:
-=======
 out_free_blocks:
->>>>>>> e4aa937e
 	free_block_list(blocks);
 	return err;
 }
