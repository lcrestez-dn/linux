--- conflicted
+++ resolved
@@ -1165,11 +1165,7 @@
 			CLK_IS_CRITICAL, 0),
 	GATE(CLK_GSCL_WB, "gscl_wb", "sclk_gscl_wb", GATE_IP_GSCL1, 13,
 			CLK_IS_CRITICAL, 0),
-<<<<<<< HEAD
-	GATE(CLK_SMMU_FIMCL3, "smmu_fimcl3,", "dout_gscl_blk_333",
-=======
 	GATE(CLK_SMMU_FIMCL3, "smmu_fimcl3", "dout_gscl_blk_333",
->>>>>>> ad8c735b
 			GATE_IP_GSCL1, 16, 0, 0),
 	GATE(CLK_FIMC_LITE3, "fimc_lite3", "aclk333_432_gscl",
 			GATE_IP_GSCL1, 17, 0, 0),
