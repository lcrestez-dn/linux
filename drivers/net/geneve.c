/*
 * GENEVE: Generic Network Virtualization Encapsulation
 *
 * Copyright (c) 2015 Red Hat, Inc.
 *
 * This program is free software; you can redistribute it and/or modify
 * it under the terms of the GNU General Public License version 2 as
 * published by the Free Software Foundation.
 */

#define pr_fmt(fmt) KBUILD_MODNAME ": " fmt

#include <linux/kernel.h>
#include <linux/module.h>
#include <linux/netdevice.h>
#include <linux/etherdevice.h>
#include <linux/hash.h>
#include <net/dst_metadata.h>
#include <net/gro_cells.h>
#include <net/rtnetlink.h>
#include <net/geneve.h>
#include <net/protocol.h>

#define GENEVE_NETDEV_VER	"0.6"

#define GENEVE_UDP_PORT		6081

#define GENEVE_N_VID		(1u << 24)
#define GENEVE_VID_MASK		(GENEVE_N_VID - 1)

#define VNI_HASH_BITS		10
#define VNI_HASH_SIZE		(1<<VNI_HASH_BITS)

static bool log_ecn_error = true;
module_param(log_ecn_error, bool, 0644);
MODULE_PARM_DESC(log_ecn_error, "Log packets received with corrupted ECN");

#define GENEVE_VER 0
#define GENEVE_BASE_HLEN (sizeof(struct udphdr) + sizeof(struct genevehdr))

/* per-network namespace private data for this module */
struct geneve_net {
	struct list_head	geneve_list;
	struct list_head	sock_list;
};

static int geneve_net_id;

union geneve_addr {
	struct sockaddr_in sin;
	struct sockaddr_in6 sin6;
	struct sockaddr sa;
};

static union geneve_addr geneve_remote_unspec = { .sa.sa_family = AF_UNSPEC, };

/* Pseudo network device */
struct geneve_dev {
	struct hlist_node  hlist;	/* vni hash table */
	struct net	   *net;	/* netns for packet i/o */
	struct net_device  *dev;	/* netdev for geneve tunnel */
	struct geneve_sock *sock4;	/* IPv4 socket used for geneve tunnel */
#if IS_ENABLED(CONFIG_IPV6)
	struct geneve_sock *sock6;	/* IPv6 socket used for geneve tunnel */
#endif
	u8                 vni[3];	/* virtual network ID for tunnel */
	u8                 ttl;		/* TTL override */
	u8                 tos;		/* TOS override */
	union geneve_addr  remote;	/* IP address for link partner */
	struct list_head   next;	/* geneve's per namespace list */
	__be16		   dst_port;
	bool		   collect_md;
	struct gro_cells   gro_cells;
	u32		   flags;
};

/* Geneve device flags */
#define GENEVE_F_UDP_CSUM		BIT(0)
#define GENEVE_F_UDP_ZERO_CSUM6_TX	BIT(1)
#define GENEVE_F_UDP_ZERO_CSUM6_RX	BIT(2)

struct geneve_sock {
	bool			collect_md;
	struct list_head	list;
	struct socket		*sock;
	struct rcu_head		rcu;
	int			refcnt;
	struct udp_offload	udp_offloads;
	struct hlist_head	vni_list[VNI_HASH_SIZE];
	u32			flags;
};

static inline __u32 geneve_net_vni_hash(u8 vni[3])
{
	__u32 vnid;

	vnid = (vni[0] << 16) | (vni[1] << 8) | vni[2];
	return hash_32(vnid, VNI_HASH_BITS);
}

static __be64 vni_to_tunnel_id(const __u8 *vni)
{
#ifdef __BIG_ENDIAN
	return (vni[0] << 16) | (vni[1] << 8) | vni[2];
#else
	return (__force __be64)(((__force u64)vni[0] << 40) |
				((__force u64)vni[1] << 48) |
				((__force u64)vni[2] << 56));
#endif
}

static struct geneve_dev *geneve_lookup(struct geneve_sock *gs,
					__be32 addr, u8 vni[])
{
	struct hlist_head *vni_list_head;
	struct geneve_dev *geneve;
	__u32 hash;

	/* Find the device for this VNI */
	hash = geneve_net_vni_hash(vni);
	vni_list_head = &gs->vni_list[hash];
	hlist_for_each_entry_rcu(geneve, vni_list_head, hlist) {
		if (!memcmp(vni, geneve->vni, sizeof(geneve->vni)) &&
		    addr == geneve->remote.sin.sin_addr.s_addr)
			return geneve;
	}
	return NULL;
}

#if IS_ENABLED(CONFIG_IPV6)
static struct geneve_dev *geneve6_lookup(struct geneve_sock *gs,
					 struct in6_addr addr6, u8 vni[])
{
	struct hlist_head *vni_list_head;
	struct geneve_dev *geneve;
	__u32 hash;

	/* Find the device for this VNI */
	hash = geneve_net_vni_hash(vni);
	vni_list_head = &gs->vni_list[hash];
	hlist_for_each_entry_rcu(geneve, vni_list_head, hlist) {
		if (!memcmp(vni, geneve->vni, sizeof(geneve->vni)) &&
		    ipv6_addr_equal(&addr6, &geneve->remote.sin6.sin6_addr))
			return geneve;
	}
	return NULL;
}
#endif

static inline struct genevehdr *geneve_hdr(const struct sk_buff *skb)
{
	return (struct genevehdr *)(udp_hdr(skb) + 1);
}

/* geneve receive/decap routine */
static void geneve_rx(struct geneve_sock *gs, struct sk_buff *skb)
{
	struct genevehdr *gnvh = geneve_hdr(skb);
	struct metadata_dst *tun_dst = NULL;
	struct geneve_dev *geneve = NULL;
	struct pcpu_sw_netstats *stats;
	struct iphdr *iph = NULL;
	__be32 addr;
	static u8 zero_vni[3];
	u8 *vni;
	int err = 0;
	sa_family_t sa_family;
#if IS_ENABLED(CONFIG_IPV6)
	struct ipv6hdr *ip6h = NULL;
	struct in6_addr addr6;
	static struct in6_addr zero_addr6;
#endif

	sa_family = gs->sock->sk->sk_family;

	if (sa_family == AF_INET) {
		iph = ip_hdr(skb); /* outer IP header... */

		if (gs->collect_md) {
			vni = zero_vni;
			addr = 0;
		} else {
			vni = gnvh->vni;

			addr = iph->saddr;
		}

		geneve = geneve_lookup(gs, addr, vni);
#if IS_ENABLED(CONFIG_IPV6)
	} else if (sa_family == AF_INET6) {
		ip6h = ipv6_hdr(skb); /* outer IPv6 header... */

		if (gs->collect_md) {
			vni = zero_vni;
			addr6 = zero_addr6;
		} else {
			vni = gnvh->vni;

			addr6 = ip6h->saddr;
		}

		geneve = geneve6_lookup(gs, addr6, vni);
#endif
	}
	if (!geneve)
		goto drop;

	if (ip_tunnel_collect_metadata() || gs->collect_md) {
		__be16 flags;

		flags = TUNNEL_KEY | TUNNEL_GENEVE_OPT |
			(gnvh->oam ? TUNNEL_OAM : 0) |
			(gnvh->critical ? TUNNEL_CRIT_OPT : 0);

		tun_dst = udp_tun_rx_dst(skb, sa_family, flags,
					 vni_to_tunnel_id(gnvh->vni),
					 gnvh->opt_len * 4);
		if (!tun_dst)
			goto drop;
		/* Update tunnel dst according to Geneve options. */
		ip_tunnel_info_opts_set(&tun_dst->u.tun_info,
					gnvh->options, gnvh->opt_len * 4);
	} else {
		/* Drop packets w/ critical options,
		 * since we don't support any...
		 */
		if (gnvh->critical)
			goto drop;
	}

	skb_reset_mac_header(skb);
	skb_scrub_packet(skb, !net_eq(geneve->net, dev_net(geneve->dev)));
	skb->protocol = eth_type_trans(skb, geneve->dev);
	skb_postpull_rcsum(skb, eth_hdr(skb), ETH_HLEN);

	if (tun_dst)
		skb_dst_set(skb, &tun_dst->dst);

	/* Ignore packet loops (and multicast echo) */
	if (ether_addr_equal(eth_hdr(skb)->h_source, geneve->dev->dev_addr))
		goto drop;

	skb_reset_network_header(skb);

	if (iph)
		err = IP_ECN_decapsulate(iph, skb);
#if IS_ENABLED(CONFIG_IPV6)
	if (ip6h)
		err = IP6_ECN_decapsulate(ip6h, skb);
#endif

	if (unlikely(err)) {
		if (log_ecn_error) {
			if (iph)
				net_info_ratelimited("non-ECT from %pI4 "
						     "with TOS=%#x\n",
						     &iph->saddr, iph->tos);
#if IS_ENABLED(CONFIG_IPV6)
			if (ip6h)
				net_info_ratelimited("non-ECT from %pI6\n",
						     &ip6h->saddr);
#endif
		}
		if (err > 1) {
			++geneve->dev->stats.rx_frame_errors;
			++geneve->dev->stats.rx_errors;
			goto drop;
		}
	}

	stats = this_cpu_ptr(geneve->dev->tstats);
	u64_stats_update_begin(&stats->syncp);
	stats->rx_packets++;
	stats->rx_bytes += skb->len;
	u64_stats_update_end(&stats->syncp);

	gro_cells_receive(&geneve->gro_cells, skb);
	return;
drop:
	/* Consume bad packet */
	kfree_skb(skb);
}

/* Setup stats when device is created */
static int geneve_init(struct net_device *dev)
{
	struct geneve_dev *geneve = netdev_priv(dev);
	int err;

	dev->tstats = netdev_alloc_pcpu_stats(struct pcpu_sw_netstats);
	if (!dev->tstats)
		return -ENOMEM;

	err = gro_cells_init(&geneve->gro_cells, dev);
	if (err) {
		free_percpu(dev->tstats);
		return err;
	}

	return 0;
}

static void geneve_uninit(struct net_device *dev)
{
	struct geneve_dev *geneve = netdev_priv(dev);

	gro_cells_destroy(&geneve->gro_cells);
	free_percpu(dev->tstats);
}

/* Callback from net/ipv4/udp.c to receive packets */
static int geneve_udp_encap_recv(struct sock *sk, struct sk_buff *skb)
{
	struct genevehdr *geneveh;
	struct geneve_sock *gs;
	int opts_len;

	/* Need Geneve and inner Ethernet header to be present */
	if (unlikely(!pskb_may_pull(skb, GENEVE_BASE_HLEN)))
		goto error;

	/* Return packets with reserved bits set */
	geneveh = geneve_hdr(skb);
	if (unlikely(geneveh->ver != GENEVE_VER))
		goto error;

	if (unlikely(geneveh->proto_type != htons(ETH_P_TEB)))
		goto error;

	opts_len = geneveh->opt_len * 4;
	if (iptunnel_pull_header(skb, GENEVE_BASE_HLEN + opts_len,
				 htons(ETH_P_TEB)))
		goto drop;

	gs = rcu_dereference_sk_user_data(sk);
	if (!gs)
		goto drop;

	geneve_rx(gs, skb);
	return 0;

drop:
	/* Consume bad packet */
	kfree_skb(skb);
	return 0;

error:
	/* Let the UDP layer deal with the skb */
	return 1;
}

static struct socket *geneve_create_sock(struct net *net, bool ipv6,
					 __be16 port, u32 flags)
{
	struct socket *sock;
	struct udp_port_cfg udp_conf;
	int err;

	memset(&udp_conf, 0, sizeof(udp_conf));

	if (ipv6) {
		udp_conf.family = AF_INET6;
		udp_conf.ipv6_v6only = 1;
		udp_conf.use_udp6_rx_checksums =
		    !(flags & GENEVE_F_UDP_ZERO_CSUM6_RX);
	} else {
		udp_conf.family = AF_INET;
		udp_conf.local_ip.s_addr = htonl(INADDR_ANY);
	}

	udp_conf.local_udp_port = port;

	/* Open UDP socket */
	err = udp_sock_create(net, &udp_conf, &sock);
	if (err < 0)
		return ERR_PTR(err);

	return sock;
}

static void geneve_notify_add_rx_port(struct geneve_sock *gs)
{
	struct net_device *dev;
	struct sock *sk = gs->sock->sk;
	struct net *net = sock_net(sk);
	sa_family_t sa_family = sk->sk_family;
	__be16 port = inet_sk(sk)->inet_sport;
	int err;

	if (sa_family == AF_INET) {
		err = udp_add_offload(&gs->udp_offloads);
		if (err)
			pr_warn("geneve: udp_add_offload failed with status %d\n",
				err);
	}

	rcu_read_lock();
	for_each_netdev_rcu(net, dev) {
		if (dev->netdev_ops->ndo_add_geneve_port)
			dev->netdev_ops->ndo_add_geneve_port(dev, sa_family,
							     port);
	}
	rcu_read_unlock();
}

static int geneve_hlen(struct genevehdr *gh)
{
	return sizeof(*gh) + gh->opt_len * 4;
}

static struct sk_buff **geneve_gro_receive(struct sk_buff **head,
					   struct sk_buff *skb,
					   struct udp_offload *uoff)
{
	struct sk_buff *p, **pp = NULL;
	struct genevehdr *gh, *gh2;
	unsigned int hlen, gh_len, off_gnv;
	const struct packet_offload *ptype;
	__be16 type;
	int flush = 1;

	off_gnv = skb_gro_offset(skb);
	hlen = off_gnv + sizeof(*gh);
	gh = skb_gro_header_fast(skb, off_gnv);
	if (skb_gro_header_hard(skb, hlen)) {
		gh = skb_gro_header_slow(skb, hlen, off_gnv);
		if (unlikely(!gh))
			goto out;
	}

	if (gh->ver != GENEVE_VER || gh->oam)
		goto out;
	gh_len = geneve_hlen(gh);

	hlen = off_gnv + gh_len;
	if (skb_gro_header_hard(skb, hlen)) {
		gh = skb_gro_header_slow(skb, hlen, off_gnv);
		if (unlikely(!gh))
			goto out;
	}

	flush = 0;

	for (p = *head; p; p = p->next) {
		if (!NAPI_GRO_CB(p)->same_flow)
			continue;

		gh2 = (struct genevehdr *)(p->data + off_gnv);
		if (gh->opt_len != gh2->opt_len ||
		    memcmp(gh, gh2, gh_len)) {
			NAPI_GRO_CB(p)->same_flow = 0;
			continue;
		}
	}

	type = gh->proto_type;

	rcu_read_lock();
	ptype = gro_find_receive_by_type(type);
	if (!ptype) {
		flush = 1;
		goto out_unlock;
	}

	skb_gro_pull(skb, gh_len);
	skb_gro_postpull_rcsum(skb, gh, gh_len);
	pp = ptype->callbacks.gro_receive(head, skb);

out_unlock:
	rcu_read_unlock();
out:
	NAPI_GRO_CB(skb)->flush |= flush;

	return pp;
}

static int geneve_gro_complete(struct sk_buff *skb, int nhoff,
			       struct udp_offload *uoff)
{
	struct genevehdr *gh;
	struct packet_offload *ptype;
	__be16 type;
	int gh_len;
	int err = -ENOSYS;

	udp_tunnel_gro_complete(skb, nhoff);

	gh = (struct genevehdr *)(skb->data + nhoff);
	gh_len = geneve_hlen(gh);
	type = gh->proto_type;

	rcu_read_lock();
	ptype = gro_find_complete_by_type(type);
	if (ptype)
		err = ptype->callbacks.gro_complete(skb, nhoff + gh_len);

	rcu_read_unlock();
	return err;
}

/* Create new listen socket if needed */
static struct geneve_sock *geneve_socket_create(struct net *net, __be16 port,
						bool ipv6, u32 flags)
{
	struct geneve_net *gn = net_generic(net, geneve_net_id);
	struct geneve_sock *gs;
	struct socket *sock;
	struct udp_tunnel_sock_cfg tunnel_cfg;
	int h;

	gs = kzalloc(sizeof(*gs), GFP_KERNEL);
	if (!gs)
		return ERR_PTR(-ENOMEM);

	sock = geneve_create_sock(net, ipv6, port, flags);
	if (IS_ERR(sock)) {
		kfree(gs);
		return ERR_CAST(sock);
	}

	gs->sock = sock;
	gs->refcnt = 1;
	for (h = 0; h < VNI_HASH_SIZE; ++h)
		INIT_HLIST_HEAD(&gs->vni_list[h]);

	/* Initialize the geneve udp offloads structure */
	gs->udp_offloads.port = port;
	gs->udp_offloads.callbacks.gro_receive  = geneve_gro_receive;
	gs->udp_offloads.callbacks.gro_complete = geneve_gro_complete;
	geneve_notify_add_rx_port(gs);

	/* Mark socket as an encapsulation socket */
	tunnel_cfg.sk_user_data = gs;
	tunnel_cfg.encap_type = 1;
	tunnel_cfg.encap_rcv = geneve_udp_encap_recv;
	tunnel_cfg.encap_destroy = NULL;
	setup_udp_tunnel_sock(net, sock, &tunnel_cfg);
	list_add(&gs->list, &gn->sock_list);
	return gs;
}

static void geneve_notify_del_rx_port(struct geneve_sock *gs)
{
	struct net_device *dev;
	struct sock *sk = gs->sock->sk;
	struct net *net = sock_net(sk);
	sa_family_t sa_family = sk->sk_family;
	__be16 port = inet_sk(sk)->inet_sport;

	rcu_read_lock();
	for_each_netdev_rcu(net, dev) {
		if (dev->netdev_ops->ndo_del_geneve_port)
			dev->netdev_ops->ndo_del_geneve_port(dev, sa_family,
							     port);
	}

	rcu_read_unlock();

	if (sa_family == AF_INET)
		udp_del_offload(&gs->udp_offloads);
}

static void __geneve_sock_release(struct geneve_sock *gs)
{
	if (!gs || --gs->refcnt)
		return;

	list_del(&gs->list);
	geneve_notify_del_rx_port(gs);
	udp_tunnel_sock_release(gs->sock);
	kfree_rcu(gs, rcu);
}

static void geneve_sock_release(struct geneve_dev *geneve)
{
	__geneve_sock_release(geneve->sock4);
#if IS_ENABLED(CONFIG_IPV6)
	__geneve_sock_release(geneve->sock6);
#endif
}

static struct geneve_sock *geneve_find_sock(struct geneve_net *gn,
					    sa_family_t family,
					    __be16 dst_port)
{
	struct geneve_sock *gs;

	list_for_each_entry(gs, &gn->sock_list, list) {
		if (inet_sk(gs->sock->sk)->inet_sport == dst_port &&
		    inet_sk(gs->sock->sk)->sk.sk_family == family) {
			return gs;
		}
	}
	return NULL;
}

static int geneve_sock_add(struct geneve_dev *geneve, bool ipv6)
{
	struct net *net = geneve->net;
	struct geneve_net *gn = net_generic(net, geneve_net_id);
	struct geneve_sock *gs;
	__u32 hash;

	gs = geneve_find_sock(gn, ipv6 ? AF_INET6 : AF_INET, geneve->dst_port);
	if (gs) {
		gs->refcnt++;
		goto out;
	}

	gs = geneve_socket_create(net, geneve->dst_port, ipv6, geneve->flags);
	if (IS_ERR(gs))
		return PTR_ERR(gs);

out:
	gs->collect_md = geneve->collect_md;
	gs->flags = geneve->flags;
#if IS_ENABLED(CONFIG_IPV6)
	if (ipv6)
		geneve->sock6 = gs;
	else
#endif
		geneve->sock4 = gs;

	hash = geneve_net_vni_hash(geneve->vni);
	hlist_add_head_rcu(&geneve->hlist, &gs->vni_list[hash]);
	return 0;
}

static int geneve_open(struct net_device *dev)
{
	struct geneve_dev *geneve = netdev_priv(dev);
	bool ipv6 = geneve->remote.sa.sa_family == AF_INET6;
	bool metadata = geneve->collect_md;
	int ret = 0;

	geneve->sock4 = NULL;
#if IS_ENABLED(CONFIG_IPV6)
	geneve->sock6 = NULL;
	if (ipv6 || metadata)
		ret = geneve_sock_add(geneve, true);
#endif
	if (!ret && (!ipv6 || metadata))
		ret = geneve_sock_add(geneve, false);
	if (ret < 0)
		geneve_sock_release(geneve);

	return ret;
}

static int geneve_stop(struct net_device *dev)
{
	struct geneve_dev *geneve = netdev_priv(dev);

	if (!hlist_unhashed(&geneve->hlist))
		hlist_del_rcu(&geneve->hlist);
	geneve_sock_release(geneve);
	return 0;
}

static void geneve_build_header(struct genevehdr *geneveh,
				__be16 tun_flags, u8 vni[3],
				u8 options_len, u8 *options)
{
	geneveh->ver = GENEVE_VER;
	geneveh->opt_len = options_len / 4;
	geneveh->oam = !!(tun_flags & TUNNEL_OAM);
	geneveh->critical = !!(tun_flags & TUNNEL_CRIT_OPT);
	geneveh->rsvd1 = 0;
	memcpy(geneveh->vni, vni, 3);
	geneveh->proto_type = htons(ETH_P_TEB);
	geneveh->rsvd2 = 0;

	memcpy(geneveh->options, options, options_len);
}

static int geneve_build_skb(struct rtable *rt, struct sk_buff *skb,
			    __be16 tun_flags, u8 vni[3], u8 opt_len, u8 *opt,
			    u32 flags, bool xnet)
{
	struct genevehdr *gnvh;
	int min_headroom;
	int err;
	bool udp_sum = !!(flags & GENEVE_F_UDP_CSUM);

	skb_scrub_packet(skb, xnet);

	min_headroom = LL_RESERVED_SPACE(rt->dst.dev) + rt->dst.header_len
			+ GENEVE_BASE_HLEN + opt_len + sizeof(struct iphdr);
	err = skb_cow_head(skb, min_headroom);
	if (unlikely(err)) {
		kfree_skb(skb);
		goto free_rt;
	}

	skb = udp_tunnel_handle_offloads(skb, udp_sum);
	if (IS_ERR(skb)) {
		err = PTR_ERR(skb);
		goto free_rt;
	}

	gnvh = (struct genevehdr *)__skb_push(skb, sizeof(*gnvh) + opt_len);
	geneve_build_header(gnvh, tun_flags, vni, opt_len, opt);

	skb_set_inner_protocol(skb, htons(ETH_P_TEB));
	return 0;

free_rt:
	ip_rt_put(rt);
	return err;
}

#if IS_ENABLED(CONFIG_IPV6)
static int geneve6_build_skb(struct dst_entry *dst, struct sk_buff *skb,
			     __be16 tun_flags, u8 vni[3], u8 opt_len, u8 *opt,
			     u32 flags, bool xnet)
{
	struct genevehdr *gnvh;
	int min_headroom;
	int err;
	bool udp_sum = !(flags & GENEVE_F_UDP_ZERO_CSUM6_TX);

	skb_scrub_packet(skb, xnet);

	min_headroom = LL_RESERVED_SPACE(dst->dev) + dst->header_len
			+ GENEVE_BASE_HLEN + opt_len + sizeof(struct ipv6hdr);
	err = skb_cow_head(skb, min_headroom);
	if (unlikely(err)) {
		kfree_skb(skb);
		goto free_dst;
	}

	skb = udp_tunnel_handle_offloads(skb, udp_sum);
	if (IS_ERR(skb)) {
		err = PTR_ERR(skb);
		goto free_dst;
	}

	gnvh = (struct genevehdr *)__skb_push(skb, sizeof(*gnvh) + opt_len);
	geneve_build_header(gnvh, tun_flags, vni, opt_len, opt);

	skb_set_inner_protocol(skb, htons(ETH_P_TEB));
	return 0;

free_dst:
	dst_release(dst);
	return err;
}
#endif

static struct rtable *geneve_get_v4_rt(struct sk_buff *skb,
				       struct net_device *dev,
				       struct flowi4 *fl4,
				       struct ip_tunnel_info *info)
{
	struct geneve_dev *geneve = netdev_priv(dev);
	struct rtable *rt = NULL;
	__u8 tos;

	memset(fl4, 0, sizeof(*fl4));
	fl4->flowi4_mark = skb->mark;
	fl4->flowi4_proto = IPPROTO_UDP;

	if (info) {
		fl4->daddr = info->key.u.ipv4.dst;
		fl4->saddr = info->key.u.ipv4.src;
		fl4->flowi4_tos = RT_TOS(info->key.tos);
	} else {
		tos = geneve->tos;
		if (tos == 1) {
			const struct iphdr *iip = ip_hdr(skb);

			tos = ip_tunnel_get_dsfield(iip, skb);
		}

		fl4->flowi4_tos = RT_TOS(tos);
		fl4->daddr = geneve->remote.sin.sin_addr.s_addr;
	}

	rt = ip_route_output_key(geneve->net, fl4);
	if (IS_ERR(rt)) {
		netdev_dbg(dev, "no route to %pI4\n", &fl4->daddr);
		return ERR_PTR(-ENETUNREACH);
	}
	if (rt->dst.dev == dev) { /* is this necessary? */
		netdev_dbg(dev, "circular route to %pI4\n", &fl4->daddr);
		ip_rt_put(rt);
		return ERR_PTR(-ELOOP);
	}
	return rt;
}

#if IS_ENABLED(CONFIG_IPV6)
static struct dst_entry *geneve_get_v6_dst(struct sk_buff *skb,
					   struct net_device *dev,
					   struct flowi6 *fl6,
					   struct ip_tunnel_info *info)
{
	struct geneve_dev *geneve = netdev_priv(dev);
	struct geneve_sock *gs6 = geneve->sock6;
	struct dst_entry *dst = NULL;
	__u8 prio;

	memset(fl6, 0, sizeof(*fl6));
	fl6->flowi6_mark = skb->mark;
	fl6->flowi6_proto = IPPROTO_UDP;

	if (info) {
		fl6->daddr = info->key.u.ipv6.dst;
		fl6->saddr = info->key.u.ipv6.src;
		fl6->flowi6_tos = RT_TOS(info->key.tos);
	} else {
		prio = geneve->tos;
		if (prio == 1) {
			const struct iphdr *iip = ip_hdr(skb);

			prio = ip_tunnel_get_dsfield(iip, skb);
		}

		fl6->flowi6_tos = RT_TOS(prio);
		fl6->daddr = geneve->remote.sin6.sin6_addr;
	}

	if (ipv6_stub->ipv6_dst_lookup(geneve->net, gs6->sock->sk, &dst, fl6)) {
		netdev_dbg(dev, "no route to %pI6\n", &fl6->daddr);
		return ERR_PTR(-ENETUNREACH);
	}
	if (dst->dev == dev) { /* is this necessary? */
		netdev_dbg(dev, "circular route to %pI6\n", &fl6->daddr);
		dst_release(dst);
		return ERR_PTR(-ELOOP);
	}

	return dst;
}
#endif

/* Convert 64 bit tunnel ID to 24 bit VNI. */
static void tunnel_id_to_vni(__be64 tun_id, __u8 *vni)
{
#ifdef __BIG_ENDIAN
	vni[0] = (__force __u8)(tun_id >> 16);
	vni[1] = (__force __u8)(tun_id >> 8);
	vni[2] = (__force __u8)tun_id;
#else
	vni[0] = (__force __u8)((__force u64)tun_id >> 40);
	vni[1] = (__force __u8)((__force u64)tun_id >> 48);
	vni[2] = (__force __u8)((__force u64)tun_id >> 56);
#endif
}

static netdev_tx_t geneve_xmit_skb(struct sk_buff *skb, struct net_device *dev,
				   struct ip_tunnel_info *info)
{
	struct geneve_dev *geneve = netdev_priv(dev);
	struct geneve_sock *gs4 = geneve->sock4;
	struct rtable *rt = NULL;
	const struct iphdr *iip; /* interior IP header */
	int err = -EINVAL;
	struct flowi4 fl4;
	__u8 tos, ttl;
	__be16 sport;
	__be16 df;
	bool xnet = !net_eq(geneve->net, dev_net(geneve->dev));
	u32 flags = geneve->flags;

	if (geneve->collect_md) {
		if (unlikely(!info || !(info->mode & IP_TUNNEL_INFO_TX))) {
			netdev_dbg(dev, "no tunnel metadata\n");
			goto tx_error;
		}
		if (info && ip_tunnel_info_af(info) != AF_INET)
			goto tx_error;
	}

	rt = geneve_get_v4_rt(skb, dev, &fl4, info);
	if (IS_ERR(rt)) {
		err = PTR_ERR(rt);
		goto tx_error;
	}

	sport = udp_flow_src_port(geneve->net, skb, 1, USHRT_MAX, true);
	skb_reset_mac_header(skb);

	iip = ip_hdr(skb);

	if (info) {
		const struct ip_tunnel_key *key = &info->key;
		u8 *opts = NULL;
		u8 vni[3];

		tunnel_id_to_vni(key->tun_id, vni);
		if (key->tun_flags & TUNNEL_GENEVE_OPT)
			opts = ip_tunnel_info_opts(info);

		if (key->tun_flags & TUNNEL_CSUM)
			flags |= GENEVE_F_UDP_CSUM;
		else
			flags &= ~GENEVE_F_UDP_CSUM;

		err = geneve_build_skb(rt, skb, key->tun_flags, vni,
				       info->options_len, opts, flags, xnet);
		if (unlikely(err))
			goto err;

		tos = ip_tunnel_ecn_encap(key->tos, iip, skb);
		ttl = key->ttl;
		df = key->tun_flags & TUNNEL_DONT_FRAGMENT ? htons(IP_DF) : 0;
	} else {
		err = geneve_build_skb(rt, skb, 0, geneve->vni,
				       0, NULL, flags, xnet);
		if (unlikely(err))
			goto err;

		tos = ip_tunnel_ecn_encap(fl4.flowi4_tos, iip, skb);
		ttl = geneve->ttl;
		if (!ttl && IN_MULTICAST(ntohl(fl4.daddr)))
			ttl = 1;
		ttl = ttl ? : ip4_dst_hoplimit(&rt->dst);
		df = 0;
	}
	err = udp_tunnel_xmit_skb(rt, gs4->sock->sk, skb, fl4.saddr, fl4.daddr,
				  tos, ttl, df, sport, geneve->dst_port,
				  !net_eq(geneve->net, dev_net(geneve->dev)),
				  !(flags & GENEVE_F_UDP_CSUM));

	iptunnel_xmit_stats(err, &dev->stats, dev->tstats);
	return NETDEV_TX_OK;

tx_error:
	dev_kfree_skb(skb);
err:
	if (err == -ELOOP)
		dev->stats.collisions++;
	else if (err == -ENETUNREACH)
		dev->stats.tx_carrier_errors++;
	else
		dev->stats.tx_errors++;
	return NETDEV_TX_OK;
}

#if IS_ENABLED(CONFIG_IPV6)
static netdev_tx_t geneve6_xmit_skb(struct sk_buff *skb, struct net_device *dev,
				    struct ip_tunnel_info *info)
{
	struct geneve_dev *geneve = netdev_priv(dev);
	struct geneve_sock *gs6 = geneve->sock6;
	struct dst_entry *dst = NULL;
	const struct iphdr *iip; /* interior IP header */
	int err = -EINVAL;
	struct flowi6 fl6;
	__u8 prio, ttl;
	__be16 sport;
	bool xnet = !net_eq(geneve->net, dev_net(geneve->dev));
	u32 flags = geneve->flags;

	if (geneve->collect_md) {
		if (unlikely(!info || !(info->mode & IP_TUNNEL_INFO_TX))) {
			netdev_dbg(dev, "no tunnel metadata\n");
			goto tx_error;
		}
	}

	dst = geneve_get_v6_dst(skb, dev, &fl6, info);
	if (IS_ERR(dst)) {
		err = PTR_ERR(dst);
		goto tx_error;
	}

	sport = udp_flow_src_port(geneve->net, skb, 1, USHRT_MAX, true);
	skb_reset_mac_header(skb);

	iip = ip_hdr(skb);

	if (info) {
		const struct ip_tunnel_key *key = &info->key;
		u8 *opts = NULL;
		u8 vni[3];

		tunnel_id_to_vni(key->tun_id, vni);
		if (key->tun_flags & TUNNEL_GENEVE_OPT)
			opts = ip_tunnel_info_opts(info);

		if (key->tun_flags & TUNNEL_CSUM)
			flags |= GENEVE_F_UDP_CSUM;
		else
			flags &= ~GENEVE_F_UDP_CSUM;

		err = geneve6_build_skb(dst, skb, key->tun_flags, vni,
					info->options_len, opts,
					flags, xnet);
		if (unlikely(err))
			goto err;

		prio = ip_tunnel_ecn_encap(key->tos, iip, skb);
		ttl = key->ttl;
	} else {
		err = geneve6_build_skb(dst, skb, 0, geneve->vni,
					0, NULL, flags, xnet);
		if (unlikely(err))
			goto err;

		prio = ip_tunnel_ecn_encap(fl6.flowi6_tos, iip, skb);
		ttl = geneve->ttl;
		if (!ttl && ipv6_addr_is_multicast(&fl6.daddr))
			ttl = 1;
		ttl = ttl ? : ip6_dst_hoplimit(dst);
	}
	err = udp_tunnel6_xmit_skb(dst, gs6->sock->sk, skb, dev,
				   &fl6.saddr, &fl6.daddr, prio, ttl,
<<<<<<< HEAD
				   sport, geneve->dst_port,
				   !!(flags & GENEVE_F_UDP_ZERO_CSUM6_TX));

	iptunnel_xmit_stats(err, &dev->stats, dev->tstats);
=======
				   sport, geneve->dst_port, !udp_csum);
>>>>>>> 73796d8b
	return NETDEV_TX_OK;

tx_error:
	dev_kfree_skb(skb);
err:
	if (err == -ELOOP)
		dev->stats.collisions++;
	else if (err == -ENETUNREACH)
		dev->stats.tx_carrier_errors++;
	else
		dev->stats.tx_errors++;
	return NETDEV_TX_OK;
}
#endif

static netdev_tx_t geneve_xmit(struct sk_buff *skb, struct net_device *dev)
{
	struct geneve_dev *geneve = netdev_priv(dev);
	struct ip_tunnel_info *info = NULL;

	if (geneve->collect_md)
		info = skb_tunnel_info(skb);

#if IS_ENABLED(CONFIG_IPV6)
	if ((info && ip_tunnel_info_af(info) == AF_INET6) ||
	    (!info && geneve->remote.sa.sa_family == AF_INET6))
		return geneve6_xmit_skb(skb, dev, info);
#endif
	return geneve_xmit_skb(skb, dev, info);
}

static int geneve_fill_metadata_dst(struct net_device *dev, struct sk_buff *skb)
{
	struct ip_tunnel_info *info = skb_tunnel_info(skb);
	struct geneve_dev *geneve = netdev_priv(dev);
	struct rtable *rt;
	struct flowi4 fl4;
#if IS_ENABLED(CONFIG_IPV6)
	struct dst_entry *dst;
	struct flowi6 fl6;
#endif

	if (ip_tunnel_info_af(info) == AF_INET) {
		rt = geneve_get_v4_rt(skb, dev, &fl4, info);
		if (IS_ERR(rt))
			return PTR_ERR(rt);

		ip_rt_put(rt);
		info->key.u.ipv4.src = fl4.saddr;
#if IS_ENABLED(CONFIG_IPV6)
	} else if (ip_tunnel_info_af(info) == AF_INET6) {
		dst = geneve_get_v6_dst(skb, dev, &fl6, info);
		if (IS_ERR(dst))
			return PTR_ERR(dst);

		dst_release(dst);
		info->key.u.ipv6.src = fl6.saddr;
#endif
	} else {
		return -EINVAL;
	}

	info->key.tp_src = udp_flow_src_port(geneve->net, skb,
					     1, USHRT_MAX, true);
	info->key.tp_dst = geneve->dst_port;
	return 0;
}

static const struct net_device_ops geneve_netdev_ops = {
	.ndo_init		= geneve_init,
	.ndo_uninit		= geneve_uninit,
	.ndo_open		= geneve_open,
	.ndo_stop		= geneve_stop,
	.ndo_start_xmit		= geneve_xmit,
	.ndo_get_stats64	= ip_tunnel_get_stats64,
	.ndo_change_mtu		= eth_change_mtu,
	.ndo_validate_addr	= eth_validate_addr,
	.ndo_set_mac_address	= eth_mac_addr,
	.ndo_fill_metadata_dst	= geneve_fill_metadata_dst,
};

static void geneve_get_drvinfo(struct net_device *dev,
			       struct ethtool_drvinfo *drvinfo)
{
	strlcpy(drvinfo->version, GENEVE_NETDEV_VER, sizeof(drvinfo->version));
	strlcpy(drvinfo->driver, "geneve", sizeof(drvinfo->driver));
}

static const struct ethtool_ops geneve_ethtool_ops = {
	.get_drvinfo	= geneve_get_drvinfo,
	.get_link	= ethtool_op_get_link,
};

/* Info for udev, that this is a virtual tunnel endpoint */
static struct device_type geneve_type = {
	.name = "geneve",
};

/* Calls the ndo_add_geneve_port of the caller in order to
 * supply the listening GENEVE udp ports. Callers are expected
 * to implement the ndo_add_geneve_port.
 */
void geneve_get_rx_port(struct net_device *dev)
{
	struct net *net = dev_net(dev);
	struct geneve_net *gn = net_generic(net, geneve_net_id);
	struct geneve_sock *gs;
	sa_family_t sa_family;
	struct sock *sk;
	__be16 port;

	rcu_read_lock();
	list_for_each_entry_rcu(gs, &gn->sock_list, list) {
		sk = gs->sock->sk;
		sa_family = sk->sk_family;
		port = inet_sk(sk)->inet_sport;
		dev->netdev_ops->ndo_add_geneve_port(dev, sa_family, port);
	}
	rcu_read_unlock();
}
EXPORT_SYMBOL_GPL(geneve_get_rx_port);

/* Initialize the device structure. */
static void geneve_setup(struct net_device *dev)
{
	ether_setup(dev);

	dev->netdev_ops = &geneve_netdev_ops;
	dev->ethtool_ops = &geneve_ethtool_ops;
	dev->destructor = free_netdev;

	SET_NETDEV_DEVTYPE(dev, &geneve_type);

	dev->features    |= NETIF_F_LLTX;
	dev->features    |= NETIF_F_SG | NETIF_F_HW_CSUM;
	dev->features    |= NETIF_F_RXCSUM;
	dev->features    |= NETIF_F_GSO_SOFTWARE;

	dev->hw_features |= NETIF_F_SG | NETIF_F_HW_CSUM | NETIF_F_RXCSUM;
	dev->hw_features |= NETIF_F_GSO_SOFTWARE;

	netif_keep_dst(dev);
	dev->priv_flags |= IFF_LIVE_ADDR_CHANGE | IFF_NO_QUEUE;
	eth_hw_addr_random(dev);
}

static const struct nla_policy geneve_policy[IFLA_GENEVE_MAX + 1] = {
	[IFLA_GENEVE_ID]		= { .type = NLA_U32 },
	[IFLA_GENEVE_REMOTE]		= { .len = FIELD_SIZEOF(struct iphdr, daddr) },
	[IFLA_GENEVE_REMOTE6]		= { .len = sizeof(struct in6_addr) },
	[IFLA_GENEVE_TTL]		= { .type = NLA_U8 },
	[IFLA_GENEVE_TOS]		= { .type = NLA_U8 },
	[IFLA_GENEVE_PORT]		= { .type = NLA_U16 },
	[IFLA_GENEVE_COLLECT_METADATA]	= { .type = NLA_FLAG },
	[IFLA_GENEVE_UDP_CSUM]		= { .type = NLA_U8 },
	[IFLA_GENEVE_UDP_ZERO_CSUM6_TX]	= { .type = NLA_U8 },
	[IFLA_GENEVE_UDP_ZERO_CSUM6_RX]	= { .type = NLA_U8 },
};

static int geneve_validate(struct nlattr *tb[], struct nlattr *data[])
{
	if (tb[IFLA_ADDRESS]) {
		if (nla_len(tb[IFLA_ADDRESS]) != ETH_ALEN)
			return -EINVAL;

		if (!is_valid_ether_addr(nla_data(tb[IFLA_ADDRESS])))
			return -EADDRNOTAVAIL;
	}

	if (!data)
		return -EINVAL;

	if (data[IFLA_GENEVE_ID]) {
		__u32 vni =  nla_get_u32(data[IFLA_GENEVE_ID]);

		if (vni >= GENEVE_VID_MASK)
			return -ERANGE;
	}

	return 0;
}

static struct geneve_dev *geneve_find_dev(struct geneve_net *gn,
					  __be16 dst_port,
					  union geneve_addr *remote,
					  u8 vni[],
					  bool *tun_on_same_port,
					  bool *tun_collect_md)
{
	struct geneve_dev *geneve, *t;

	*tun_on_same_port = false;
	*tun_collect_md = false;
	t = NULL;
	list_for_each_entry(geneve, &gn->geneve_list, next) {
		if (geneve->dst_port == dst_port) {
			*tun_collect_md = geneve->collect_md;
			*tun_on_same_port = true;
		}
		if (!memcmp(vni, geneve->vni, sizeof(geneve->vni)) &&
		    !memcmp(remote, &geneve->remote, sizeof(geneve->remote)) &&
		    dst_port == geneve->dst_port)
			t = geneve;
	}
	return t;
}

static int geneve_configure(struct net *net, struct net_device *dev,
			    union geneve_addr *remote,
			    __u32 vni, __u8 ttl, __u8 tos, __be16 dst_port,
			    bool metadata, u32 flags)
{
	struct geneve_net *gn = net_generic(net, geneve_net_id);
	struct geneve_dev *t, *geneve = netdev_priv(dev);
	bool tun_collect_md, tun_on_same_port;
	int err;

	if (!remote)
		return -EINVAL;
	if (metadata &&
	    (remote->sa.sa_family != AF_UNSPEC || vni || tos || ttl))
		return -EINVAL;

	geneve->net = net;
	geneve->dev = dev;

	geneve->vni[0] = (vni & 0x00ff0000) >> 16;
	geneve->vni[1] = (vni & 0x0000ff00) >> 8;
	geneve->vni[2] =  vni & 0x000000ff;

	if ((remote->sa.sa_family == AF_INET &&
	     IN_MULTICAST(ntohl(remote->sin.sin_addr.s_addr))) ||
	    (remote->sa.sa_family == AF_INET6 &&
	     ipv6_addr_is_multicast(&remote->sin6.sin6_addr)))
		return -EINVAL;
	geneve->remote = *remote;

	geneve->ttl = ttl;
	geneve->tos = tos;
	geneve->dst_port = dst_port;
	geneve->collect_md = metadata;
	geneve->flags = flags;

	t = geneve_find_dev(gn, dst_port, remote, geneve->vni,
			    &tun_on_same_port, &tun_collect_md);
	if (t)
		return -EBUSY;

	if (metadata) {
		if (tun_on_same_port)
			return -EPERM;
	} else {
		if (tun_collect_md)
			return -EPERM;
	}

	err = register_netdevice(dev);
	if (err)
		return err;

	list_add(&geneve->next, &gn->geneve_list);
	return 0;
}

static int geneve_newlink(struct net *net, struct net_device *dev,
			  struct nlattr *tb[], struct nlattr *data[])
{
	__be16 dst_port = htons(GENEVE_UDP_PORT);
	__u8 ttl = 0, tos = 0;
	bool metadata = false;
	union geneve_addr remote = geneve_remote_unspec;
	__u32 vni = 0;
	u32 flags = 0;

	if (data[IFLA_GENEVE_REMOTE] && data[IFLA_GENEVE_REMOTE6])
		return -EINVAL;

	if (data[IFLA_GENEVE_REMOTE]) {
		remote.sa.sa_family = AF_INET;
		remote.sin.sin_addr.s_addr =
			nla_get_in_addr(data[IFLA_GENEVE_REMOTE]);
	}

	if (data[IFLA_GENEVE_REMOTE6]) {
		if (!IS_ENABLED(CONFIG_IPV6))
			return -EPFNOSUPPORT;

		remote.sa.sa_family = AF_INET6;
		remote.sin6.sin6_addr =
			nla_get_in6_addr(data[IFLA_GENEVE_REMOTE6]);

		if (ipv6_addr_type(&remote.sin6.sin6_addr) &
		    IPV6_ADDR_LINKLOCAL) {
			netdev_dbg(dev, "link-local remote is unsupported\n");
			return -EINVAL;
		}
	}

	if (data[IFLA_GENEVE_ID])
		vni = nla_get_u32(data[IFLA_GENEVE_ID]);

	if (data[IFLA_GENEVE_TTL])
		ttl = nla_get_u8(data[IFLA_GENEVE_TTL]);

	if (data[IFLA_GENEVE_TOS])
		tos = nla_get_u8(data[IFLA_GENEVE_TOS]);

	if (data[IFLA_GENEVE_PORT])
		dst_port = nla_get_be16(data[IFLA_GENEVE_PORT]);

	if (data[IFLA_GENEVE_COLLECT_METADATA])
		metadata = true;

	if (data[IFLA_GENEVE_UDP_CSUM] &&
	    nla_get_u8(data[IFLA_GENEVE_UDP_CSUM]))
		flags |= GENEVE_F_UDP_CSUM;

	if (data[IFLA_GENEVE_UDP_ZERO_CSUM6_TX] &&
	    nla_get_u8(data[IFLA_GENEVE_UDP_ZERO_CSUM6_TX]))
		flags |= GENEVE_F_UDP_ZERO_CSUM6_TX;

	if (data[IFLA_GENEVE_UDP_ZERO_CSUM6_RX] &&
	    nla_get_u8(data[IFLA_GENEVE_UDP_ZERO_CSUM6_RX]))
		flags |= GENEVE_F_UDP_ZERO_CSUM6_RX;

	return geneve_configure(net, dev, &remote, vni, ttl, tos, dst_port,
				metadata, flags);
}

static void geneve_dellink(struct net_device *dev, struct list_head *head)
{
	struct geneve_dev *geneve = netdev_priv(dev);

	list_del(&geneve->next);
	unregister_netdevice_queue(dev, head);
}

static size_t geneve_get_size(const struct net_device *dev)
{
	return nla_total_size(sizeof(__u32)) +	/* IFLA_GENEVE_ID */
		nla_total_size(sizeof(struct in6_addr)) + /* IFLA_GENEVE_REMOTE{6} */
		nla_total_size(sizeof(__u8)) +  /* IFLA_GENEVE_TTL */
		nla_total_size(sizeof(__u8)) +  /* IFLA_GENEVE_TOS */
		nla_total_size(sizeof(__be16)) +  /* IFLA_GENEVE_PORT */
		nla_total_size(0) +	 /* IFLA_GENEVE_COLLECT_METADATA */
		nla_total_size(sizeof(__u8)) + /* IFLA_GENEVE_UDP_CSUM */
		nla_total_size(sizeof(__u8)) + /* IFLA_GENEVE_UDP_ZERO_CSUM6_TX */
		nla_total_size(sizeof(__u8)) + /* IFLA_GENEVE_UDP_ZERO_CSUM6_RX */
		0;
}

static int geneve_fill_info(struct sk_buff *skb, const struct net_device *dev)
{
	struct geneve_dev *geneve = netdev_priv(dev);
	__u32 vni;

	vni = (geneve->vni[0] << 16) | (geneve->vni[1] << 8) | geneve->vni[2];
	if (nla_put_u32(skb, IFLA_GENEVE_ID, vni))
		goto nla_put_failure;

	if (geneve->remote.sa.sa_family == AF_INET) {
		if (nla_put_in_addr(skb, IFLA_GENEVE_REMOTE,
				    geneve->remote.sin.sin_addr.s_addr))
			goto nla_put_failure;
#if IS_ENABLED(CONFIG_IPV6)
	} else {
		if (nla_put_in6_addr(skb, IFLA_GENEVE_REMOTE6,
				     &geneve->remote.sin6.sin6_addr))
			goto nla_put_failure;
#endif
	}

	if (nla_put_u8(skb, IFLA_GENEVE_TTL, geneve->ttl) ||
	    nla_put_u8(skb, IFLA_GENEVE_TOS, geneve->tos))
		goto nla_put_failure;

	if (nla_put_be16(skb, IFLA_GENEVE_PORT, geneve->dst_port))
		goto nla_put_failure;

	if (geneve->collect_md) {
		if (nla_put_flag(skb, IFLA_GENEVE_COLLECT_METADATA))
			goto nla_put_failure;
	}

	if (nla_put_u8(skb, IFLA_GENEVE_UDP_CSUM,
		       !!(geneve->flags & GENEVE_F_UDP_CSUM)) ||
	    nla_put_u8(skb, IFLA_GENEVE_UDP_ZERO_CSUM6_TX,
		       !!(geneve->flags & GENEVE_F_UDP_ZERO_CSUM6_TX)) ||
	    nla_put_u8(skb, IFLA_GENEVE_UDP_ZERO_CSUM6_RX,
		       !!(geneve->flags & GENEVE_F_UDP_ZERO_CSUM6_RX)))
		goto nla_put_failure;

	return 0;

nla_put_failure:
	return -EMSGSIZE;
}

static struct rtnl_link_ops geneve_link_ops __read_mostly = {
	.kind		= "geneve",
	.maxtype	= IFLA_GENEVE_MAX,
	.policy		= geneve_policy,
	.priv_size	= sizeof(struct geneve_dev),
	.setup		= geneve_setup,
	.validate	= geneve_validate,
	.newlink	= geneve_newlink,
	.dellink	= geneve_dellink,
	.get_size	= geneve_get_size,
	.fill_info	= geneve_fill_info,
};

struct net_device *geneve_dev_create_fb(struct net *net, const char *name,
					u8 name_assign_type, u16 dst_port)
{
	struct nlattr *tb[IFLA_MAX + 1];
	struct net_device *dev;
	int err;

	memset(tb, 0, sizeof(tb));
	dev = rtnl_create_link(net, name, name_assign_type,
			       &geneve_link_ops, tb);
	if (IS_ERR(dev))
		return dev;

	err = geneve_configure(net, dev, &geneve_remote_unspec,
			       0, 0, 0, htons(dst_port), true, 0);
	if (err) {
		free_netdev(dev);
		return ERR_PTR(err);
	}
	return dev;
}
EXPORT_SYMBOL_GPL(geneve_dev_create_fb);

static __net_init int geneve_init_net(struct net *net)
{
	struct geneve_net *gn = net_generic(net, geneve_net_id);

	INIT_LIST_HEAD(&gn->geneve_list);
	INIT_LIST_HEAD(&gn->sock_list);
	return 0;
}

static void __net_exit geneve_exit_net(struct net *net)
{
	struct geneve_net *gn = net_generic(net, geneve_net_id);
	struct geneve_dev *geneve, *next;
	struct net_device *dev, *aux;
	LIST_HEAD(list);

	rtnl_lock();

	/* gather any geneve devices that were moved into this ns */
	for_each_netdev_safe(net, dev, aux)
		if (dev->rtnl_link_ops == &geneve_link_ops)
			unregister_netdevice_queue(dev, &list);

	/* now gather any other geneve devices that were created in this ns */
	list_for_each_entry_safe(geneve, next, &gn->geneve_list, next) {
		/* If geneve->dev is in the same netns, it was already added
		 * to the list by the previous loop.
		 */
		if (!net_eq(dev_net(geneve->dev), net))
			unregister_netdevice_queue(geneve->dev, &list);
	}

	/* unregister the devices gathered above */
	unregister_netdevice_many(&list);
	rtnl_unlock();
}

static struct pernet_operations geneve_net_ops = {
	.init = geneve_init_net,
	.exit = geneve_exit_net,
	.id   = &geneve_net_id,
	.size = sizeof(struct geneve_net),
};

static int __init geneve_init_module(void)
{
	int rc;

	rc = register_pernet_subsys(&geneve_net_ops);
	if (rc)
		goto out1;

	rc = rtnl_link_register(&geneve_link_ops);
	if (rc)
		goto out2;

	return 0;
out2:
	unregister_pernet_subsys(&geneve_net_ops);
out1:
	return rc;
}
late_initcall(geneve_init_module);

static void __exit geneve_cleanup_module(void)
{
	rtnl_link_unregister(&geneve_link_ops);
	unregister_pernet_subsys(&geneve_net_ops);
}
module_exit(geneve_cleanup_module);

MODULE_LICENSE("GPL");
MODULE_VERSION(GENEVE_NETDEV_VER);
MODULE_AUTHOR("John W. Linville <linville@tuxdriver.com>");
MODULE_DESCRIPTION("Interface driver for GENEVE encapsulated traffic");
MODULE_ALIAS_RTNL_LINK("geneve");<|MERGE_RESOLUTION|>--- conflicted
+++ resolved
@@ -1007,14 +1007,8 @@
 	}
 	err = udp_tunnel6_xmit_skb(dst, gs6->sock->sk, skb, dev,
 				   &fl6.saddr, &fl6.daddr, prio, ttl,
-<<<<<<< HEAD
 				   sport, geneve->dst_port,
 				   !!(flags & GENEVE_F_UDP_ZERO_CSUM6_TX));
-
-	iptunnel_xmit_stats(err, &dev->stats, dev->tstats);
-=======
-				   sport, geneve->dst_port, !udp_csum);
->>>>>>> 73796d8b
 	return NETDEV_TX_OK;
 
 tx_error:
