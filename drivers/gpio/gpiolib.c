// SPDX-License-Identifier: GPL-2.0
#include <linux/bitmap.h>
#include <linux/kernel.h>
#include <linux/module.h>
#include <linux/interrupt.h>
#include <linux/irq.h>
#include <linux/spinlock.h>
#include <linux/list.h>
#include <linux/device.h>
#include <linux/err.h>
#include <linux/debugfs.h>
#include <linux/seq_file.h>
#include <linux/gpio.h>
#include <linux/idr.h>
#include <linux/slab.h>
#include <linux/acpi.h>
#include <linux/gpio/driver.h>
#include <linux/gpio/machine.h>
#include <linux/pinctrl/consumer.h>
#include <linux/cdev.h>
#include <linux/fs.h>
#include <linux/uaccess.h>
#include <linux/compat.h>
#include <linux/anon_inodes.h>
#include <linux/file.h>
#include <linux/kfifo.h>
#include <linux/poll.h>
#include <linux/timekeeping.h>
#include <uapi/linux/gpio.h>

#include "gpiolib.h"
#include "gpiolib-of.h"
#include "gpiolib-acpi.h"

#define CREATE_TRACE_POINTS
#include <trace/events/gpio.h>

/* Implementation infrastructure for GPIO interfaces.
 *
 * The GPIO programming interface allows for inlining speed-critical
 * get/set operations for common cases, so that access to SOC-integrated
 * GPIOs can sometimes cost only an instruction or two per bit.
 */


/* When debugging, extend minimal trust to callers and platform code.
 * Also emit diagnostic messages that may help initial bringup, when
 * board setup or driver bugs are most common.
 *
 * Otherwise, minimize overhead in what may be bitbanging codepaths.
 */
#ifdef	DEBUG
#define	extra_checks	1
#else
#define	extra_checks	0
#endif

/* Device and char device-related information */
static DEFINE_IDA(gpio_ida);
static dev_t gpio_devt;
#define GPIO_DEV_MAX 256 /* 256 GPIO chip devices supported */
static struct bus_type gpio_bus_type = {
	.name = "gpio",
};

/*
 * Number of GPIOs to use for the fast path in set array
 */
#define FASTPATH_NGPIO CONFIG_GPIOLIB_FASTPATH_LIMIT

/* gpio_lock prevents conflicts during gpio_desc[] table updates.
 * While any GPIO is requested, its gpio_chip is not removable;
 * each GPIO's "requested" flag serves as a lock and refcount.
 */
DEFINE_SPINLOCK(gpio_lock);

static DEFINE_MUTEX(gpio_lookup_lock);
static LIST_HEAD(gpio_lookup_list);
LIST_HEAD(gpio_devices);

static DEFINE_MUTEX(gpio_machine_hogs_mutex);
static LIST_HEAD(gpio_machine_hogs);

static void gpiochip_free_hogs(struct gpio_chip *gc);
static int gpiochip_add_irqchip(struct gpio_chip *gc,
				struct lock_class_key *lock_key,
				struct lock_class_key *request_key);
static void gpiochip_irqchip_remove(struct gpio_chip *gc);
static int gpiochip_irqchip_init_hw(struct gpio_chip *gc);
static int gpiochip_irqchip_init_valid_mask(struct gpio_chip *gc);
static void gpiochip_irqchip_free_valid_mask(struct gpio_chip *gc);

static bool gpiolib_initialized;

static inline void desc_set_label(struct gpio_desc *d, const char *label)
{
	d->label = label;
}

/**
 * gpio_to_desc - Convert a GPIO number to its descriptor
 * @gpio: global GPIO number
 *
 * Returns:
 * The GPIO descriptor associated with the given GPIO, or %NULL if no GPIO
 * with the given number exists in the system.
 */
struct gpio_desc *gpio_to_desc(unsigned gpio)
{
	struct gpio_device *gdev;
	unsigned long flags;

	spin_lock_irqsave(&gpio_lock, flags);

	list_for_each_entry(gdev, &gpio_devices, list) {
		if (gdev->base <= gpio &&
		    gdev->base + gdev->ngpio > gpio) {
			spin_unlock_irqrestore(&gpio_lock, flags);
			return &gdev->descs[gpio - gdev->base];
		}
	}

	spin_unlock_irqrestore(&gpio_lock, flags);

	if (!gpio_is_valid(gpio))
		WARN(1, "invalid GPIO %d\n", gpio);

	return NULL;
}
EXPORT_SYMBOL_GPL(gpio_to_desc);

/**
 * gpiochip_get_desc - get the GPIO descriptor corresponding to the given
 *                     hardware number for this chip
 * @gc: GPIO chip
 * @hwnum: hardware number of the GPIO for this chip
 *
 * Returns:
 * A pointer to the GPIO descriptor or ``ERR_PTR(-EINVAL)`` if no GPIO exists
 * in the given chip for the specified hardware number.
 */
struct gpio_desc *gpiochip_get_desc(struct gpio_chip *gc,
				    unsigned int hwnum)
{
	struct gpio_device *gdev = gc->gpiodev;

	if (hwnum >= gdev->ngpio)
		return ERR_PTR(-EINVAL);

	return &gdev->descs[hwnum];
}
EXPORT_SYMBOL_GPL(gpiochip_get_desc);

/**
 * desc_to_gpio - convert a GPIO descriptor to the integer namespace
 * @desc: GPIO descriptor
 *
 * This should disappear in the future but is needed since we still
 * use GPIO numbers for error messages and sysfs nodes.
 *
 * Returns:
 * The global GPIO number for the GPIO specified by its descriptor.
 */
int desc_to_gpio(const struct gpio_desc *desc)
{
	return desc->gdev->base + (desc - &desc->gdev->descs[0]);
}
EXPORT_SYMBOL_GPL(desc_to_gpio);


/**
 * gpiod_to_chip - Return the GPIO chip to which a GPIO descriptor belongs
 * @desc:	descriptor to return the chip of
 */
struct gpio_chip *gpiod_to_chip(const struct gpio_desc *desc)
{
	if (!desc || !desc->gdev)
		return NULL;
	return desc->gdev->chip;
}
EXPORT_SYMBOL_GPL(gpiod_to_chip);

/* dynamic allocation of GPIOs, e.g. on a hotplugged device */
static int gpiochip_find_base(int ngpio)
{
	struct gpio_device *gdev;
	int base = ARCH_NR_GPIOS - ngpio;

	list_for_each_entry_reverse(gdev, &gpio_devices, list) {
		/* found a free space? */
		if (gdev->base + gdev->ngpio <= base)
			break;
		else
			/* nope, check the space right before the chip */
			base = gdev->base - ngpio;
	}

	if (gpio_is_valid(base)) {
		pr_debug("%s: found new base at %d\n", __func__, base);
		return base;
	} else {
		pr_err("%s: cannot find free range\n", __func__);
		return -ENOSPC;
	}
}

/**
 * gpiod_get_direction - return the current direction of a GPIO
 * @desc:	GPIO to get the direction of
 *
 * Returns 0 for output, 1 for input, or an error code in case of error.
 *
 * This function may sleep if gpiod_cansleep() is true.
 */
int gpiod_get_direction(struct gpio_desc *desc)
{
	struct gpio_chip *gc;
	unsigned offset;
	int ret;

	gc = gpiod_to_chip(desc);
	offset = gpio_chip_hwgpio(desc);

	/*
	 * Open drain emulation using input mode may incorrectly report
	 * input here, fix that up.
	 */
	if (test_bit(FLAG_OPEN_DRAIN, &desc->flags) &&
	    test_bit(FLAG_IS_OUT, &desc->flags))
		return 0;

	if (!gc->get_direction)
		return -ENOTSUPP;

	ret = gc->get_direction(gc, offset);
	if (ret < 0)
		return ret;

	/* GPIOF_DIR_IN or other positive, otherwise GPIOF_DIR_OUT */
	if (ret > 0)
		ret = 1;

	assign_bit(FLAG_IS_OUT, &desc->flags, !ret);

	return ret;
}
EXPORT_SYMBOL_GPL(gpiod_get_direction);

/*
 * Add a new chip to the global chips list, keeping the list of chips sorted
 * by range(means [base, base + ngpio - 1]) order.
 *
 * Return -EBUSY if the new chip overlaps with some other chip's integer
 * space.
 */
static int gpiodev_add_to_list(struct gpio_device *gdev)
{
	struct gpio_device *prev, *next;

	if (list_empty(&gpio_devices)) {
		/* initial entry in list */
		list_add_tail(&gdev->list, &gpio_devices);
		return 0;
	}

	next = list_entry(gpio_devices.next, struct gpio_device, list);
	if (gdev->base + gdev->ngpio <= next->base) {
		/* add before first entry */
		list_add(&gdev->list, &gpio_devices);
		return 0;
	}

	prev = list_entry(gpio_devices.prev, struct gpio_device, list);
	if (prev->base + prev->ngpio <= gdev->base) {
		/* add behind last entry */
		list_add_tail(&gdev->list, &gpio_devices);
		return 0;
	}

	list_for_each_entry_safe(prev, next, &gpio_devices, list) {
		/* at the end of the list */
		if (&next->list == &gpio_devices)
			break;

		/* add between prev and next */
		if (prev->base + prev->ngpio <= gdev->base
				&& gdev->base + gdev->ngpio <= next->base) {
			list_add(&gdev->list, &prev->list);
			return 0;
		}
	}

	dev_err(&gdev->dev, "GPIO integer space overlap, cannot add chip\n");
	return -EBUSY;
}

/*
 * Convert a GPIO name to its descriptor
 */
static struct gpio_desc *gpio_name_to_desc(const char * const name)
{
	struct gpio_device *gdev;
	unsigned long flags;

	if (!name)
		return NULL;

	spin_lock_irqsave(&gpio_lock, flags);

	list_for_each_entry(gdev, &gpio_devices, list) {
		int i;

		for (i = 0; i != gdev->ngpio; ++i) {
			struct gpio_desc *desc = &gdev->descs[i];

			if (!desc->name)
				continue;

			if (!strcmp(desc->name, name)) {
				spin_unlock_irqrestore(&gpio_lock, flags);
				return desc;
			}
		}
	}

	spin_unlock_irqrestore(&gpio_lock, flags);

	return NULL;
}

/*
 * Takes the names from gc->names and checks if they are all unique. If they
 * are, they are assigned to their gpio descriptors.
 *
 * Warning if one of the names is already used for a different GPIO.
 */
static int gpiochip_set_desc_names(struct gpio_chip *gc)
{
	struct gpio_device *gdev = gc->gpiodev;
	int i;

	if (!gc->names)
		return 0;

	/* First check all names if they are unique */
	for (i = 0; i != gc->ngpio; ++i) {
		struct gpio_desc *gpio;

		gpio = gpio_name_to_desc(gc->names[i]);
		if (gpio)
			dev_warn(&gdev->dev,
				 "Detected name collision for GPIO name '%s'\n",
				 gc->names[i]);
	}

	/* Then add all names to the GPIO descriptors */
	for (i = 0; i != gc->ngpio; ++i)
		gdev->descs[i].name = gc->names[i];

	return 0;
}

static unsigned long *gpiochip_allocate_mask(struct gpio_chip *gc)
{
	unsigned long *p;

	p = bitmap_alloc(gc->ngpio, GFP_KERNEL);
	if (!p)
		return NULL;

	/* Assume by default all GPIOs are valid */
	bitmap_fill(p, gc->ngpio);

	return p;
}

static int gpiochip_alloc_valid_mask(struct gpio_chip *gc)
{
	if (!(of_gpio_need_valid_mask(gc) || gc->init_valid_mask))
		return 0;

	gc->valid_mask = gpiochip_allocate_mask(gc);
	if (!gc->valid_mask)
		return -ENOMEM;

	return 0;
}

static int gpiochip_init_valid_mask(struct gpio_chip *gc)
{
	if (gc->init_valid_mask)
		return gc->init_valid_mask(gc,
					   gc->valid_mask,
					   gc->ngpio);

	return 0;
}

static void gpiochip_free_valid_mask(struct gpio_chip *gc)
{
	bitmap_free(gc->valid_mask);
	gc->valid_mask = NULL;
}

static int gpiochip_add_pin_ranges(struct gpio_chip *gc)
{
	if (gc->add_pin_ranges)
		return gc->add_pin_ranges(gc);

	return 0;
}

bool gpiochip_line_is_valid(const struct gpio_chip *gc,
				unsigned int offset)
{
	/* No mask means all valid */
	if (likely(!gc->valid_mask))
		return true;
	return test_bit(offset, gc->valid_mask);
}
EXPORT_SYMBOL_GPL(gpiochip_line_is_valid);

/*
 * GPIO line handle management
 */

/**
 * struct linehandle_state - contains the state of a userspace handle
 * @gdev: the GPIO device the handle pertains to
 * @label: consumer label used to tag descriptors
 * @descs: the GPIO descriptors held by this handle
 * @numdescs: the number of descriptors held in the descs array
 */
struct linehandle_state {
	struct gpio_device *gdev;
	const char *label;
	struct gpio_desc *descs[GPIOHANDLES_MAX];
	u32 numdescs;
};

#define GPIOHANDLE_REQUEST_VALID_FLAGS \
	(GPIOHANDLE_REQUEST_INPUT | \
	GPIOHANDLE_REQUEST_OUTPUT | \
	GPIOHANDLE_REQUEST_ACTIVE_LOW | \
	GPIOHANDLE_REQUEST_BIAS_PULL_UP | \
	GPIOHANDLE_REQUEST_BIAS_PULL_DOWN | \
	GPIOHANDLE_REQUEST_BIAS_DISABLE | \
	GPIOHANDLE_REQUEST_OPEN_DRAIN | \
	GPIOHANDLE_REQUEST_OPEN_SOURCE)

static int linehandle_validate_flags(u32 flags)
{
	/* Return an error if an unknown flag is set */
	if (flags & ~GPIOHANDLE_REQUEST_VALID_FLAGS)
		return -EINVAL;

	/*
	 * Do not allow both INPUT & OUTPUT flags to be set as they are
	 * contradictory.
	 */
	if ((flags & GPIOHANDLE_REQUEST_INPUT) &&
	    (flags & GPIOHANDLE_REQUEST_OUTPUT))
		return -EINVAL;

	/*
	 * Do not allow OPEN_SOURCE & OPEN_DRAIN flags in a single request. If
	 * the hardware actually supports enabling both at the same time the
	 * electrical result would be disastrous.
	 */
	if ((flags & GPIOHANDLE_REQUEST_OPEN_DRAIN) &&
	    (flags & GPIOHANDLE_REQUEST_OPEN_SOURCE))
		return -EINVAL;

	/* OPEN_DRAIN and OPEN_SOURCE flags only make sense for output mode. */
	if (!(flags & GPIOHANDLE_REQUEST_OUTPUT) &&
	    ((flags & GPIOHANDLE_REQUEST_OPEN_DRAIN) ||
	     (flags & GPIOHANDLE_REQUEST_OPEN_SOURCE)))
		return -EINVAL;

	/* Bias flags only allowed for input or output mode. */
	if (!((flags & GPIOHANDLE_REQUEST_INPUT) ||
	      (flags & GPIOHANDLE_REQUEST_OUTPUT)) &&
	    ((flags & GPIOHANDLE_REQUEST_BIAS_DISABLE) ||
	     (flags & GPIOHANDLE_REQUEST_BIAS_PULL_UP) ||
	     (flags & GPIOHANDLE_REQUEST_BIAS_PULL_DOWN)))
		return -EINVAL;

	/* Only one bias flag can be set. */
	if (((flags & GPIOHANDLE_REQUEST_BIAS_DISABLE) &&
	     (flags & (GPIOHANDLE_REQUEST_BIAS_PULL_DOWN |
			GPIOHANDLE_REQUEST_BIAS_PULL_UP))) ||
	    ((flags & GPIOHANDLE_REQUEST_BIAS_PULL_DOWN) &&
	     (flags & GPIOHANDLE_REQUEST_BIAS_PULL_UP)))
		return -EINVAL;

	return 0;
}

static long linehandle_set_config(struct linehandle_state *lh,
				  void __user *ip)
{
	struct gpiohandle_config gcnf;
	struct gpio_desc *desc;
	int i, ret;
	u32 lflags;
	unsigned long *flagsp;

	if (copy_from_user(&gcnf, ip, sizeof(gcnf)))
		return -EFAULT;

	lflags = gcnf.flags;
	ret = linehandle_validate_flags(lflags);
	if (ret)
		return ret;

	for (i = 0; i < lh->numdescs; i++) {
		desc = lh->descs[i];
		flagsp = &desc->flags;

		assign_bit(FLAG_ACTIVE_LOW, flagsp,
			lflags & GPIOHANDLE_REQUEST_ACTIVE_LOW);

		assign_bit(FLAG_OPEN_DRAIN, flagsp,
			lflags & GPIOHANDLE_REQUEST_OPEN_DRAIN);

		assign_bit(FLAG_OPEN_SOURCE, flagsp,
			lflags & GPIOHANDLE_REQUEST_OPEN_SOURCE);

		assign_bit(FLAG_PULL_UP, flagsp,
			lflags & GPIOHANDLE_REQUEST_BIAS_PULL_UP);

		assign_bit(FLAG_PULL_DOWN, flagsp,
			lflags & GPIOHANDLE_REQUEST_BIAS_PULL_DOWN);

		assign_bit(FLAG_BIAS_DISABLE, flagsp,
			lflags & GPIOHANDLE_REQUEST_BIAS_DISABLE);

		/*
		 * Lines have to be requested explicitly for input
		 * or output, else the line will be treated "as is".
		 */
		if (lflags & GPIOHANDLE_REQUEST_OUTPUT) {
			int val = !!gcnf.default_values[i];

			ret = gpiod_direction_output(desc, val);
			if (ret)
				return ret;
		} else if (lflags & GPIOHANDLE_REQUEST_INPUT) {
			ret = gpiod_direction_input(desc);
			if (ret)
				return ret;
		}

		atomic_notifier_call_chain(&desc->gdev->notifier,
					   GPIOLINE_CHANGED_CONFIG, desc);
	}
	return 0;
}

static long linehandle_ioctl(struct file *filep, unsigned int cmd,
			     unsigned long arg)
{
	struct linehandle_state *lh = filep->private_data;
	void __user *ip = (void __user *)arg;
	struct gpiohandle_data ghd;
	DECLARE_BITMAP(vals, GPIOHANDLES_MAX);
	int i;

	if (cmd == GPIOHANDLE_GET_LINE_VALUES_IOCTL) {
		/* NOTE: It's ok to read values of output lines. */
		int ret = gpiod_get_array_value_complex(false,
							true,
							lh->numdescs,
							lh->descs,
							NULL,
							vals);
		if (ret)
			return ret;

		memset(&ghd, 0, sizeof(ghd));
		for (i = 0; i < lh->numdescs; i++)
			ghd.values[i] = test_bit(i, vals);

		if (copy_to_user(ip, &ghd, sizeof(ghd)))
			return -EFAULT;

		return 0;
	} else if (cmd == GPIOHANDLE_SET_LINE_VALUES_IOCTL) {
		/*
		 * All line descriptors were created at once with the same
		 * flags so just check if the first one is really output.
		 */
		if (!test_bit(FLAG_IS_OUT, &lh->descs[0]->flags))
			return -EPERM;

		if (copy_from_user(&ghd, ip, sizeof(ghd)))
			return -EFAULT;

		/* Clamp all values to [0,1] */
		for (i = 0; i < lh->numdescs; i++)
			__assign_bit(i, vals, ghd.values[i]);

		/* Reuse the array setting function */
		return gpiod_set_array_value_complex(false,
					      true,
					      lh->numdescs,
					      lh->descs,
					      NULL,
					      vals);
	} else if (cmd == GPIOHANDLE_SET_CONFIG_IOCTL) {
		return linehandle_set_config(lh, ip);
	}
	return -EINVAL;
}

#ifdef CONFIG_COMPAT
static long linehandle_ioctl_compat(struct file *filep, unsigned int cmd,
			     unsigned long arg)
{
	return linehandle_ioctl(filep, cmd, (unsigned long)compat_ptr(arg));
}
#endif

static int linehandle_release(struct inode *inode, struct file *filep)
{
	struct linehandle_state *lh = filep->private_data;
	struct gpio_device *gdev = lh->gdev;
	int i;

	for (i = 0; i < lh->numdescs; i++)
		gpiod_free(lh->descs[i]);
	kfree(lh->label);
	kfree(lh);
	put_device(&gdev->dev);
	return 0;
}

static const struct file_operations linehandle_fileops = {
	.release = linehandle_release,
	.owner = THIS_MODULE,
	.llseek = noop_llseek,
	.unlocked_ioctl = linehandle_ioctl,
#ifdef CONFIG_COMPAT
	.compat_ioctl = linehandle_ioctl_compat,
#endif
};

static int linehandle_create(struct gpio_device *gdev, void __user *ip)
{
	struct gpiohandle_request handlereq;
	struct linehandle_state *lh;
	struct file *file;
	int fd, i, count = 0, ret;
	u32 lflags;

	if (copy_from_user(&handlereq, ip, sizeof(handlereq)))
		return -EFAULT;
	if ((handlereq.lines == 0) || (handlereq.lines > GPIOHANDLES_MAX))
		return -EINVAL;

	lflags = handlereq.flags;

	ret = linehandle_validate_flags(lflags);
	if (ret)
		return ret;

	lh = kzalloc(sizeof(*lh), GFP_KERNEL);
	if (!lh)
		return -ENOMEM;
	lh->gdev = gdev;
	get_device(&gdev->dev);

	/* Make sure this is terminated */
	handlereq.consumer_label[sizeof(handlereq.consumer_label)-1] = '\0';
	if (strlen(handlereq.consumer_label)) {
		lh->label = kstrdup(handlereq.consumer_label,
				    GFP_KERNEL);
		if (!lh->label) {
			ret = -ENOMEM;
			goto out_free_lh;
		}
	}

	/* Request each GPIO */
	for (i = 0; i < handlereq.lines; i++) {
		u32 offset = handlereq.lineoffsets[i];
		struct gpio_desc *desc = gpiochip_get_desc(gdev->chip, offset);

		if (IS_ERR(desc)) {
			ret = PTR_ERR(desc);
			goto out_free_descs;
		}

		ret = gpiod_request(desc, lh->label);
		if (ret)
			goto out_free_descs;
		lh->descs[i] = desc;
		count = i + 1;

		if (lflags & GPIOHANDLE_REQUEST_ACTIVE_LOW)
			set_bit(FLAG_ACTIVE_LOW, &desc->flags);
		if (lflags & GPIOHANDLE_REQUEST_OPEN_DRAIN)
			set_bit(FLAG_OPEN_DRAIN, &desc->flags);
		if (lflags & GPIOHANDLE_REQUEST_OPEN_SOURCE)
			set_bit(FLAG_OPEN_SOURCE, &desc->flags);
		if (lflags & GPIOHANDLE_REQUEST_BIAS_DISABLE)
			set_bit(FLAG_BIAS_DISABLE, &desc->flags);
		if (lflags & GPIOHANDLE_REQUEST_BIAS_PULL_DOWN)
			set_bit(FLAG_PULL_DOWN, &desc->flags);
		if (lflags & GPIOHANDLE_REQUEST_BIAS_PULL_UP)
			set_bit(FLAG_PULL_UP, &desc->flags);

		ret = gpiod_set_transitory(desc, false);
		if (ret < 0)
			goto out_free_descs;

		/*
		 * Lines have to be requested explicitly for input
		 * or output, else the line will be treated "as is".
		 */
		if (lflags & GPIOHANDLE_REQUEST_OUTPUT) {
			int val = !!handlereq.default_values[i];

			ret = gpiod_direction_output(desc, val);
			if (ret)
				goto out_free_descs;
		} else if (lflags & GPIOHANDLE_REQUEST_INPUT) {
			ret = gpiod_direction_input(desc);
			if (ret)
				goto out_free_descs;
		}

		atomic_notifier_call_chain(&desc->gdev->notifier,
					   GPIOLINE_CHANGED_REQUESTED, desc);

		dev_dbg(&gdev->dev, "registered chardev handle for line %d\n",
			offset);
	}
	/* Let i point at the last handle */
	i--;
	lh->numdescs = handlereq.lines;

	fd = get_unused_fd_flags(O_RDONLY | O_CLOEXEC);
	if (fd < 0) {
		ret = fd;
		goto out_free_descs;
	}

	file = anon_inode_getfile("gpio-linehandle",
				  &linehandle_fileops,
				  lh,
				  O_RDONLY | O_CLOEXEC);
	if (IS_ERR(file)) {
		ret = PTR_ERR(file);
		goto out_put_unused_fd;
	}

	handlereq.fd = fd;
	if (copy_to_user(ip, &handlereq, sizeof(handlereq))) {
		/*
		 * fput() will trigger the release() callback, so do not go onto
		 * the regular error cleanup path here.
		 */
		fput(file);
		put_unused_fd(fd);
		return -EFAULT;
	}

	fd_install(fd, file);

	dev_dbg(&gdev->dev, "registered chardev handle for %d lines\n",
		lh->numdescs);

	return 0;

out_put_unused_fd:
	put_unused_fd(fd);
out_free_descs:
	for (i = 0; i < count; i++)
		gpiod_free(lh->descs[i]);
	kfree(lh->label);
out_free_lh:
	kfree(lh);
	put_device(&gdev->dev);
	return ret;
}

/*
 * GPIO line event management
 */

/**
 * struct lineevent_state - contains the state of a userspace event
 * @gdev: the GPIO device the event pertains to
 * @label: consumer label used to tag descriptors
 * @desc: the GPIO descriptor held by this event
 * @eflags: the event flags this line was requested with
 * @irq: the interrupt that trigger in response to events on this GPIO
 * @wait: wait queue that handles blocking reads of events
 * @events: KFIFO for the GPIO events
 * @timestamp: cache for the timestamp storing it between hardirq
 * and IRQ thread, used to bring the timestamp close to the actual
 * event
 */
struct lineevent_state {
	struct gpio_device *gdev;
	const char *label;
	struct gpio_desc *desc;
	u32 eflags;
	int irq;
	wait_queue_head_t wait;
	DECLARE_KFIFO(events, struct gpioevent_data, 16);
	u64 timestamp;
};

#define GPIOEVENT_REQUEST_VALID_FLAGS \
	(GPIOEVENT_REQUEST_RISING_EDGE | \
	GPIOEVENT_REQUEST_FALLING_EDGE)

static __poll_t lineevent_poll(struct file *filep,
				   struct poll_table_struct *wait)
{
	struct lineevent_state *le = filep->private_data;
	__poll_t events = 0;

	poll_wait(filep, &le->wait, wait);

	if (!kfifo_is_empty_spinlocked_noirqsave(&le->events, &le->wait.lock))
		events = EPOLLIN | EPOLLRDNORM;

	return events;
}


static ssize_t lineevent_read(struct file *filep,
			      char __user *buf,
			      size_t count,
			      loff_t *f_ps)
{
	struct lineevent_state *le = filep->private_data;
	struct gpioevent_data ge;
	ssize_t bytes_read = 0;
	int ret;

	if (count < sizeof(ge))
		return -EINVAL;

	do {
		spin_lock(&le->wait.lock);
		if (kfifo_is_empty(&le->events)) {
			if (bytes_read) {
				spin_unlock(&le->wait.lock);
				return bytes_read;
			}

			if (filep->f_flags & O_NONBLOCK) {
				spin_unlock(&le->wait.lock);
				return -EAGAIN;
			}

			ret = wait_event_interruptible_locked(le->wait,
					!kfifo_is_empty(&le->events));
			if (ret) {
				spin_unlock(&le->wait.lock);
				return ret;
			}
		}

		ret = kfifo_out(&le->events, &ge, 1);
		spin_unlock(&le->wait.lock);
		if (ret != 1) {
			/*
			 * This should never happen - we were holding the lock
			 * from the moment we learned the fifo is no longer
			 * empty until now.
			 */
			ret = -EIO;
			break;
		}

		if (copy_to_user(buf + bytes_read, &ge, sizeof(ge)))
			return -EFAULT;
		bytes_read += sizeof(ge);
	} while (count >= bytes_read + sizeof(ge));

	return bytes_read;
}

static int lineevent_release(struct inode *inode, struct file *filep)
{
	struct lineevent_state *le = filep->private_data;
	struct gpio_device *gdev = le->gdev;

	free_irq(le->irq, le);
	gpiod_free(le->desc);
	kfree(le->label);
	kfree(le);
	put_device(&gdev->dev);
	return 0;
}

static long lineevent_ioctl(struct file *filep, unsigned int cmd,
			    unsigned long arg)
{
	struct lineevent_state *le = filep->private_data;
	void __user *ip = (void __user *)arg;
	struct gpiohandle_data ghd;

	/*
	 * We can get the value for an event line but not set it,
	 * because it is input by definition.
	 */
	if (cmd == GPIOHANDLE_GET_LINE_VALUES_IOCTL) {
		int val;

		memset(&ghd, 0, sizeof(ghd));

		val = gpiod_get_value_cansleep(le->desc);
		if (val < 0)
			return val;
		ghd.values[0] = val;

		if (copy_to_user(ip, &ghd, sizeof(ghd)))
			return -EFAULT;

		return 0;
	}
	return -EINVAL;
}

#ifdef CONFIG_COMPAT
static long lineevent_ioctl_compat(struct file *filep, unsigned int cmd,
				   unsigned long arg)
{
	return lineevent_ioctl(filep, cmd, (unsigned long)compat_ptr(arg));
}
#endif

static const struct file_operations lineevent_fileops = {
	.release = lineevent_release,
	.read = lineevent_read,
	.poll = lineevent_poll,
	.owner = THIS_MODULE,
	.llseek = noop_llseek,
	.unlocked_ioctl = lineevent_ioctl,
#ifdef CONFIG_COMPAT
	.compat_ioctl = lineevent_ioctl_compat,
#endif
};

static irqreturn_t lineevent_irq_thread(int irq, void *p)
{
	struct lineevent_state *le = p;
	struct gpioevent_data ge;
	int ret;

	/* Do not leak kernel stack to userspace */
	memset(&ge, 0, sizeof(ge));

	/*
	 * We may be running from a nested threaded interrupt in which case
	 * we didn't get the timestamp from lineevent_irq_handler().
	 */
	if (!le->timestamp)
		ge.timestamp = ktime_get_ns();
	else
		ge.timestamp = le->timestamp;

	if (le->eflags & GPIOEVENT_REQUEST_RISING_EDGE
	    && le->eflags & GPIOEVENT_REQUEST_FALLING_EDGE) {
		int level = gpiod_get_value_cansleep(le->desc);
		if (level)
			/* Emit low-to-high event */
			ge.id = GPIOEVENT_EVENT_RISING_EDGE;
		else
			/* Emit high-to-low event */
			ge.id = GPIOEVENT_EVENT_FALLING_EDGE;
	} else if (le->eflags & GPIOEVENT_REQUEST_RISING_EDGE) {
		/* Emit low-to-high event */
		ge.id = GPIOEVENT_EVENT_RISING_EDGE;
	} else if (le->eflags & GPIOEVENT_REQUEST_FALLING_EDGE) {
		/* Emit high-to-low event */
		ge.id = GPIOEVENT_EVENT_FALLING_EDGE;
	} else {
		return IRQ_NONE;
	}

	ret = kfifo_in_spinlocked_noirqsave(&le->events, &ge,
					    1, &le->wait.lock);
	if (ret)
		wake_up_poll(&le->wait, EPOLLIN);
	else
		pr_debug_ratelimited("event FIFO is full - event dropped\n");

	return IRQ_HANDLED;
}

static irqreturn_t lineevent_irq_handler(int irq, void *p)
{
	struct lineevent_state *le = p;

	/*
	 * Just store the timestamp in hardirq context so we get it as
	 * close in time as possible to the actual event.
	 */
	le->timestamp = ktime_get_ns();

	return IRQ_WAKE_THREAD;
}

static int lineevent_create(struct gpio_device *gdev, void __user *ip)
{
	struct gpioevent_request eventreq;
	struct lineevent_state *le;
	struct gpio_desc *desc;
	struct file *file;
	u32 offset;
	u32 lflags;
	u32 eflags;
	int fd;
	int ret;
	int irqflags = 0;

	if (copy_from_user(&eventreq, ip, sizeof(eventreq)))
		return -EFAULT;

	offset = eventreq.lineoffset;
	lflags = eventreq.handleflags;
	eflags = eventreq.eventflags;

	desc = gpiochip_get_desc(gdev->chip, offset);
	if (IS_ERR(desc))
		return PTR_ERR(desc);

	/* Return an error if a unknown flag is set */
	if ((lflags & ~GPIOHANDLE_REQUEST_VALID_FLAGS) ||
	    (eflags & ~GPIOEVENT_REQUEST_VALID_FLAGS))
		return -EINVAL;

	/* This is just wrong: we don't look for events on output lines */
	if ((lflags & GPIOHANDLE_REQUEST_OUTPUT) ||
	    (lflags & GPIOHANDLE_REQUEST_OPEN_DRAIN) ||
	    (lflags & GPIOHANDLE_REQUEST_OPEN_SOURCE))
		return -EINVAL;

	/* Only one bias flag can be set. */
	if (((lflags & GPIOHANDLE_REQUEST_BIAS_DISABLE) &&
	     (lflags & (GPIOHANDLE_REQUEST_BIAS_PULL_DOWN |
			GPIOHANDLE_REQUEST_BIAS_PULL_UP))) ||
	    ((lflags & GPIOHANDLE_REQUEST_BIAS_PULL_DOWN) &&
	     (lflags & GPIOHANDLE_REQUEST_BIAS_PULL_UP)))
		return -EINVAL;

	le = kzalloc(sizeof(*le), GFP_KERNEL);
	if (!le)
		return -ENOMEM;
	le->gdev = gdev;
	get_device(&gdev->dev);

	/* Make sure this is terminated */
	eventreq.consumer_label[sizeof(eventreq.consumer_label)-1] = '\0';
	if (strlen(eventreq.consumer_label)) {
		le->label = kstrdup(eventreq.consumer_label,
				    GFP_KERNEL);
		if (!le->label) {
			ret = -ENOMEM;
			goto out_free_le;
		}
	}

	ret = gpiod_request(desc, le->label);
	if (ret)
		goto out_free_label;
	le->desc = desc;
	le->eflags = eflags;

	if (lflags & GPIOHANDLE_REQUEST_ACTIVE_LOW)
		set_bit(FLAG_ACTIVE_LOW, &desc->flags);
	if (lflags & GPIOHANDLE_REQUEST_BIAS_DISABLE)
		set_bit(FLAG_BIAS_DISABLE, &desc->flags);
	if (lflags & GPIOHANDLE_REQUEST_BIAS_PULL_DOWN)
		set_bit(FLAG_PULL_DOWN, &desc->flags);
	if (lflags & GPIOHANDLE_REQUEST_BIAS_PULL_UP)
		set_bit(FLAG_PULL_UP, &desc->flags);

	ret = gpiod_direction_input(desc);
	if (ret)
		goto out_free_desc;

	atomic_notifier_call_chain(&desc->gdev->notifier,
				   GPIOLINE_CHANGED_REQUESTED, desc);

	le->irq = gpiod_to_irq(desc);
	if (le->irq <= 0) {
		ret = -ENODEV;
		goto out_free_desc;
	}

	if (eflags & GPIOEVENT_REQUEST_RISING_EDGE)
		irqflags |= test_bit(FLAG_ACTIVE_LOW, &desc->flags) ?
			IRQF_TRIGGER_FALLING : IRQF_TRIGGER_RISING;
	if (eflags & GPIOEVENT_REQUEST_FALLING_EDGE)
		irqflags |= test_bit(FLAG_ACTIVE_LOW, &desc->flags) ?
			IRQF_TRIGGER_RISING : IRQF_TRIGGER_FALLING;
	irqflags |= IRQF_ONESHOT;

	INIT_KFIFO(le->events);
	init_waitqueue_head(&le->wait);

	/* Request a thread to read the events */
	ret = request_threaded_irq(le->irq,
			lineevent_irq_handler,
			lineevent_irq_thread,
			irqflags,
			le->label,
			le);
	if (ret)
		goto out_free_desc;

	fd = get_unused_fd_flags(O_RDONLY | O_CLOEXEC);
	if (fd < 0) {
		ret = fd;
		goto out_free_irq;
	}

	file = anon_inode_getfile("gpio-event",
				  &lineevent_fileops,
				  le,
				  O_RDONLY | O_CLOEXEC);
	if (IS_ERR(file)) {
		ret = PTR_ERR(file);
		goto out_put_unused_fd;
	}

	eventreq.fd = fd;
	if (copy_to_user(ip, &eventreq, sizeof(eventreq))) {
		/*
		 * fput() will trigger the release() callback, so do not go onto
		 * the regular error cleanup path here.
		 */
		fput(file);
		put_unused_fd(fd);
		return -EFAULT;
	}

	fd_install(fd, file);

	return 0;

out_put_unused_fd:
	put_unused_fd(fd);
out_free_irq:
	free_irq(le->irq, le);
out_free_desc:
	gpiod_free(le->desc);
out_free_label:
	kfree(le->label);
out_free_le:
	kfree(le);
	put_device(&gdev->dev);
	return ret;
}

static void gpio_desc_to_lineinfo(struct gpio_desc *desc,
				  struct gpioline_info *info)
{
	struct gpio_chip *gc = desc->gdev->chip;
	bool ok_for_pinctrl;
	unsigned long flags;

	/*
	 * This function takes a mutex so we must check this before taking
	 * the spinlock.
	 *
	 * FIXME: find a non-racy way to retrieve this information. Maybe a
	 * lock common to both frameworks?
	 */
	ok_for_pinctrl =
		pinctrl_gpio_can_use_line(gc->base + info->line_offset);

	spin_lock_irqsave(&gpio_lock, flags);

	if (desc->name) {
		strncpy(info->name, desc->name, sizeof(info->name));
		info->name[sizeof(info->name) - 1] = '\0';
	} else {
		info->name[0] = '\0';
	}

	if (desc->label) {
		strncpy(info->consumer, desc->label, sizeof(info->consumer));
		info->consumer[sizeof(info->consumer) - 1] = '\0';
	} else {
		info->consumer[0] = '\0';
	}

	/*
	 * Userspace only need to know that the kernel is using this GPIO so
	 * it can't use it.
	 */
	info->flags = 0;
	if (test_bit(FLAG_REQUESTED, &desc->flags) ||
	    test_bit(FLAG_IS_HOGGED, &desc->flags) ||
	    test_bit(FLAG_USED_AS_IRQ, &desc->flags) ||
	    test_bit(FLAG_EXPORT, &desc->flags) ||
	    test_bit(FLAG_SYSFS, &desc->flags) ||
	    !ok_for_pinctrl)
		info->flags |= GPIOLINE_FLAG_KERNEL;
	if (test_bit(FLAG_IS_OUT, &desc->flags))
		info->flags |= GPIOLINE_FLAG_IS_OUT;
	if (test_bit(FLAG_ACTIVE_LOW, &desc->flags))
		info->flags |= GPIOLINE_FLAG_ACTIVE_LOW;
	if (test_bit(FLAG_OPEN_DRAIN, &desc->flags))
		info->flags |= (GPIOLINE_FLAG_OPEN_DRAIN |
				GPIOLINE_FLAG_IS_OUT);
	if (test_bit(FLAG_OPEN_SOURCE, &desc->flags))
		info->flags |= (GPIOLINE_FLAG_OPEN_SOURCE |
				GPIOLINE_FLAG_IS_OUT);
	if (test_bit(FLAG_BIAS_DISABLE, &desc->flags))
		info->flags |= GPIOLINE_FLAG_BIAS_DISABLE;
	if (test_bit(FLAG_PULL_DOWN, &desc->flags))
		info->flags |= GPIOLINE_FLAG_BIAS_PULL_DOWN;
	if (test_bit(FLAG_PULL_UP, &desc->flags))
		info->flags |= GPIOLINE_FLAG_BIAS_PULL_UP;

	spin_unlock_irqrestore(&gpio_lock, flags);
}

struct gpio_chardev_data {
	struct gpio_device *gdev;
	wait_queue_head_t wait;
	DECLARE_KFIFO(events, struct gpioline_info_changed, 32);
	struct notifier_block lineinfo_changed_nb;
	unsigned long *watched_lines;
};

/*
 * gpio_ioctl() - ioctl handler for the GPIO chardev
 */
static long gpio_ioctl(struct file *filp, unsigned int cmd, unsigned long arg)
{
	struct gpio_chardev_data *priv = filp->private_data;
	struct gpio_device *gdev = priv->gdev;
	struct gpio_chip *gc = gdev->chip;
	void __user *ip = (void __user *)arg;
	struct gpio_desc *desc;
	__u32 offset;
	int hwgpio;

	/* We fail any subsequent ioctl():s when the chip is gone */
	if (!gc)
		return -ENODEV;

	/* Fill in the struct and pass to userspace */
	if (cmd == GPIO_GET_CHIPINFO_IOCTL) {
		struct gpiochip_info chipinfo;

		memset(&chipinfo, 0, sizeof(chipinfo));

		strncpy(chipinfo.name, dev_name(&gdev->dev),
			sizeof(chipinfo.name));
		chipinfo.name[sizeof(chipinfo.name)-1] = '\0';
		strncpy(chipinfo.label, gdev->label,
			sizeof(chipinfo.label));
		chipinfo.label[sizeof(chipinfo.label)-1] = '\0';
		chipinfo.lines = gdev->ngpio;
		if (copy_to_user(ip, &chipinfo, sizeof(chipinfo)))
			return -EFAULT;
		return 0;
	} else if (cmd == GPIO_GET_LINEINFO_IOCTL ||
		   cmd == GPIO_GET_LINEINFO_WATCH_IOCTL) {
		struct gpioline_info lineinfo;

		if (copy_from_user(&lineinfo, ip, sizeof(lineinfo)))
			return -EFAULT;

		desc = gpiochip_get_desc(gc, lineinfo.line_offset);
		if (IS_ERR(desc))
			return PTR_ERR(desc);

		hwgpio = gpio_chip_hwgpio(desc);

		if (cmd == GPIO_GET_LINEINFO_WATCH_IOCTL &&
		    test_bit(hwgpio, priv->watched_lines))
			return -EBUSY;

		gpio_desc_to_lineinfo(desc, &lineinfo);

		if (copy_to_user(ip, &lineinfo, sizeof(lineinfo)))
			return -EFAULT;

		if (cmd == GPIO_GET_LINEINFO_WATCH_IOCTL)
			set_bit(hwgpio, priv->watched_lines);

		return 0;
	} else if (cmd == GPIO_GET_LINEHANDLE_IOCTL) {
		return linehandle_create(gdev, ip);
	} else if (cmd == GPIO_GET_LINEEVENT_IOCTL) {
		return lineevent_create(gdev, ip);
	} else if (cmd == GPIO_GET_LINEINFO_UNWATCH_IOCTL) {
		if (copy_from_user(&offset, ip, sizeof(offset)))
			return -EFAULT;

		desc = gpiochip_get_desc(gc, offset);
		if (IS_ERR(desc))
			return PTR_ERR(desc);

		hwgpio = gpio_chip_hwgpio(desc);

		if (!test_bit(hwgpio, priv->watched_lines))
			return -EBUSY;

		clear_bit(hwgpio, priv->watched_lines);
		return 0;
	}
	return -EINVAL;
}

#ifdef CONFIG_COMPAT
static long gpio_ioctl_compat(struct file *filp, unsigned int cmd,
			      unsigned long arg)
{
	return gpio_ioctl(filp, cmd, (unsigned long)compat_ptr(arg));
}
#endif

static struct gpio_chardev_data *
to_gpio_chardev_data(struct notifier_block *nb)
{
	return container_of(nb, struct gpio_chardev_data, lineinfo_changed_nb);
}

static int lineinfo_changed_notify(struct notifier_block *nb,
				   unsigned long action, void *data)
{
	struct gpio_chardev_data *priv = to_gpio_chardev_data(nb);
	struct gpioline_info_changed chg;
	struct gpio_desc *desc = data;
	int ret;

	if (!test_bit(gpio_chip_hwgpio(desc), priv->watched_lines))
		return NOTIFY_DONE;

	memset(&chg, 0, sizeof(chg));
	chg.info.line_offset = gpio_chip_hwgpio(desc);
	chg.event_type = action;
	chg.timestamp = ktime_get_ns();
	gpio_desc_to_lineinfo(desc, &chg.info);

	ret = kfifo_in_spinlocked(&priv->events, &chg, 1, &priv->wait.lock);
	if (ret)
		wake_up_poll(&priv->wait, EPOLLIN);
	else
		pr_debug_ratelimited("lineinfo event FIFO is full - event dropped\n");

	return NOTIFY_OK;
}

static __poll_t lineinfo_watch_poll(struct file *filep,
				    struct poll_table_struct *pollt)
{
	struct gpio_chardev_data *priv = filep->private_data;
	__poll_t events = 0;

	poll_wait(filep, &priv->wait, pollt);

	if (!kfifo_is_empty_spinlocked_noirqsave(&priv->events,
						 &priv->wait.lock))
		events = EPOLLIN | EPOLLRDNORM;

	return events;
}

static ssize_t lineinfo_watch_read(struct file *filep, char __user *buf,
				   size_t count, loff_t *off)
{
	struct gpio_chardev_data *priv = filep->private_data;
	struct gpioline_info_changed event;
	ssize_t bytes_read = 0;
	int ret;

	if (count < sizeof(event))
		return -EINVAL;

	do {
		spin_lock(&priv->wait.lock);
		if (kfifo_is_empty(&priv->events)) {
			if (bytes_read) {
				spin_unlock(&priv->wait.lock);
				return bytes_read;
			}

			if (filep->f_flags & O_NONBLOCK) {
				spin_unlock(&priv->wait.lock);
				return -EAGAIN;
			}

			ret = wait_event_interruptible_locked(priv->wait,
					!kfifo_is_empty(&priv->events));
			if (ret) {
				spin_unlock(&priv->wait.lock);
				return ret;
			}
		}

		ret = kfifo_out(&priv->events, &event, 1);
		spin_unlock(&priv->wait.lock);
		if (ret != 1) {
			ret = -EIO;
			break;
			/* We should never get here. See lineevent_read(). */
		}

		if (copy_to_user(buf + bytes_read, &event, sizeof(event)))
			return -EFAULT;
		bytes_read += sizeof(event);
	} while (count >= bytes_read + sizeof(event));

	return bytes_read;
}

/**
 * gpio_chrdev_open() - open the chardev for ioctl operations
 * @inode: inode for this chardev
 * @filp: file struct for storing private data
 * Returns 0 on success
 */
static int gpio_chrdev_open(struct inode *inode, struct file *filp)
{
	struct gpio_device *gdev = container_of(inode->i_cdev,
					      struct gpio_device, chrdev);
	struct gpio_chardev_data *priv;
	int ret = -ENOMEM;

	/* Fail on open if the backing gpiochip is gone */
	if (!gdev->chip)
		return -ENODEV;

	priv = kzalloc(sizeof(*priv), GFP_KERNEL);
	if (!priv)
		return -ENOMEM;

	priv->watched_lines = bitmap_zalloc(gdev->chip->ngpio, GFP_KERNEL);
	if (!priv->watched_lines)
		goto out_free_priv;

	init_waitqueue_head(&priv->wait);
	INIT_KFIFO(priv->events);
	priv->gdev = gdev;

	priv->lineinfo_changed_nb.notifier_call = lineinfo_changed_notify;
	ret = atomic_notifier_chain_register(&gdev->notifier,
					     &priv->lineinfo_changed_nb);
	if (ret)
		goto out_free_bitmap;

	get_device(&gdev->dev);
	filp->private_data = priv;

	ret = nonseekable_open(inode, filp);
	if (ret)
		goto out_unregister_notifier;

	return ret;

out_unregister_notifier:
	atomic_notifier_chain_unregister(&gdev->notifier,
					 &priv->lineinfo_changed_nb);
out_free_bitmap:
	bitmap_free(priv->watched_lines);
out_free_priv:
	kfree(priv);
	return ret;
}

/**
 * gpio_chrdev_release() - close chardev after ioctl operations
 * @inode: inode for this chardev
 * @filp: file struct for storing private data
 * Returns 0 on success
 */
static int gpio_chrdev_release(struct inode *inode, struct file *filp)
{
	struct gpio_chardev_data *priv = filp->private_data;
	struct gpio_device *gdev = priv->gdev;

	bitmap_free(priv->watched_lines);
	atomic_notifier_chain_unregister(&gdev->notifier,
					 &priv->lineinfo_changed_nb);
	put_device(&gdev->dev);
	kfree(priv);

	return 0;
}

static const struct file_operations gpio_fileops = {
	.release = gpio_chrdev_release,
	.open = gpio_chrdev_open,
	.poll = lineinfo_watch_poll,
	.read = lineinfo_watch_read,
	.owner = THIS_MODULE,
	.llseek = no_llseek,
	.unlocked_ioctl = gpio_ioctl,
#ifdef CONFIG_COMPAT
	.compat_ioctl = gpio_ioctl_compat,
#endif
};

static void gpiodevice_release(struct device *dev)
{
	struct gpio_device *gdev = dev_get_drvdata(dev);

	list_del(&gdev->list);
	ida_simple_remove(&gpio_ida, gdev->id);
	kfree_const(gdev->label);
	kfree(gdev->descs);
	kfree(gdev);
}

static int gpiochip_setup_dev(struct gpio_device *gdev)
{
	int ret;

	cdev_init(&gdev->chrdev, &gpio_fileops);
	gdev->chrdev.owner = THIS_MODULE;
	gdev->dev.devt = MKDEV(MAJOR(gpio_devt), gdev->id);

	ret = cdev_device_add(&gdev->chrdev, &gdev->dev);
	if (ret)
		return ret;

	chip_dbg(gdev->chip, "added GPIO chardev (%d:%d)\n",
		 MAJOR(gpio_devt), gdev->id);

	ret = gpiochip_sysfs_register(gdev);
	if (ret)
		goto err_remove_device;

	/* From this point, the .release() function cleans up gpio_device */
	gdev->dev.release = gpiodevice_release;
	pr_debug("%s: registered GPIOs %d to %d on device: %s (%s)\n",
		 __func__, gdev->base, gdev->base + gdev->ngpio - 1,
		 dev_name(&gdev->dev), gdev->chip->label ? : "generic");

	return 0;

err_remove_device:
	cdev_device_del(&gdev->chrdev, &gdev->dev);
	return ret;
}

static void gpiochip_machine_hog(struct gpio_chip *gc, struct gpiod_hog *hog)
{
	struct gpio_desc *desc;
	int rv;

	desc = gpiochip_get_desc(gc, hog->chip_hwnum);
	if (IS_ERR(desc)) {
		pr_err("%s: unable to get GPIO desc: %ld\n",
		       __func__, PTR_ERR(desc));
		return;
	}

	if (test_bit(FLAG_IS_HOGGED, &desc->flags))
		return;

	rv = gpiod_hog(desc, hog->line_name, hog->lflags, hog->dflags);
	if (rv)
		pr_err("%s: unable to hog GPIO line (%s:%u): %d\n",
		       __func__, gc->label, hog->chip_hwnum, rv);
}

static void machine_gpiochip_add(struct gpio_chip *gc)
{
	struct gpiod_hog *hog;

	mutex_lock(&gpio_machine_hogs_mutex);

	list_for_each_entry(hog, &gpio_machine_hogs, list) {
		if (!strcmp(gc->label, hog->chip_label))
			gpiochip_machine_hog(gc, hog);
	}

	mutex_unlock(&gpio_machine_hogs_mutex);
}

static void gpiochip_setup_devs(void)
{
	struct gpio_device *gdev;
	int ret;

	list_for_each_entry(gdev, &gpio_devices, list) {
		ret = gpiochip_setup_dev(gdev);
		if (ret)
			pr_err("%s: Failed to initialize gpio device (%d)\n",
			       dev_name(&gdev->dev), ret);
	}
}

int gpiochip_add_data_with_key(struct gpio_chip *gc, void *data,
			       struct lock_class_key *lock_key,
			       struct lock_class_key *request_key)
{
	unsigned long	flags;
	int		ret = 0;
	unsigned	i;
	int		base = gc->base;
	struct gpio_device *gdev;

	/*
	 * First: allocate and populate the internal stat container, and
	 * set up the struct device.
	 */
	gdev = kzalloc(sizeof(*gdev), GFP_KERNEL);
	if (!gdev)
		return -ENOMEM;
	gdev->dev.bus = &gpio_bus_type;
	gdev->chip = gc;
	gc->gpiodev = gdev;
	if (gc->parent) {
		gdev->dev.parent = gc->parent;
		gdev->dev.of_node = gc->parent->of_node;
	}

#ifdef CONFIG_OF_GPIO
	/* If the gpiochip has an assigned OF node this takes precedence */
	if (gc->of_node)
		gdev->dev.of_node = gc->of_node;
	else
		gc->of_node = gdev->dev.of_node;
#endif

	gdev->id = ida_simple_get(&gpio_ida, 0, 0, GFP_KERNEL);
	if (gdev->id < 0) {
		ret = gdev->id;
		goto err_free_gdev;
	}
	dev_set_name(&gdev->dev, GPIOCHIP_NAME "%d", gdev->id);
	device_initialize(&gdev->dev);
	dev_set_drvdata(&gdev->dev, gdev);
	if (gc->parent && gc->parent->driver)
		gdev->owner = gc->parent->driver->owner;
	else if (gc->owner)
		/* TODO: remove chip->owner */
		gdev->owner = gc->owner;
	else
		gdev->owner = THIS_MODULE;

	gdev->descs = kcalloc(gc->ngpio, sizeof(gdev->descs[0]), GFP_KERNEL);
	if (!gdev->descs) {
		ret = -ENOMEM;
		goto err_free_ida;
	}

	if (gc->ngpio == 0) {
		chip_err(gc, "tried to insert a GPIO chip with zero lines\n");
		ret = -EINVAL;
		goto err_free_descs;
	}

	if (gc->ngpio > FASTPATH_NGPIO)
		chip_warn(gc, "line cnt %u is greater than fast path cnt %u\n",
			  gc->ngpio, FASTPATH_NGPIO);

	gdev->label = kstrdup_const(gc->label ?: "unknown", GFP_KERNEL);
	if (!gdev->label) {
		ret = -ENOMEM;
		goto err_free_descs;
	}

	gdev->ngpio = gc->ngpio;
	gdev->data = data;

	spin_lock_irqsave(&gpio_lock, flags);

	/*
	 * TODO: this allocates a Linux GPIO number base in the global
	 * GPIO numberspace for this chip. In the long run we want to
	 * get *rid* of this numberspace and use only descriptors, but
	 * it may be a pipe dream. It will not happen before we get rid
	 * of the sysfs interface anyways.
	 */
	if (base < 0) {
		base = gpiochip_find_base(gc->ngpio);
		if (base < 0) {
			ret = base;
			spin_unlock_irqrestore(&gpio_lock, flags);
			goto err_free_label;
		}
		/*
		 * TODO: it should not be necessary to reflect the assigned
		 * base outside of the GPIO subsystem. Go over drivers and
		 * see if anyone makes use of this, else drop this and assign
		 * a poison instead.
		 */
		gc->base = base;
	}
	gdev->base = base;

	ret = gpiodev_add_to_list(gdev);
	if (ret) {
		spin_unlock_irqrestore(&gpio_lock, flags);
		goto err_free_label;
	}

	for (i = 0; i < gc->ngpio; i++)
		gdev->descs[i].gdev = gdev;

	spin_unlock_irqrestore(&gpio_lock, flags);

	ATOMIC_INIT_NOTIFIER_HEAD(&gdev->notifier);

#ifdef CONFIG_PINCTRL
	INIT_LIST_HEAD(&gdev->pin_ranges);
#endif

	ret = gpiochip_set_desc_names(gc);
	if (ret)
		goto err_remove_from_list;

	ret = gpiochip_alloc_valid_mask(gc);
	if (ret)
		goto err_remove_from_list;

	ret = of_gpiochip_add(gc);
	if (ret)
		goto err_free_gpiochip_mask;

	ret = gpiochip_init_valid_mask(gc);
	if (ret)
		goto err_remove_of_chip;

	for (i = 0; i < gc->ngpio; i++) {
		struct gpio_desc *desc = &gdev->descs[i];

		if (gc->get_direction && gpiochip_line_is_valid(gc, i)) {
			assign_bit(FLAG_IS_OUT,
				   &desc->flags, !gc->get_direction(gc, i));
		} else {
			assign_bit(FLAG_IS_OUT,
				   &desc->flags, !gc->direction_input);
		}
	}

	ret = gpiochip_add_pin_ranges(gc);
	if (ret)
		goto err_remove_of_chip;

	acpi_gpiochip_add(gc);

	machine_gpiochip_add(gc);

	ret = gpiochip_irqchip_init_valid_mask(gc);
	if (ret)
		goto err_remove_acpi_chip;

	ret = gpiochip_irqchip_init_hw(gc);
	if (ret)
		goto err_remove_acpi_chip;

	ret = gpiochip_add_irqchip(gc, lock_key, request_key);
	if (ret)
		goto err_remove_irqchip_mask;

	/*
	 * By first adding the chardev, and then adding the device,
	 * we get a device node entry in sysfs under
	 * /sys/bus/gpio/devices/gpiochipN/dev that can be used for
	 * coldplug of device nodes and other udev business.
	 * We can do this only if gpiolib has been initialized.
	 * Otherwise, defer until later.
	 */
	if (gpiolib_initialized) {
		ret = gpiochip_setup_dev(gdev);
		if (ret)
			goto err_remove_irqchip;
	}
	return 0;

err_remove_irqchip:
	gpiochip_irqchip_remove(gc);
err_remove_irqchip_mask:
	gpiochip_irqchip_free_valid_mask(gc);
err_remove_acpi_chip:
	acpi_gpiochip_remove(gc);
err_remove_of_chip:
	gpiochip_free_hogs(gc);
	of_gpiochip_remove(gc);
err_free_gpiochip_mask:
	gpiochip_remove_pin_ranges(gc);
	gpiochip_free_valid_mask(gc);
err_remove_from_list:
	spin_lock_irqsave(&gpio_lock, flags);
	list_del(&gdev->list);
	spin_unlock_irqrestore(&gpio_lock, flags);
err_free_label:
	kfree_const(gdev->label);
err_free_descs:
	kfree(gdev->descs);
err_free_ida:
	ida_simple_remove(&gpio_ida, gdev->id);
err_free_gdev:
	/* failures here can mean systems won't boot... */
	pr_err("%s: GPIOs %d..%d (%s) failed to register, %d\n", __func__,
	       gdev->base, gdev->base + gdev->ngpio - 1,
	       gc->label ? : "generic", ret);
	kfree(gdev);
	return ret;
}
EXPORT_SYMBOL_GPL(gpiochip_add_data_with_key);

/**
 * gpiochip_get_data() - get per-subdriver data for the chip
 * @gc: GPIO chip
 *
 * Returns:
 * The per-subdriver data for the chip.
 */
void *gpiochip_get_data(struct gpio_chip *gc)
{
	return gc->gpiodev->data;
}
EXPORT_SYMBOL_GPL(gpiochip_get_data);

/**
 * gpiochip_remove() - unregister a gpio_chip
 * @gc: the chip to unregister
 *
 * A gpio_chip with any GPIOs still requested may not be removed.
 */
void gpiochip_remove(struct gpio_chip *gc)
{
	struct gpio_device *gdev = gc->gpiodev;
	unsigned long	flags;
	unsigned int	i;

	/* FIXME: should the legacy sysfs handling be moved to gpio_device? */
	gpiochip_sysfs_unregister(gdev);
	gpiochip_free_hogs(gc);
	/* Numb the device, cancelling all outstanding operations */
	gdev->chip = NULL;
	gpiochip_irqchip_remove(gc);
	acpi_gpiochip_remove(gc);
	of_gpiochip_remove(gc);
	gpiochip_remove_pin_ranges(gc);
	gpiochip_free_valid_mask(gc);
	/*
	 * We accept no more calls into the driver from this point, so
	 * NULL the driver data pointer
	 */
	gdev->data = NULL;

	spin_lock_irqsave(&gpio_lock, flags);
	for (i = 0; i < gdev->ngpio; i++) {
		if (gpiochip_is_requested(gc, i))
			break;
	}
	spin_unlock_irqrestore(&gpio_lock, flags);

	if (i != gdev->ngpio)
		dev_crit(&gdev->dev,
			 "REMOVING GPIOCHIP WITH GPIOS STILL REQUESTED\n");

	/*
	 * The gpiochip side puts its use of the device to rest here:
	 * if there are no userspace clients, the chardev and device will
	 * be removed, else it will be dangling until the last user is
	 * gone.
	 */
	cdev_device_del(&gdev->chrdev, &gdev->dev);
	put_device(&gdev->dev);
}
EXPORT_SYMBOL_GPL(gpiochip_remove);

/**
 * gpiochip_find() - iterator for locating a specific gpio_chip
 * @data: data to pass to match function
 * @match: Callback function to check gpio_chip
 *
 * Similar to bus_find_device.  It returns a reference to a gpio_chip as
 * determined by a user supplied @match callback.  The callback should return
 * 0 if the device doesn't match and non-zero if it does.  If the callback is
 * non-zero, this function will return to the caller and not iterate over any
 * more gpio_chips.
 */
struct gpio_chip *gpiochip_find(void *data,
				int (*match)(struct gpio_chip *gc,
					     void *data))
{
	struct gpio_device *gdev;
	struct gpio_chip *gc = NULL;
	unsigned long flags;

	spin_lock_irqsave(&gpio_lock, flags);
	list_for_each_entry(gdev, &gpio_devices, list)
		if (gdev->chip && match(gdev->chip, data)) {
			gc = gdev->chip;
			break;
		}

	spin_unlock_irqrestore(&gpio_lock, flags);

	return gc;
}
EXPORT_SYMBOL_GPL(gpiochip_find);

static int gpiochip_match_name(struct gpio_chip *gc, void *data)
{
	const char *name = data;

	return !strcmp(gc->label, name);
}

static struct gpio_chip *find_chip_by_name(const char *name)
{
	return gpiochip_find((void *)name, gpiochip_match_name);
}

#ifdef CONFIG_GPIOLIB_IRQCHIP

/*
 * The following is irqchip helper code for gpiochips.
 */

static int gpiochip_irqchip_init_hw(struct gpio_chip *gc)
{
	struct gpio_irq_chip *girq = &gc->irq;

	if (!girq->init_hw)
		return 0;

	return girq->init_hw(gc);
}

static int gpiochip_irqchip_init_valid_mask(struct gpio_chip *gc)
{
	struct gpio_irq_chip *girq = &gc->irq;

	if (!girq->init_valid_mask)
		return 0;

	girq->valid_mask = gpiochip_allocate_mask(gc);
	if (!girq->valid_mask)
		return -ENOMEM;

	girq->init_valid_mask(gc, girq->valid_mask, gc->ngpio);

	return 0;
}

static void gpiochip_irqchip_free_valid_mask(struct gpio_chip *gc)
{
	bitmap_free(gc->irq.valid_mask);
	gc->irq.valid_mask = NULL;
}

bool gpiochip_irqchip_irq_valid(const struct gpio_chip *gc,
				unsigned int offset)
{
	if (!gpiochip_line_is_valid(gc, offset))
		return false;
	/* No mask means all valid */
	if (likely(!gc->irq.valid_mask))
		return true;
	return test_bit(offset, gc->irq.valid_mask);
}
EXPORT_SYMBOL_GPL(gpiochip_irqchip_irq_valid);

/**
 * gpiochip_set_cascaded_irqchip() - connects a cascaded irqchip to a gpiochip
 * @gc: the gpiochip to set the irqchip chain to
 * @parent_irq: the irq number corresponding to the parent IRQ for this
 * cascaded irqchip
 * @parent_handler: the parent interrupt handler for the accumulated IRQ
 * coming out of the gpiochip. If the interrupt is nested rather than
 * cascaded, pass NULL in this handler argument
 */
static void gpiochip_set_cascaded_irqchip(struct gpio_chip *gc,
					  unsigned int parent_irq,
					  irq_flow_handler_t parent_handler)
{
	struct gpio_irq_chip *girq = &gc->irq;
	struct device *dev = &gc->gpiodev->dev;

	if (!girq->domain) {
		chip_err(gc, "called %s before setting up irqchip\n",
			 __func__);
		return;
	}

	if (parent_handler) {
		if (gc->can_sleep) {
			chip_err(gc,
				 "you cannot have chained interrupts on a chip that may sleep\n");
			return;
		}
		girq->parents = devm_kcalloc(dev, 1,
					     sizeof(*girq->parents),
					     GFP_KERNEL);
		if (!girq->parents) {
			chip_err(gc, "out of memory allocating parent IRQ\n");
			return;
		}
		girq->parents[0] = parent_irq;
		girq->num_parents = 1;
		/*
		 * The parent irqchip is already using the chip_data for this
		 * irqchip, so our callbacks simply use the handler_data.
		 */
		irq_set_chained_handler_and_data(parent_irq, parent_handler,
						 gc);
	}
}

/**
 * gpiochip_set_nested_irqchip() - connects a nested irqchip to a gpiochip
 * @gc: the gpiochip to set the irqchip nested handler to
 * @irqchip: the irqchip to nest to the gpiochip
 * @parent_irq: the irq number corresponding to the parent IRQ for this
 * nested irqchip
 */
void gpiochip_set_nested_irqchip(struct gpio_chip *gc,
				 struct irq_chip *irqchip,
				 unsigned int parent_irq)
{
	gpiochip_set_cascaded_irqchip(gc, parent_irq, NULL);
}
EXPORT_SYMBOL_GPL(gpiochip_set_nested_irqchip);

#ifdef CONFIG_IRQ_DOMAIN_HIERARCHY

/**
 * gpiochip_set_hierarchical_irqchip() - connects a hierarchical irqchip
 * to a gpiochip
 * @gc: the gpiochip to set the irqchip hierarchical handler to
 * @irqchip: the irqchip to handle this level of the hierarchy, the interrupt
 * will then percolate up to the parent
 */
static void gpiochip_set_hierarchical_irqchip(struct gpio_chip *gc,
					      struct irq_chip *irqchip)
{
	/* DT will deal with mapping each IRQ as we go along */
	if (is_of_node(gc->irq.fwnode))
		return;

	/*
	 * This is for legacy and boardfile "irqchip" fwnodes: allocate
	 * irqs upfront instead of dynamically since we don't have the
	 * dynamic type of allocation that hardware description languages
	 * provide. Once all GPIO drivers using board files are gone from
	 * the kernel we can delete this code, but for a transitional period
	 * it is necessary to keep this around.
	 */
	if (is_fwnode_irqchip(gc->irq.fwnode)) {
		int i;
		int ret;

		for (i = 0; i < gc->ngpio; i++) {
			struct irq_fwspec fwspec;
			unsigned int parent_hwirq;
			unsigned int parent_type;
			struct gpio_irq_chip *girq = &gc->irq;

			/*
			 * We call the child to parent translation function
			 * only to check if the child IRQ is valid or not.
			 * Just pick the rising edge type here as that is what
			 * we likely need to support.
			 */
			ret = girq->child_to_parent_hwirq(gc, i,
							  IRQ_TYPE_EDGE_RISING,
							  &parent_hwirq,
							  &parent_type);
			if (ret) {
				chip_err(gc, "skip set-up on hwirq %d\n",
					 i);
				continue;
			}

			fwspec.fwnode = gc->irq.fwnode;
			/* This is the hwirq for the GPIO line side of things */
			fwspec.param[0] = girq->child_offset_to_irq(gc, i);
			/* Just pick something */
			fwspec.param[1] = IRQ_TYPE_EDGE_RISING;
			fwspec.param_count = 2;
			ret = __irq_domain_alloc_irqs(gc->irq.domain,
						      /* just pick something */
						      -1,
						      1,
						      NUMA_NO_NODE,
						      &fwspec,
						      false,
						      NULL);
			if (ret < 0) {
				chip_err(gc,
					 "can not allocate irq for GPIO line %d parent hwirq %d in hierarchy domain: %d\n",
					 i, parent_hwirq,
					 ret);
			}
		}
	}

	chip_err(gc, "%s unknown fwnode type proceed anyway\n", __func__);

	return;
}

static int gpiochip_hierarchy_irq_domain_translate(struct irq_domain *d,
						   struct irq_fwspec *fwspec,
						   unsigned long *hwirq,
						   unsigned int *type)
{
	/* We support standard DT translation */
	if (is_of_node(fwspec->fwnode) && fwspec->param_count == 2) {
		return irq_domain_translate_twocell(d, fwspec, hwirq, type);
	}

	/* This is for board files and others not using DT */
	if (is_fwnode_irqchip(fwspec->fwnode)) {
		int ret;

		ret = irq_domain_translate_twocell(d, fwspec, hwirq, type);
		if (ret)
			return ret;
		WARN_ON(*type == IRQ_TYPE_NONE);
		return 0;
	}
	return -EINVAL;
}

static int gpiochip_hierarchy_irq_domain_alloc(struct irq_domain *d,
					       unsigned int irq,
					       unsigned int nr_irqs,
					       void *data)
{
	struct gpio_chip *gc = d->host_data;
	irq_hw_number_t hwirq;
	unsigned int type = IRQ_TYPE_NONE;
	struct irq_fwspec *fwspec = data;
	void *parent_arg;
	unsigned int parent_hwirq;
	unsigned int parent_type;
	struct gpio_irq_chip *girq = &gc->irq;
	int ret;

	/*
	 * The nr_irqs parameter is always one except for PCI multi-MSI
	 * so this should not happen.
	 */
	WARN_ON(nr_irqs != 1);

	ret = gc->irq.child_irq_domain_ops.translate(d, fwspec, &hwirq, &type);
	if (ret)
		return ret;

	chip_dbg(gc, "allocate IRQ %d, hwirq %lu\n", irq,  hwirq);

	ret = girq->child_to_parent_hwirq(gc, hwirq, type,
					  &parent_hwirq, &parent_type);
	if (ret) {
		chip_err(gc, "can't look up hwirq %lu\n", hwirq);
		return ret;
	}
	chip_dbg(gc, "found parent hwirq %u\n", parent_hwirq);

	/*
	 * We set handle_bad_irq because the .set_type() should
	 * always be invoked and set the right type of handler.
	 */
	irq_domain_set_info(d,
			    irq,
			    hwirq,
			    gc->irq.chip,
			    gc,
			    girq->handler,
			    NULL, NULL);
	irq_set_probe(irq);

	/* This parent only handles asserted level IRQs */
	parent_arg = girq->populate_parent_alloc_arg(gc, parent_hwirq, parent_type);
	if (!parent_arg)
		return -ENOMEM;

	chip_dbg(gc, "alloc_irqs_parent for %d parent hwirq %d\n",
		  irq, parent_hwirq);
	irq_set_lockdep_class(irq, gc->irq.lock_key, gc->irq.request_key);
	ret = irq_domain_alloc_irqs_parent(d, irq, 1, parent_arg);
	/*
	 * If the parent irqdomain is msi, the interrupts have already
	 * been allocated, so the EEXIST is good.
	 */
	if (irq_domain_is_msi(d->parent) && (ret == -EEXIST))
		ret = 0;
	if (ret)
		chip_err(gc,
			 "failed to allocate parent hwirq %d for hwirq %lu\n",
			 parent_hwirq, hwirq);

	kfree(parent_arg);
	return ret;
}

static unsigned int gpiochip_child_offset_to_irq_noop(struct gpio_chip *gc,
						      unsigned int offset)
{
	return offset;
}

static void gpiochip_hierarchy_setup_domain_ops(struct irq_domain_ops *ops)
{
	ops->activate = gpiochip_irq_domain_activate;
	ops->deactivate = gpiochip_irq_domain_deactivate;
	ops->alloc = gpiochip_hierarchy_irq_domain_alloc;
	ops->free = irq_domain_free_irqs_common;

	/*
	 * We only allow overriding the translate() function for
	 * hierarchical chips, and this should only be done if the user
	 * really need something other than 1:1 translation.
	 */
	if (!ops->translate)
		ops->translate = gpiochip_hierarchy_irq_domain_translate;
}

static int gpiochip_hierarchy_add_domain(struct gpio_chip *gc)
{
	if (!gc->irq.child_to_parent_hwirq ||
	    !gc->irq.fwnode) {
		chip_err(gc, "missing irqdomain vital data\n");
		return -EINVAL;
	}

	if (!gc->irq.child_offset_to_irq)
		gc->irq.child_offset_to_irq = gpiochip_child_offset_to_irq_noop;

	if (!gc->irq.populate_parent_alloc_arg)
		gc->irq.populate_parent_alloc_arg =
			gpiochip_populate_parent_fwspec_twocell;

	gpiochip_hierarchy_setup_domain_ops(&gc->irq.child_irq_domain_ops);

	gc->irq.domain = irq_domain_create_hierarchy(
		gc->irq.parent_domain,
		0,
		gc->ngpio,
		gc->irq.fwnode,
		&gc->irq.child_irq_domain_ops,
		gc);

	if (!gc->irq.domain)
		return -ENOMEM;

	gpiochip_set_hierarchical_irqchip(gc, gc->irq.chip);

	return 0;
}

static bool gpiochip_hierarchy_is_hierarchical(struct gpio_chip *gc)
{
	return !!gc->irq.parent_domain;
}

void *gpiochip_populate_parent_fwspec_twocell(struct gpio_chip *gc,
					     unsigned int parent_hwirq,
					     unsigned int parent_type)
{
	struct irq_fwspec *fwspec;

	fwspec = kmalloc(sizeof(*fwspec), GFP_KERNEL);
	if (!fwspec)
		return NULL;

	fwspec->fwnode = gc->irq.parent_domain->fwnode;
	fwspec->param_count = 2;
	fwspec->param[0] = parent_hwirq;
	fwspec->param[1] = parent_type;

	return fwspec;
}
EXPORT_SYMBOL_GPL(gpiochip_populate_parent_fwspec_twocell);

void *gpiochip_populate_parent_fwspec_fourcell(struct gpio_chip *gc,
					      unsigned int parent_hwirq,
					      unsigned int parent_type)
{
	struct irq_fwspec *fwspec;

	fwspec = kmalloc(sizeof(*fwspec), GFP_KERNEL);
	if (!fwspec)
		return NULL;

	fwspec->fwnode = gc->irq.parent_domain->fwnode;
	fwspec->param_count = 4;
	fwspec->param[0] = 0;
	fwspec->param[1] = parent_hwirq;
	fwspec->param[2] = 0;
	fwspec->param[3] = parent_type;

	return fwspec;
}
EXPORT_SYMBOL_GPL(gpiochip_populate_parent_fwspec_fourcell);

#else

static int gpiochip_hierarchy_add_domain(struct gpio_chip *gc)
{
	return -EINVAL;
}

static bool gpiochip_hierarchy_is_hierarchical(struct gpio_chip *gc)
{
	return false;
}

#endif /* CONFIG_IRQ_DOMAIN_HIERARCHY */

/**
 * gpiochip_irq_map() - maps an IRQ into a GPIO irqchip
 * @d: the irqdomain used by this irqchip
 * @irq: the global irq number used by this GPIO irqchip irq
 * @hwirq: the local IRQ/GPIO line offset on this gpiochip
 *
 * This function will set up the mapping for a certain IRQ line on a
 * gpiochip by assigning the gpiochip as chip data, and using the irqchip
 * stored inside the gpiochip.
 */
int gpiochip_irq_map(struct irq_domain *d, unsigned int irq,
		     irq_hw_number_t hwirq)
{
	struct gpio_chip *gc = d->host_data;
	int ret = 0;

	if (!gpiochip_irqchip_irq_valid(gc, hwirq))
		return -ENXIO;

	irq_set_chip_data(irq, gc);
	/*
	 * This lock class tells lockdep that GPIO irqs are in a different
	 * category than their parents, so it won't report false recursion.
	 */
	irq_set_lockdep_class(irq, gc->irq.lock_key, gc->irq.request_key);
	irq_set_chip_and_handler(irq, gc->irq.chip, gc->irq.handler);
	/* Chips that use nested thread handlers have them marked */
	if (gc->irq.threaded)
		irq_set_nested_thread(irq, 1);
	irq_set_noprobe(irq);

	if (gc->irq.num_parents == 1)
		ret = irq_set_parent(irq, gc->irq.parents[0]);
	else if (gc->irq.map)
		ret = irq_set_parent(irq, gc->irq.map[hwirq]);

	if (ret < 0)
		return ret;

	/*
	 * No set-up of the hardware will happen if IRQ_TYPE_NONE
	 * is passed as default type.
	 */
	if (gc->irq.default_type != IRQ_TYPE_NONE)
		irq_set_irq_type(irq, gc->irq.default_type);

	return 0;
}
EXPORT_SYMBOL_GPL(gpiochip_irq_map);

void gpiochip_irq_unmap(struct irq_domain *d, unsigned int irq)
{
	struct gpio_chip *gc = d->host_data;

	if (gc->irq.threaded)
		irq_set_nested_thread(irq, 0);
	irq_set_chip_and_handler(irq, NULL, NULL);
	irq_set_chip_data(irq, NULL);
}
EXPORT_SYMBOL_GPL(gpiochip_irq_unmap);

static const struct irq_domain_ops gpiochip_domain_ops = {
	.map	= gpiochip_irq_map,
	.unmap	= gpiochip_irq_unmap,
	/* Virtually all GPIO irqchips are twocell:ed */
	.xlate	= irq_domain_xlate_twocell,
};

/*
 * TODO: move these activate/deactivate in under the hierarchicial
 * irqchip implementation as static once SPMI and SSBI (all external
 * users) are phased over.
 */
/**
 * gpiochip_irq_domain_activate() - Lock a GPIO to be used as an IRQ
 * @domain: The IRQ domain used by this IRQ chip
 * @data: Outermost irq_data associated with the IRQ
 * @reserve: If set, only reserve an interrupt vector instead of assigning one
 *
 * This function is a wrapper that calls gpiochip_lock_as_irq() and is to be
 * used as the activate function for the &struct irq_domain_ops. The host_data
 * for the IRQ domain must be the &struct gpio_chip.
 */
int gpiochip_irq_domain_activate(struct irq_domain *domain,
				 struct irq_data *data, bool reserve)
{
	struct gpio_chip *gc = domain->host_data;

	return gpiochip_lock_as_irq(gc, data->hwirq);
}
EXPORT_SYMBOL_GPL(gpiochip_irq_domain_activate);

/**
 * gpiochip_irq_domain_deactivate() - Unlock a GPIO used as an IRQ
 * @domain: The IRQ domain used by this IRQ chip
 * @data: Outermost irq_data associated with the IRQ
 *
 * This function is a wrapper that will call gpiochip_unlock_as_irq() and is to
 * be used as the deactivate function for the &struct irq_domain_ops. The
 * host_data for the IRQ domain must be the &struct gpio_chip.
 */
void gpiochip_irq_domain_deactivate(struct irq_domain *domain,
				    struct irq_data *data)
{
	struct gpio_chip *gc = domain->host_data;

	return gpiochip_unlock_as_irq(gc, data->hwirq);
}
EXPORT_SYMBOL_GPL(gpiochip_irq_domain_deactivate);

static int gpiochip_to_irq(struct gpio_chip *gc, unsigned offset)
{
	struct irq_domain *domain = gc->irq.domain;

	if (!gpiochip_irqchip_irq_valid(gc, offset))
		return -ENXIO;

#ifdef CONFIG_IRQ_DOMAIN_HIERARCHY
	if (irq_domain_is_hierarchy(domain)) {
		struct irq_fwspec spec;

		spec.fwnode = domain->fwnode;
		spec.param_count = 2;
		spec.param[0] = gc->irq.child_offset_to_irq(gc, offset);
		spec.param[1] = IRQ_TYPE_NONE;

		return irq_create_fwspec_mapping(&spec);
	}
#endif

	return irq_create_mapping(domain, offset);
}

static int gpiochip_irq_reqres(struct irq_data *d)
{
	struct gpio_chip *gc = irq_data_get_irq_chip_data(d);

	return gpiochip_reqres_irq(gc, d->hwirq);
}

static void gpiochip_irq_relres(struct irq_data *d)
{
	struct gpio_chip *gc = irq_data_get_irq_chip_data(d);

	gpiochip_relres_irq(gc, d->hwirq);
}

static void gpiochip_irq_enable(struct irq_data *d)
{
	struct gpio_chip *gc = irq_data_get_irq_chip_data(d);

	gpiochip_enable_irq(gc, d->hwirq);
	if (gc->irq.irq_enable)
		gc->irq.irq_enable(d);
	else
		gc->irq.chip->irq_unmask(d);
}

static void gpiochip_irq_disable(struct irq_data *d)
{
	struct gpio_chip *gc = irq_data_get_irq_chip_data(d);

	/*
	 * Since we override .irq_disable() we need to mimic the
	 * behaviour of __irq_disable() in irq/chip.c.
	 * First call .irq_disable() if it exists, else mimic the
	 * behaviour of mask_irq() which calls .irq_mask() if
	 * it exists.
	 */
	if (gc->irq.irq_disable)
		gc->irq.irq_disable(d);
	else if (gc->irq.chip->irq_mask)
		gc->irq.chip->irq_mask(d);
	gpiochip_disable_irq(gc, d->hwirq);
}

static void gpiochip_set_irq_hooks(struct gpio_chip *gc)
{
	struct irq_chip *irqchip = gc->irq.chip;

	if (!irqchip->irq_request_resources &&
	    !irqchip->irq_release_resources) {
		irqchip->irq_request_resources = gpiochip_irq_reqres;
		irqchip->irq_release_resources = gpiochip_irq_relres;
	}
	if (WARN_ON(gc->irq.irq_enable))
		return;
	/* Check if the irqchip already has this hook... */
	if (irqchip->irq_enable == gpiochip_irq_enable) {
		/*
		 * ...and if so, give a gentle warning that this is bad
		 * practice.
		 */
		chip_info(gc,
			  "detected irqchip that is shared with multiple gpiochips: please fix the driver.\n");
		return;
	}
	gc->irq.irq_enable = irqchip->irq_enable;
	gc->irq.irq_disable = irqchip->irq_disable;
	irqchip->irq_enable = gpiochip_irq_enable;
	irqchip->irq_disable = gpiochip_irq_disable;
}

/**
 * gpiochip_add_irqchip() - adds an IRQ chip to a GPIO chip
 * @gc: the GPIO chip to add the IRQ chip to
 * @lock_key: lockdep class for IRQ lock
 * @request_key: lockdep class for IRQ request
 */
static int gpiochip_add_irqchip(struct gpio_chip *gc,
				struct lock_class_key *lock_key,
				struct lock_class_key *request_key)
{
	struct irq_chip *irqchip = gc->irq.chip;
	const struct irq_domain_ops *ops = NULL;
	struct device_node *np;
	unsigned int type;
	unsigned int i;

	if (!irqchip)
		return 0;

	if (gc->irq.parent_handler && gc->can_sleep) {
		chip_err(gc, "you cannot have chained interrupts on a chip that may sleep\n");
		return -EINVAL;
	}

	np = gc->gpiodev->dev.of_node;
	type = gc->irq.default_type;

	/*
	 * Specifying a default trigger is a terrible idea if DT or ACPI is
	 * used to configure the interrupts, as you may end up with
	 * conflicting triggers. Tell the user, and reset to NONE.
	 */
	if (WARN(np && type != IRQ_TYPE_NONE,
		 "%s: Ignoring %u default trigger\n", np->full_name, type))
		type = IRQ_TYPE_NONE;

	if (has_acpi_companion(gc->parent) && type != IRQ_TYPE_NONE) {
		acpi_handle_warn(ACPI_HANDLE(gc->parent),
				 "Ignoring %u default trigger\n", type);
		type = IRQ_TYPE_NONE;
	}

	gc->to_irq = gpiochip_to_irq;
	gc->irq.default_type = type;
	gc->irq.lock_key = lock_key;
	gc->irq.request_key = request_key;

	/* If a parent irqdomain is provided, let's build a hierarchy */
	if (gpiochip_hierarchy_is_hierarchical(gc)) {
		int ret = gpiochip_hierarchy_add_domain(gc);
		if (ret)
			return ret;
	} else {
		/* Some drivers provide custom irqdomain ops */
		if (gc->irq.domain_ops)
			ops = gc->irq.domain_ops;

		if (!ops)
			ops = &gpiochip_domain_ops;
		gc->irq.domain = irq_domain_add_simple(np,
			gc->ngpio,
			gc->irq.first,
			ops, gc);
		if (!gc->irq.domain)
			return -EINVAL;
	}

	if (gc->irq.parent_handler) {
		void *data = gc->irq.parent_handler_data ?: gc;

		for (i = 0; i < gc->irq.num_parents; i++) {
			/*
			 * The parent IRQ chip is already using the chip_data
			 * for this IRQ chip, so our callbacks simply use the
			 * handler_data.
			 */
			irq_set_chained_handler_and_data(gc->irq.parents[i],
							 gc->irq.parent_handler,
							 data);
		}
	}

	gpiochip_set_irq_hooks(gc);

	acpi_gpiochip_request_interrupts(gc);

	return 0;
}

/**
 * gpiochip_irqchip_remove() - removes an irqchip added to a gpiochip
 * @gc: the gpiochip to remove the irqchip from
 *
 * This is called only from gpiochip_remove()
 */
static void gpiochip_irqchip_remove(struct gpio_chip *gc)
{
	struct irq_chip *irqchip = gc->irq.chip;
	unsigned int offset;

	acpi_gpiochip_free_interrupts(gc);

	if (irqchip && gc->irq.parent_handler) {
		struct gpio_irq_chip *irq = &gc->irq;
		unsigned int i;

		for (i = 0; i < irq->num_parents; i++)
			irq_set_chained_handler_and_data(irq->parents[i],
							 NULL, NULL);
	}

	/* Remove all IRQ mappings and delete the domain */
	if (gc->irq.domain) {
		unsigned int irq;

		for (offset = 0; offset < gc->ngpio; offset++) {
			if (!gpiochip_irqchip_irq_valid(gc, offset))
				continue;

			irq = irq_find_mapping(gc->irq.domain, offset);
			irq_dispose_mapping(irq);
		}

		irq_domain_remove(gc->irq.domain);
	}

	if (irqchip) {
		if (irqchip->irq_request_resources == gpiochip_irq_reqres) {
			irqchip->irq_request_resources = NULL;
			irqchip->irq_release_resources = NULL;
		}
		if (irqchip->irq_enable == gpiochip_irq_enable) {
			irqchip->irq_enable = gc->irq.irq_enable;
			irqchip->irq_disable = gc->irq.irq_disable;
		}
	}
	gc->irq.irq_enable = NULL;
	gc->irq.irq_disable = NULL;
	gc->irq.chip = NULL;

	gpiochip_irqchip_free_valid_mask(gc);
}

/**
 * gpiochip_irqchip_add_key() - adds an irqchip to a gpiochip
 * @gc: the gpiochip to add the irqchip to
 * @irqchip: the irqchip to add to the gpiochip
 * @first_irq: if not dynamically assigned, the base (first) IRQ to
 * allocate gpiochip irqs from
 * @handler: the irq handler to use (often a predefined irq core function)
 * @type: the default type for IRQs on this irqchip, pass IRQ_TYPE_NONE
 * to have the core avoid setting up any default type in the hardware.
 * @threaded: whether this irqchip uses a nested thread handler
 * @lock_key: lockdep class for IRQ lock
 * @request_key: lockdep class for IRQ request
 *
 * This function closely associates a certain irqchip with a certain
 * gpiochip, providing an irq domain to translate the local IRQs to
 * global irqs in the gpiolib core, and making sure that the gpiochip
 * is passed as chip data to all related functions. Driver callbacks
 * need to use gpiochip_get_data() to get their local state containers back
 * from the gpiochip passed as chip data. An irqdomain will be stored
 * in the gpiochip that shall be used by the driver to handle IRQ number
 * translation. The gpiochip will need to be initialized and registered
 * before calling this function.
 *
 * This function will handle two cell:ed simple IRQs and assumes all
 * the pins on the gpiochip can generate a unique IRQ. Everything else
 * need to be open coded.
 */
int gpiochip_irqchip_add_key(struct gpio_chip *gc,
			     struct irq_chip *irqchip,
			     unsigned int first_irq,
			     irq_flow_handler_t handler,
			     unsigned int type,
			     bool threaded,
			     struct lock_class_key *lock_key,
			     struct lock_class_key *request_key)
{
	struct device_node *of_node;

	if (!gc || !irqchip)
		return -EINVAL;

	if (!gc->parent) {
		pr_err("missing gpiochip .dev parent pointer\n");
		return -EINVAL;
	}
	gc->irq.threaded = threaded;
	of_node = gc->parent->of_node;
#ifdef CONFIG_OF_GPIO
	/*
	 * If the gpiochip has an assigned OF node this takes precedence
	 * FIXME: get rid of this and use gc->parent->of_node
	 * everywhere
	 */
	if (gc->of_node)
		of_node = gc->of_node;
#endif
	/*
	 * Specifying a default trigger is a terrible idea if DT or ACPI is
	 * used to configure the interrupts, as you may end-up with
	 * conflicting triggers. Tell the user, and reset to NONE.
	 */
	if (WARN(of_node && type != IRQ_TYPE_NONE,
		 "%pOF: Ignoring %d default trigger\n", of_node, type))
		type = IRQ_TYPE_NONE;
	if (has_acpi_companion(gc->parent) && type != IRQ_TYPE_NONE) {
		acpi_handle_warn(ACPI_HANDLE(gc->parent),
				 "Ignoring %d default trigger\n", type);
		type = IRQ_TYPE_NONE;
	}

	gc->irq.chip = irqchip;
	gc->irq.handler = handler;
	gc->irq.default_type = type;
	gc->to_irq = gpiochip_to_irq;
	gc->irq.lock_key = lock_key;
	gc->irq.request_key = request_key;
	gc->irq.domain = irq_domain_add_simple(of_node,
					gc->ngpio, first_irq,
					&gpiochip_domain_ops, gc);
	if (!gc->irq.domain) {
		gc->irq.chip = NULL;
		return -EINVAL;
	}

	gpiochip_set_irq_hooks(gc);

	acpi_gpiochip_request_interrupts(gc);

	return 0;
}
EXPORT_SYMBOL_GPL(gpiochip_irqchip_add_key);

#else /* CONFIG_GPIOLIB_IRQCHIP */

static inline int gpiochip_add_irqchip(struct gpio_chip *gc,
				       struct lock_class_key *lock_key,
				       struct lock_class_key *request_key)
{
	return 0;
}
static void gpiochip_irqchip_remove(struct gpio_chip *gc) {}

static inline int gpiochip_irqchip_init_hw(struct gpio_chip *gc)
{
	return 0;
}

static inline int gpiochip_irqchip_init_valid_mask(struct gpio_chip *gc)
{
	return 0;
}
static inline void gpiochip_irqchip_free_valid_mask(struct gpio_chip *gc)
{ }

#endif /* CONFIG_GPIOLIB_IRQCHIP */

/**
 * gpiochip_generic_request() - request the gpio function for a pin
 * @gc: the gpiochip owning the GPIO
 * @offset: the offset of the GPIO to request for GPIO function
 */
int gpiochip_generic_request(struct gpio_chip *gc, unsigned offset)
{
#ifdef CONFIG_PINCTRL
	if (list_empty(&gc->gpiodev->pin_ranges))
		return 0;
#endif

	return pinctrl_gpio_request(gc->gpiodev->base + offset);
}
EXPORT_SYMBOL_GPL(gpiochip_generic_request);

/**
 * gpiochip_generic_free() - free the gpio function from a pin
 * @gc: the gpiochip to request the gpio function for
 * @offset: the offset of the GPIO to free from GPIO function
 */
void gpiochip_generic_free(struct gpio_chip *gc, unsigned offset)
{
	pinctrl_gpio_free(gc->gpiodev->base + offset);
}
EXPORT_SYMBOL_GPL(gpiochip_generic_free);

/**
 * gpiochip_generic_config() - apply configuration for a pin
 * @gc: the gpiochip owning the GPIO
 * @offset: the offset of the GPIO to apply the configuration
 * @config: the configuration to be applied
 */
int gpiochip_generic_config(struct gpio_chip *gc, unsigned offset,
			    unsigned long config)
{
	return pinctrl_gpio_set_config(gc->gpiodev->base + offset, config);
}
EXPORT_SYMBOL_GPL(gpiochip_generic_config);

#ifdef CONFIG_PINCTRL

/**
 * gpiochip_add_pingroup_range() - add a range for GPIO <-> pin mapping
 * @gc: the gpiochip to add the range for
 * @pctldev: the pin controller to map to
 * @gpio_offset: the start offset in the current gpio_chip number space
 * @pin_group: name of the pin group inside the pin controller
 *
 * Calling this function directly from a DeviceTree-supported
 * pinctrl driver is DEPRECATED. Please see Section 2.1 of
 * Documentation/devicetree/bindings/gpio/gpio.txt on how to
 * bind pinctrl and gpio drivers via the "gpio-ranges" property.
 */
int gpiochip_add_pingroup_range(struct gpio_chip *gc,
			struct pinctrl_dev *pctldev,
			unsigned int gpio_offset, const char *pin_group)
{
	struct gpio_pin_range *pin_range;
	struct gpio_device *gdev = gc->gpiodev;
	int ret;

	pin_range = kzalloc(sizeof(*pin_range), GFP_KERNEL);
	if (!pin_range) {
		chip_err(gc, "failed to allocate pin ranges\n");
		return -ENOMEM;
	}

	/* Use local offset as range ID */
	pin_range->range.id = gpio_offset;
	pin_range->range.gc = gc;
	pin_range->range.name = gc->label;
	pin_range->range.base = gdev->base + gpio_offset;
	pin_range->pctldev = pctldev;

	ret = pinctrl_get_group_pins(pctldev, pin_group,
					&pin_range->range.pins,
					&pin_range->range.npins);
	if (ret < 0) {
		kfree(pin_range);
		return ret;
	}

	pinctrl_add_gpio_range(pctldev, &pin_range->range);

	chip_dbg(gc, "created GPIO range %d->%d ==> %s PINGRP %s\n",
		 gpio_offset, gpio_offset + pin_range->range.npins - 1,
		 pinctrl_dev_get_devname(pctldev), pin_group);

	list_add_tail(&pin_range->node, &gdev->pin_ranges);

	return 0;
}
EXPORT_SYMBOL_GPL(gpiochip_add_pingroup_range);

/**
 * gpiochip_add_pin_range() - add a range for GPIO <-> pin mapping
 * @gc: the gpiochip to add the range for
 * @pinctl_name: the dev_name() of the pin controller to map to
 * @gpio_offset: the start offset in the current gpio_chip number space
 * @pin_offset: the start offset in the pin controller number space
 * @npins: the number of pins from the offset of each pin space (GPIO and
 *	pin controller) to accumulate in this range
 *
 * Returns:
 * 0 on success, or a negative error-code on failure.
 *
 * Calling this function directly from a DeviceTree-supported
 * pinctrl driver is DEPRECATED. Please see Section 2.1 of
 * Documentation/devicetree/bindings/gpio/gpio.txt on how to
 * bind pinctrl and gpio drivers via the "gpio-ranges" property.
 */
int gpiochip_add_pin_range(struct gpio_chip *gc, const char *pinctl_name,
			   unsigned int gpio_offset, unsigned int pin_offset,
			   unsigned int npins)
{
	struct gpio_pin_range *pin_range;
	struct gpio_device *gdev = gc->gpiodev;
	int ret;

	pin_range = kzalloc(sizeof(*pin_range), GFP_KERNEL);
	if (!pin_range) {
		chip_err(gc, "failed to allocate pin ranges\n");
		return -ENOMEM;
	}

	/* Use local offset as range ID */
	pin_range->range.id = gpio_offset;
	pin_range->range.gc = gc;
	pin_range->range.name = gc->label;
	pin_range->range.base = gdev->base + gpio_offset;
	pin_range->range.pin_base = pin_offset;
	pin_range->range.npins = npins;
	pin_range->pctldev = pinctrl_find_and_add_gpio_range(pinctl_name,
			&pin_range->range);
	if (IS_ERR(pin_range->pctldev)) {
		ret = PTR_ERR(pin_range->pctldev);
		chip_err(gc, "could not create pin range\n");
		kfree(pin_range);
		return ret;
	}
	chip_dbg(gc, "created GPIO range %d->%d ==> %s PIN %d->%d\n",
		 gpio_offset, gpio_offset + npins - 1,
		 pinctl_name,
		 pin_offset, pin_offset + npins - 1);

	list_add_tail(&pin_range->node, &gdev->pin_ranges);

	return 0;
}
EXPORT_SYMBOL_GPL(gpiochip_add_pin_range);

/**
 * gpiochip_remove_pin_ranges() - remove all the GPIO <-> pin mappings
 * @gc: the chip to remove all the mappings for
 */
void gpiochip_remove_pin_ranges(struct gpio_chip *gc)
{
	struct gpio_pin_range *pin_range, *tmp;
	struct gpio_device *gdev = gc->gpiodev;

	list_for_each_entry_safe(pin_range, tmp, &gdev->pin_ranges, node) {
		list_del(&pin_range->node);
		pinctrl_remove_gpio_range(pin_range->pctldev,
				&pin_range->range);
		kfree(pin_range);
	}
}
EXPORT_SYMBOL_GPL(gpiochip_remove_pin_ranges);

#endif /* CONFIG_PINCTRL */

/* These "optional" allocation calls help prevent drivers from stomping
 * on each other, and help provide better diagnostics in debugfs.
 * They're called even less than the "set direction" calls.
 */
static int gpiod_request_commit(struct gpio_desc *desc, const char *label)
{
	struct gpio_chip	*gc = desc->gdev->chip;
	int			ret;
	unsigned long		flags;
	unsigned		offset;

	if (label) {
		label = kstrdup_const(label, GFP_KERNEL);
		if (!label)
			return -ENOMEM;
	}

	spin_lock_irqsave(&gpio_lock, flags);

	/* NOTE:  gpio_request() can be called in early boot,
	 * before IRQs are enabled, for non-sleeping (SOC) GPIOs.
	 */

	if (test_and_set_bit(FLAG_REQUESTED, &desc->flags) == 0) {
		desc_set_label(desc, label ? : "?");
		ret = 0;
	} else {
		kfree_const(label);
		ret = -EBUSY;
		goto done;
	}

	if (gc->request) {
		/* gc->request may sleep */
		spin_unlock_irqrestore(&gpio_lock, flags);
		offset = gpio_chip_hwgpio(desc);
		if (gpiochip_line_is_valid(gc, offset))
			ret = gc->request(gc, offset);
		else
			ret = -EINVAL;
		spin_lock_irqsave(&gpio_lock, flags);

		if (ret < 0) {
			desc_set_label(desc, NULL);
			kfree_const(label);
			clear_bit(FLAG_REQUESTED, &desc->flags);
			goto done;
		}
	}
	if (gc->get_direction) {
		/* gc->get_direction may sleep */
		spin_unlock_irqrestore(&gpio_lock, flags);
		gpiod_get_direction(desc);
		spin_lock_irqsave(&gpio_lock, flags);
	}
done:
	spin_unlock_irqrestore(&gpio_lock, flags);
	return ret;
}

/*
 * This descriptor validation needs to be inserted verbatim into each
 * function taking a descriptor, so we need to use a preprocessor
 * macro to avoid endless duplication. If the desc is NULL it is an
 * optional GPIO and calls should just bail out.
 */
static int validate_desc(const struct gpio_desc *desc, const char *func)
{
	if (!desc)
		return 0;
	if (IS_ERR(desc)) {
		pr_warn("%s: invalid GPIO (errorpointer)\n", func);
		return PTR_ERR(desc);
	}
	if (!desc->gdev) {
		pr_warn("%s: invalid GPIO (no device)\n", func);
		return -EINVAL;
	}
	if (!desc->gdev->chip) {
		dev_warn(&desc->gdev->dev,
			 "%s: backing chip is gone\n", func);
		return 0;
	}
	return 1;
}

#define VALIDATE_DESC(desc) do { \
	int __valid = validate_desc(desc, __func__); \
	if (__valid <= 0) \
		return __valid; \
	} while (0)

#define VALIDATE_DESC_VOID(desc) do { \
	int __valid = validate_desc(desc, __func__); \
	if (__valid <= 0) \
		return; \
	} while (0)

int gpiod_request(struct gpio_desc *desc, const char *label)
{
	int ret = -EPROBE_DEFER;
	struct gpio_device *gdev;

	VALIDATE_DESC(desc);
	gdev = desc->gdev;

	if (try_module_get(gdev->owner)) {
		ret = gpiod_request_commit(desc, label);
		if (ret < 0)
			module_put(gdev->owner);
		else
			get_device(&gdev->dev);
	}

	if (ret)
		gpiod_dbg(desc, "%s: status %d\n", __func__, ret);

	return ret;
}

static bool gpiod_free_commit(struct gpio_desc *desc)
{
	bool			ret = false;
	unsigned long		flags;
	struct gpio_chip	*gc;

	might_sleep();

	gpiod_unexport(desc);

	spin_lock_irqsave(&gpio_lock, flags);

	gc = desc->gdev->chip;
	if (gc && test_bit(FLAG_REQUESTED, &desc->flags)) {
		if (gc->free) {
			spin_unlock_irqrestore(&gpio_lock, flags);
			might_sleep_if(gc->can_sleep);
			gc->free(gc, gpio_chip_hwgpio(desc));
			spin_lock_irqsave(&gpio_lock, flags);
		}
		kfree_const(desc->label);
		desc_set_label(desc, NULL);
		clear_bit(FLAG_ACTIVE_LOW, &desc->flags);
		clear_bit(FLAG_REQUESTED, &desc->flags);
		clear_bit(FLAG_OPEN_DRAIN, &desc->flags);
		clear_bit(FLAG_OPEN_SOURCE, &desc->flags);
		clear_bit(FLAG_PULL_UP, &desc->flags);
		clear_bit(FLAG_PULL_DOWN, &desc->flags);
		clear_bit(FLAG_BIAS_DISABLE, &desc->flags);
		clear_bit(FLAG_IS_HOGGED, &desc->flags);
#ifdef CONFIG_OF_DYNAMIC
		desc->hog = NULL;
#endif
		ret = true;
	}

	spin_unlock_irqrestore(&gpio_lock, flags);
	atomic_notifier_call_chain(&desc->gdev->notifier,
				   GPIOLINE_CHANGED_RELEASED, desc);

	return ret;
}

void gpiod_free(struct gpio_desc *desc)
{
	if (desc && desc->gdev && gpiod_free_commit(desc)) {
		module_put(desc->gdev->owner);
		put_device(&desc->gdev->dev);
	} else {
		WARN_ON(extra_checks);
	}
}

/**
 * gpiochip_is_requested - return string iff signal was requested
 * @gc: controller managing the signal
 * @offset: of signal within controller's 0..(ngpio - 1) range
 *
 * Returns NULL if the GPIO is not currently requested, else a string.
 * The string returned is the label passed to gpio_request(); if none has been
 * passed it is a meaningless, non-NULL constant.
 *
 * This function is for use by GPIO controller drivers.  The label can
 * help with diagnostics, and knowing that the signal is used as a GPIO
 * can help avoid accidentally multiplexing it to another controller.
 */
const char *gpiochip_is_requested(struct gpio_chip *gc, unsigned offset)
{
	struct gpio_desc *desc;

	if (offset >= gc->ngpio)
		return NULL;

	desc = gpiochip_get_desc(gc, offset);
	if (IS_ERR(desc))
		return NULL;

	if (test_bit(FLAG_REQUESTED, &desc->flags) == 0)
		return NULL;
	return desc->label;
}
EXPORT_SYMBOL_GPL(gpiochip_is_requested);

/**
 * gpiochip_request_own_desc - Allow GPIO chip to request its own descriptor
 * @gc: GPIO chip
 * @hwnum: hardware number of the GPIO for which to request the descriptor
 * @label: label for the GPIO
 * @lflags: lookup flags for this GPIO or 0 if default, this can be used to
 * specify things like line inversion semantics with the machine flags
 * such as GPIO_OUT_LOW
 * @dflags: descriptor request flags for this GPIO or 0 if default, this
 * can be used to specify consumer semantics such as open drain
 *
 * Function allows GPIO chip drivers to request and use their own GPIO
 * descriptors via gpiolib API. Difference to gpiod_request() is that this
 * function will not increase reference count of the GPIO chip module. This
 * allows the GPIO chip module to be unloaded as needed (we assume that the
 * GPIO chip driver handles freeing the GPIOs it has requested).
 *
 * Returns:
 * A pointer to the GPIO descriptor, or an ERR_PTR()-encoded negative error
 * code on failure.
 */
struct gpio_desc *gpiochip_request_own_desc(struct gpio_chip *gc,
					    unsigned int hwnum,
					    const char *label,
					    enum gpio_lookup_flags lflags,
					    enum gpiod_flags dflags)
{
	struct gpio_desc *desc = gpiochip_get_desc(gc, hwnum);
	int ret;

	if (IS_ERR(desc)) {
		chip_err(gc, "failed to get GPIO descriptor\n");
		return desc;
	}

	ret = gpiod_request_commit(desc, label);
	if (ret < 0)
		return ERR_PTR(ret);

	ret = gpiod_configure_flags(desc, label, lflags, dflags);
	if (ret) {
		chip_err(gc, "setup of own GPIO %s failed\n", label);
		gpiod_free_commit(desc);
		return ERR_PTR(ret);
	}

	return desc;
}
EXPORT_SYMBOL_GPL(gpiochip_request_own_desc);

/**
 * gpiochip_free_own_desc - Free GPIO requested by the chip driver
 * @desc: GPIO descriptor to free
 *
 * Function frees the given GPIO requested previously with
 * gpiochip_request_own_desc().
 */
void gpiochip_free_own_desc(struct gpio_desc *desc)
{
	if (desc)
		gpiod_free_commit(desc);
}
EXPORT_SYMBOL_GPL(gpiochip_free_own_desc);

/*
 * Drivers MUST set GPIO direction before making get/set calls.  In
 * some cases this is done in early boot, before IRQs are enabled.
 *
 * As a rule these aren't called more than once (except for drivers
 * using the open-drain emulation idiom) so these are natural places
 * to accumulate extra debugging checks.  Note that we can't (yet)
 * rely on gpio_request() having been called beforehand.
 */

static int gpio_do_set_config(struct gpio_chip *gc, unsigned int offset,
			      unsigned long config)
{
	if (!gc->set_config)
		return -ENOTSUPP;

	return gc->set_config(gc, offset, config);
}

static int gpio_set_config(struct gpio_desc *desc, enum pin_config_param mode)
{
	struct gpio_chip *gc = desc->gdev->chip;
	unsigned long config;
	unsigned arg;

	switch (mode) {
	case PIN_CONFIG_BIAS_PULL_DOWN:
	case PIN_CONFIG_BIAS_PULL_UP:
		arg = 1;
		break;

	default:
		arg = 0;
	}

	config = PIN_CONF_PACKED(mode, arg);
	return gpio_do_set_config(gc, gpio_chip_hwgpio(desc), config);
}

static int gpio_set_bias(struct gpio_desc *desc)
{
	int bias = 0;
	int ret = 0;

	if (test_bit(FLAG_BIAS_DISABLE, &desc->flags))
		bias = PIN_CONFIG_BIAS_DISABLE;
	else if (test_bit(FLAG_PULL_UP, &desc->flags))
		bias = PIN_CONFIG_BIAS_PULL_UP;
	else if (test_bit(FLAG_PULL_DOWN, &desc->flags))
		bias = PIN_CONFIG_BIAS_PULL_DOWN;

	if (bias) {
		ret = gpio_set_config(desc, bias);
		if (ret != -ENOTSUPP)
			return ret;
	}
	return 0;
}

/**
 * gpiod_direction_input - set the GPIO direction to input
 * @desc:	GPIO to set to input
 *
 * Set the direction of the passed GPIO to input, such as gpiod_get_value() can
 * be called safely on it.
 *
 * Return 0 in case of success, else an error code.
 */
int gpiod_direction_input(struct gpio_desc *desc)
{
	struct gpio_chip	*gc;
	int			ret = 0;

	VALIDATE_DESC(desc);
	gc = desc->gdev->chip;

	/*
	 * It is legal to have no .get() and .direction_input() specified if
	 * the chip is output-only, but you can't specify .direction_input()
	 * and not support the .get() operation, that doesn't make sense.
	 */
	if (!gc->get && gc->direction_input) {
		gpiod_warn(desc,
			   "%s: missing get() but have direction_input()\n",
			   __func__);
		return -EIO;
	}

	/*
	 * If we have a .direction_input() callback, things are simple,
	 * just call it. Else we are some input-only chip so try to check the
	 * direction (if .get_direction() is supported) else we silently
	 * assume we are in input mode after this.
	 */
	if (gc->direction_input) {
		ret = gc->direction_input(gc, gpio_chip_hwgpio(desc));
	} else if (gc->get_direction &&
		  (gc->get_direction(gc, gpio_chip_hwgpio(desc)) != 1)) {
		gpiod_warn(desc,
			   "%s: missing direction_input() operation and line is output\n",
			   __func__);
		return -EIO;
	}
	if (ret == 0) {
		clear_bit(FLAG_IS_OUT, &desc->flags);
		ret = gpio_set_bias(desc);
	}

	trace_gpio_direction(desc_to_gpio(desc), 1, ret);

	return ret;
}
EXPORT_SYMBOL_GPL(gpiod_direction_input);

static int gpiod_direction_output_raw_commit(struct gpio_desc *desc, int value)
{
	struct gpio_chip *gc = desc->gdev->chip;
	int val = !!value;
	int ret = 0;

	/*
	 * It's OK not to specify .direction_output() if the gpiochip is
	 * output-only, but if there is then not even a .set() operation it
	 * is pretty tricky to drive the output line.
	 */
	if (!gc->set && !gc->direction_output) {
		gpiod_warn(desc,
			   "%s: missing set() and direction_output() operations\n",
			   __func__);
		return -EIO;
	}

	if (gc->direction_output) {
		ret = gc->direction_output(gc, gpio_chip_hwgpio(desc), val);
	} else {
		/* Check that we are in output mode if we can */
		if (gc->get_direction &&
		    gc->get_direction(gc, gpio_chip_hwgpio(desc))) {
			gpiod_warn(desc,
				"%s: missing direction_output() operation\n",
				__func__);
			return -EIO;
		}
		/*
		 * If we can't actively set the direction, we are some
		 * output-only chip, so just drive the output as desired.
		 */
		gc->set(gc, gpio_chip_hwgpio(desc), val);
	}

	if (!ret)
		set_bit(FLAG_IS_OUT, &desc->flags);
	trace_gpio_value(desc_to_gpio(desc), 0, val);
	trace_gpio_direction(desc_to_gpio(desc), 0, ret);
	return ret;
}

/**
 * gpiod_direction_output_raw - set the GPIO direction to output
 * @desc:	GPIO to set to output
 * @value:	initial output value of the GPIO
 *
 * Set the direction of the passed GPIO to output, such as gpiod_set_value() can
 * be called safely on it. The initial value of the output must be specified
 * as raw value on the physical line without regard for the ACTIVE_LOW status.
 *
 * Return 0 in case of success, else an error code.
 */
int gpiod_direction_output_raw(struct gpio_desc *desc, int value)
{
	VALIDATE_DESC(desc);
	return gpiod_direction_output_raw_commit(desc, value);
}
EXPORT_SYMBOL_GPL(gpiod_direction_output_raw);

/**
 * gpiod_direction_output - set the GPIO direction to output
 * @desc:	GPIO to set to output
 * @value:	initial output value of the GPIO
 *
 * Set the direction of the passed GPIO to output, such as gpiod_set_value() can
 * be called safely on it. The initial value of the output must be specified
 * as the logical value of the GPIO, i.e. taking its ACTIVE_LOW status into
 * account.
 *
 * Return 0 in case of success, else an error code.
 */
int gpiod_direction_output(struct gpio_desc *desc, int value)
{
	int ret;

	VALIDATE_DESC(desc);
	if (test_bit(FLAG_ACTIVE_LOW, &desc->flags))
		value = !value;
	else
		value = !!value;

	/* GPIOs used for enabled IRQs shall not be set as output */
	if (test_bit(FLAG_USED_AS_IRQ, &desc->flags) &&
	    test_bit(FLAG_IRQ_IS_ENABLED, &desc->flags)) {
		gpiod_err(desc,
			  "%s: tried to set a GPIO tied to an IRQ as output\n",
			  __func__);
		return -EIO;
	}

	if (test_bit(FLAG_OPEN_DRAIN, &desc->flags)) {
		/* First see if we can enable open drain in hardware */
		ret = gpio_set_config(desc, PIN_CONFIG_DRIVE_OPEN_DRAIN);
		if (!ret)
			goto set_output_value;
		/* Emulate open drain by not actively driving the line high */
		if (value) {
			ret = gpiod_direction_input(desc);
			goto set_output_flag;
		}
	}
	else if (test_bit(FLAG_OPEN_SOURCE, &desc->flags)) {
		ret = gpio_set_config(desc, PIN_CONFIG_DRIVE_OPEN_SOURCE);
		if (!ret)
			goto set_output_value;
		/* Emulate open source by not actively driving the line low */
		if (!value) {
			ret = gpiod_direction_input(desc);
			goto set_output_flag;
		}
	} else {
		gpio_set_config(desc, PIN_CONFIG_DRIVE_PUSH_PULL);
	}

set_output_value:
	ret = gpio_set_bias(desc);
	if (ret)
		return ret;
	return gpiod_direction_output_raw_commit(desc, value);

set_output_flag:
	/*
	 * When emulating open-source or open-drain functionalities by not
	 * actively driving the line (setting mode to input) we still need to
	 * set the IS_OUT flag or otherwise we won't be able to set the line
	 * value anymore.
	 */
	if (ret == 0)
		set_bit(FLAG_IS_OUT, &desc->flags);
	return ret;
}
EXPORT_SYMBOL_GPL(gpiod_direction_output);

/**
 * gpiod_set_config - sets @config for a GPIO
 * @desc: descriptor of the GPIO for which to set the configuration
 * @config: Same packed config format as generic pinconf
 *
 * Returns:
 * 0 on success, %-ENOTSUPP if the controller doesn't support setting the
 * configuration.
 */
int gpiod_set_config(struct gpio_desc *desc, unsigned long config)
{
	struct gpio_chip *gc;

	VALIDATE_DESC(desc);
	gc = desc->gdev->chip;

	return gpio_do_set_config(gc, gpio_chip_hwgpio(desc), config);
}
EXPORT_SYMBOL_GPL(gpiod_set_config);

/**
 * gpiod_set_debounce - sets @debounce time for a GPIO
 * @desc: descriptor of the GPIO for which to set debounce time
 * @debounce: debounce time in microseconds
 *
 * Returns:
 * 0 on success, %-ENOTSUPP if the controller doesn't support setting the
 * debounce time.
 */
int gpiod_set_debounce(struct gpio_desc *desc, unsigned debounce)
{
	unsigned long config;

	config = pinconf_to_config_packed(PIN_CONFIG_INPUT_DEBOUNCE, debounce);
	return gpiod_set_config(desc, config);
}
EXPORT_SYMBOL_GPL(gpiod_set_debounce);

/**
 * gpiod_set_transitory - Lose or retain GPIO state on suspend or reset
 * @desc: descriptor of the GPIO for which to configure persistence
 * @transitory: True to lose state on suspend or reset, false for persistence
 *
 * Returns:
 * 0 on success, otherwise a negative error code.
 */
int gpiod_set_transitory(struct gpio_desc *desc, bool transitory)
{
	struct gpio_chip *gc;
	unsigned long packed;
	int gpio;
	int rc;

	VALIDATE_DESC(desc);
	/*
	 * Handle FLAG_TRANSITORY first, enabling queries to gpiolib for
	 * persistence state.
	 */
	assign_bit(FLAG_TRANSITORY, &desc->flags, transitory);

	/* If the driver supports it, set the persistence state now */
	gc = desc->gdev->chip;
	if (!gc->set_config)
		return 0;

	packed = pinconf_to_config_packed(PIN_CONFIG_PERSIST_STATE,
					  !transitory);
	gpio = gpio_chip_hwgpio(desc);
	rc = gpio_do_set_config(gc, gpio, packed);
	if (rc == -ENOTSUPP) {
		dev_dbg(&desc->gdev->dev, "Persistence not supported for GPIO %d\n",
				gpio);
		return 0;
	}

	return rc;
}
EXPORT_SYMBOL_GPL(gpiod_set_transitory);

/**
 * gpiod_is_active_low - test whether a GPIO is active-low or not
 * @desc: the gpio descriptor to test
 *
 * Returns 1 if the GPIO is active-low, 0 otherwise.
 */
int gpiod_is_active_low(const struct gpio_desc *desc)
{
	VALIDATE_DESC(desc);
	return test_bit(FLAG_ACTIVE_LOW, &desc->flags);
}
EXPORT_SYMBOL_GPL(gpiod_is_active_low);

/**
 * gpiod_toggle_active_low - toggle whether a GPIO is active-low or not
 * @desc: the gpio descriptor to change
 */
void gpiod_toggle_active_low(struct gpio_desc *desc)
{
	VALIDATE_DESC_VOID(desc);
	change_bit(FLAG_ACTIVE_LOW, &desc->flags);
}
EXPORT_SYMBOL_GPL(gpiod_toggle_active_low);

/* I/O calls are only valid after configuration completed; the relevant
 * "is this a valid GPIO" error checks should already have been done.
 *
 * "Get" operations are often inlinable as reading a pin value register,
 * and masking the relevant bit in that register.
 *
 * When "set" operations are inlinable, they involve writing that mask to
 * one register to set a low value, or a different register to set it high.
 * Otherwise locking is needed, so there may be little value to inlining.
 *
 *------------------------------------------------------------------------
 *
 * IMPORTANT!!!  The hot paths -- get/set value -- assume that callers
 * have requested the GPIO.  That can include implicit requesting by
 * a direction setting call.  Marking a gpio as requested locks its chip
 * in memory, guaranteeing that these table lookups need no more locking
 * and that gpiochip_remove() will fail.
 *
 * REVISIT when debugging, consider adding some instrumentation to ensure
 * that the GPIO was actually requested.
 */

static int gpiod_get_raw_value_commit(const struct gpio_desc *desc)
{
	struct gpio_chip	*gc;
	int offset;
	int value;

	gc = desc->gdev->chip;
	offset = gpio_chip_hwgpio(desc);
	value = gc->get ? gc->get(gc, offset) : -EIO;
	value = value < 0 ? value : !!value;
	trace_gpio_value(desc_to_gpio(desc), 1, value);
	return value;
}

static int gpio_chip_get_multiple(struct gpio_chip *gc,
				  unsigned long *mask, unsigned long *bits)
{
	if (gc->get_multiple) {
		return gc->get_multiple(gc, mask, bits);
	} else if (gc->get) {
		int i, value;

		for_each_set_bit(i, mask, gc->ngpio) {
			value = gc->get(gc, i);
			if (value < 0)
				return value;
			__assign_bit(i, bits, value);
		}
		return 0;
	}
	return -EIO;
}

int gpiod_get_array_value_complex(bool raw, bool can_sleep,
				  unsigned int array_size,
				  struct gpio_desc **desc_array,
				  struct gpio_array *array_info,
				  unsigned long *value_bitmap)
{
	int ret, i = 0;

	/*
	 * Validate array_info against desc_array and its size.
	 * It should immediately follow desc_array if both
	 * have been obtained from the same gpiod_get_array() call.
	 */
	if (array_info && array_info->desc == desc_array &&
	    array_size <= array_info->size &&
	    (void *)array_info == desc_array + array_info->size) {
		if (!can_sleep)
			WARN_ON(array_info->chip->can_sleep);

		ret = gpio_chip_get_multiple(array_info->chip,
					     array_info->get_mask,
					     value_bitmap);
		if (ret)
			return ret;

		if (!raw && !bitmap_empty(array_info->invert_mask, array_size))
			bitmap_xor(value_bitmap, value_bitmap,
				   array_info->invert_mask, array_size);

		if (bitmap_full(array_info->get_mask, array_size))
			return 0;

		i = find_first_zero_bit(array_info->get_mask, array_size);
	} else {
		array_info = NULL;
	}

	while (i < array_size) {
		struct gpio_chip *gc = desc_array[i]->gdev->chip;
		unsigned long fastpath[2 * BITS_TO_LONGS(FASTPATH_NGPIO)];
		unsigned long *mask, *bits;
		int first, j, ret;

		if (likely(gc->ngpio <= FASTPATH_NGPIO)) {
			mask = fastpath;
		} else {
			mask = kmalloc_array(2 * BITS_TO_LONGS(gc->ngpio),
					   sizeof(*mask),
					   can_sleep ? GFP_KERNEL : GFP_ATOMIC);
			if (!mask)
				return -ENOMEM;
		}

		bits = mask + BITS_TO_LONGS(gc->ngpio);
		bitmap_zero(mask, gc->ngpio);

		if (!can_sleep)
			WARN_ON(gc->can_sleep);

		/* collect all inputs belonging to the same chip */
		first = i;
		do {
			const struct gpio_desc *desc = desc_array[i];
			int hwgpio = gpio_chip_hwgpio(desc);

			__set_bit(hwgpio, mask);
			i++;

			if (array_info)
				i = find_next_zero_bit(array_info->get_mask,
						       array_size, i);
		} while ((i < array_size) &&
			 (desc_array[i]->gdev->chip == gc));

		ret = gpio_chip_get_multiple(gc, mask, bits);
		if (ret) {
			if (mask != fastpath)
				kfree(mask);
			return ret;
		}

		for (j = first; j < i; ) {
			const struct gpio_desc *desc = desc_array[j];
			int hwgpio = gpio_chip_hwgpio(desc);
			int value = test_bit(hwgpio, bits);

			if (!raw && test_bit(FLAG_ACTIVE_LOW, &desc->flags))
				value = !value;
			__assign_bit(j, value_bitmap, value);
			trace_gpio_value(desc_to_gpio(desc), 1, value);
			j++;

			if (array_info)
				j = find_next_zero_bit(array_info->get_mask, i,
						       j);
		}

		if (mask != fastpath)
			kfree(mask);
	}
	return 0;
}

/**
 * gpiod_get_raw_value() - return a gpio's raw value
 * @desc: gpio whose value will be returned
 *
 * Return the GPIO's raw value, i.e. the value of the physical line disregarding
 * its ACTIVE_LOW status, or negative errno on failure.
 *
 * This function can be called from contexts where we cannot sleep, and will
 * complain if the GPIO chip functions potentially sleep.
 */
int gpiod_get_raw_value(const struct gpio_desc *desc)
{
	VALIDATE_DESC(desc);
	/* Should be using gpiod_get_raw_value_cansleep() */
	WARN_ON(desc->gdev->chip->can_sleep);
	return gpiod_get_raw_value_commit(desc);
}
EXPORT_SYMBOL_GPL(gpiod_get_raw_value);

/**
 * gpiod_get_value() - return a gpio's value
 * @desc: gpio whose value will be returned
 *
 * Return the GPIO's logical value, i.e. taking the ACTIVE_LOW status into
 * account, or negative errno on failure.
 *
 * This function can be called from contexts where we cannot sleep, and will
 * complain if the GPIO chip functions potentially sleep.
 */
int gpiod_get_value(const struct gpio_desc *desc)
{
	int value;

	VALIDATE_DESC(desc);
	/* Should be using gpiod_get_value_cansleep() */
	WARN_ON(desc->gdev->chip->can_sleep);

	value = gpiod_get_raw_value_commit(desc);
	if (value < 0)
		return value;

	if (test_bit(FLAG_ACTIVE_LOW, &desc->flags))
		value = !value;

	return value;
}
EXPORT_SYMBOL_GPL(gpiod_get_value);

/**
 * gpiod_get_raw_array_value() - read raw values from an array of GPIOs
 * @array_size: number of elements in the descriptor array / value bitmap
 * @desc_array: array of GPIO descriptors whose values will be read
 * @array_info: information on applicability of fast bitmap processing path
 * @value_bitmap: bitmap to store the read values
 *
 * Read the raw values of the GPIOs, i.e. the values of the physical lines
 * without regard for their ACTIVE_LOW status.  Return 0 in case of success,
 * else an error code.
 *
 * This function can be called from contexts where we cannot sleep,
 * and it will complain if the GPIO chip functions potentially sleep.
 */
int gpiod_get_raw_array_value(unsigned int array_size,
			      struct gpio_desc **desc_array,
			      struct gpio_array *array_info,
			      unsigned long *value_bitmap)
{
	if (!desc_array)
		return -EINVAL;
	return gpiod_get_array_value_complex(true, false, array_size,
					     desc_array, array_info,
					     value_bitmap);
}
EXPORT_SYMBOL_GPL(gpiod_get_raw_array_value);

/**
 * gpiod_get_array_value() - read values from an array of GPIOs
 * @array_size: number of elements in the descriptor array / value bitmap
 * @desc_array: array of GPIO descriptors whose values will be read
 * @array_info: information on applicability of fast bitmap processing path
 * @value_bitmap: bitmap to store the read values
 *
 * Read the logical values of the GPIOs, i.e. taking their ACTIVE_LOW status
 * into account.  Return 0 in case of success, else an error code.
 *
 * This function can be called from contexts where we cannot sleep,
 * and it will complain if the GPIO chip functions potentially sleep.
 */
int gpiod_get_array_value(unsigned int array_size,
			  struct gpio_desc **desc_array,
			  struct gpio_array *array_info,
			  unsigned long *value_bitmap)
{
	if (!desc_array)
		return -EINVAL;
	return gpiod_get_array_value_complex(false, false, array_size,
					     desc_array, array_info,
					     value_bitmap);
}
EXPORT_SYMBOL_GPL(gpiod_get_array_value);

/*
 *  gpio_set_open_drain_value_commit() - Set the open drain gpio's value.
 * @desc: gpio descriptor whose state need to be set.
 * @value: Non-zero for setting it HIGH otherwise it will set to LOW.
 */
static void gpio_set_open_drain_value_commit(struct gpio_desc *desc, bool value)
{
	int ret = 0;
	struct gpio_chip *gc = desc->gdev->chip;
	int offset = gpio_chip_hwgpio(desc);

	if (value) {
		ret = gc->direction_input(gc, offset);
	} else {
		ret = gc->direction_output(gc, offset, 0);
		if (!ret)
			set_bit(FLAG_IS_OUT, &desc->flags);
	}
	trace_gpio_direction(desc_to_gpio(desc), value, ret);
	if (ret < 0)
		gpiod_err(desc,
			  "%s: Error in set_value for open drain err %d\n",
			  __func__, ret);
}

/*
 *  _gpio_set_open_source_value() - Set the open source gpio's value.
 * @desc: gpio descriptor whose state need to be set.
 * @value: Non-zero for setting it HIGH otherwise it will set to LOW.
 */
static void gpio_set_open_source_value_commit(struct gpio_desc *desc, bool value)
{
	int ret = 0;
	struct gpio_chip *gc = desc->gdev->chip;
	int offset = gpio_chip_hwgpio(desc);

	if (value) {
		ret = gc->direction_output(gc, offset, 1);
		if (!ret)
			set_bit(FLAG_IS_OUT, &desc->flags);
	} else {
		ret = gc->direction_input(gc, offset);
	}
	trace_gpio_direction(desc_to_gpio(desc), !value, ret);
	if (ret < 0)
		gpiod_err(desc,
			  "%s: Error in set_value for open source err %d\n",
			  __func__, ret);
}

static void gpiod_set_raw_value_commit(struct gpio_desc *desc, bool value)
{
	struct gpio_chip	*gc;

	gc = desc->gdev->chip;
	trace_gpio_value(desc_to_gpio(desc), 0, value);
	gc->set(gc, gpio_chip_hwgpio(desc), value);
}

/*
 * set multiple outputs on the same chip;
 * use the chip's set_multiple function if available;
 * otherwise set the outputs sequentially;
 * @chip: the GPIO chip we operate on
 * @mask: bit mask array; one bit per output; BITS_PER_LONG bits per word
 *        defines which outputs are to be changed
 * @bits: bit value array; one bit per output; BITS_PER_LONG bits per word
 *        defines the values the outputs specified by mask are to be set to
 */
static void gpio_chip_set_multiple(struct gpio_chip *gc,
				   unsigned long *mask, unsigned long *bits)
{
	if (gc->set_multiple) {
		gc->set_multiple(gc, mask, bits);
	} else {
		unsigned int i;

		/* set outputs if the corresponding mask bit is set */
		for_each_set_bit(i, mask, gc->ngpio)
			gc->set(gc, i, test_bit(i, bits));
	}
}

int gpiod_set_array_value_complex(bool raw, bool can_sleep,
				  unsigned int array_size,
				  struct gpio_desc **desc_array,
				  struct gpio_array *array_info,
				  unsigned long *value_bitmap)
{
	int i = 0;

	/*
	 * Validate array_info against desc_array and its size.
	 * It should immediately follow desc_array if both
	 * have been obtained from the same gpiod_get_array() call.
	 */
	if (array_info && array_info->desc == desc_array &&
	    array_size <= array_info->size &&
	    (void *)array_info == desc_array + array_info->size) {
		if (!can_sleep)
			WARN_ON(array_info->chip->can_sleep);

		if (!raw && !bitmap_empty(array_info->invert_mask, array_size))
			bitmap_xor(value_bitmap, value_bitmap,
				   array_info->invert_mask, array_size);

		gpio_chip_set_multiple(array_info->chip, array_info->set_mask,
				       value_bitmap);

		if (bitmap_full(array_info->set_mask, array_size))
			return 0;

		i = find_first_zero_bit(array_info->set_mask, array_size);
	} else {
		array_info = NULL;
	}

	while (i < array_size) {
		struct gpio_chip *gc = desc_array[i]->gdev->chip;
		unsigned long fastpath[2 * BITS_TO_LONGS(FASTPATH_NGPIO)];
		unsigned long *mask, *bits;
		int count = 0;

		if (likely(gc->ngpio <= FASTPATH_NGPIO)) {
			mask = fastpath;
		} else {
			mask = kmalloc_array(2 * BITS_TO_LONGS(gc->ngpio),
					   sizeof(*mask),
					   can_sleep ? GFP_KERNEL : GFP_ATOMIC);
			if (!mask)
				return -ENOMEM;
		}

		bits = mask + BITS_TO_LONGS(gc->ngpio);
		bitmap_zero(mask, gc->ngpio);

		if (!can_sleep)
			WARN_ON(gc->can_sleep);

		do {
			struct gpio_desc *desc = desc_array[i];
			int hwgpio = gpio_chip_hwgpio(desc);
			int value = test_bit(i, value_bitmap);

			/*
			 * Pins applicable for fast input but not for
			 * fast output processing may have been already
			 * inverted inside the fast path, skip them.
			 */
			if (!raw && !(array_info &&
			    test_bit(i, array_info->invert_mask)) &&
			    test_bit(FLAG_ACTIVE_LOW, &desc->flags))
				value = !value;
			trace_gpio_value(desc_to_gpio(desc), 0, value);
			/*
			 * collect all normal outputs belonging to the same chip
			 * open drain and open source outputs are set individually
			 */
			if (test_bit(FLAG_OPEN_DRAIN, &desc->flags) && !raw) {
				gpio_set_open_drain_value_commit(desc, value);
			} else if (test_bit(FLAG_OPEN_SOURCE, &desc->flags) && !raw) {
				gpio_set_open_source_value_commit(desc, value);
			} else {
				__set_bit(hwgpio, mask);
				__assign_bit(hwgpio, bits, value);
				count++;
			}
			i++;

			if (array_info)
				i = find_next_zero_bit(array_info->set_mask,
						       array_size, i);
		} while ((i < array_size) &&
			 (desc_array[i]->gdev->chip == gc));
		/* push collected bits to outputs */
		if (count != 0)
			gpio_chip_set_multiple(gc, mask, bits);

		if (mask != fastpath)
			kfree(mask);
	}
	return 0;
}

/**
 * gpiod_set_raw_value() - assign a gpio's raw value
 * @desc: gpio whose value will be assigned
 * @value: value to assign
 *
 * Set the raw value of the GPIO, i.e. the value of its physical line without
 * regard for its ACTIVE_LOW status.
 *
 * This function can be called from contexts where we cannot sleep, and will
 * complain if the GPIO chip functions potentially sleep.
 */
void gpiod_set_raw_value(struct gpio_desc *desc, int value)
{
	VALIDATE_DESC_VOID(desc);
	/* Should be using gpiod_set_raw_value_cansleep() */
	WARN_ON(desc->gdev->chip->can_sleep);
	gpiod_set_raw_value_commit(desc, value);
}
EXPORT_SYMBOL_GPL(gpiod_set_raw_value);

/**
 * gpiod_set_value_nocheck() - set a GPIO line value without checking
 * @desc: the descriptor to set the value on
 * @value: value to set
 *
 * This sets the value of a GPIO line backing a descriptor, applying
 * different semantic quirks like active low and open drain/source
 * handling.
 */
static void gpiod_set_value_nocheck(struct gpio_desc *desc, int value)
{
	if (test_bit(FLAG_ACTIVE_LOW, &desc->flags))
		value = !value;
	if (test_bit(FLAG_OPEN_DRAIN, &desc->flags))
		gpio_set_open_drain_value_commit(desc, value);
	else if (test_bit(FLAG_OPEN_SOURCE, &desc->flags))
		gpio_set_open_source_value_commit(desc, value);
	else
		gpiod_set_raw_value_commit(desc, value);
}

/**
 * gpiod_set_value() - assign a gpio's value
 * @desc: gpio whose value will be assigned
 * @value: value to assign
 *
 * Set the logical value of the GPIO, i.e. taking its ACTIVE_LOW,
 * OPEN_DRAIN and OPEN_SOURCE flags into account.
 *
 * This function can be called from contexts where we cannot sleep, and will
 * complain if the GPIO chip functions potentially sleep.
 */
void gpiod_set_value(struct gpio_desc *desc, int value)
{
	VALIDATE_DESC_VOID(desc);
	/* Should be using gpiod_set_value_cansleep() */
	WARN_ON(desc->gdev->chip->can_sleep);
	gpiod_set_value_nocheck(desc, value);
}
EXPORT_SYMBOL_GPL(gpiod_set_value);

/**
 * gpiod_set_raw_array_value() - assign values to an array of GPIOs
 * @array_size: number of elements in the descriptor array / value bitmap
 * @desc_array: array of GPIO descriptors whose values will be assigned
 * @array_info: information on applicability of fast bitmap processing path
 * @value_bitmap: bitmap of values to assign
 *
 * Set the raw values of the GPIOs, i.e. the values of the physical lines
 * without regard for their ACTIVE_LOW status.
 *
 * This function can be called from contexts where we cannot sleep, and will
 * complain if the GPIO chip functions potentially sleep.
 */
int gpiod_set_raw_array_value(unsigned int array_size,
			      struct gpio_desc **desc_array,
			      struct gpio_array *array_info,
			      unsigned long *value_bitmap)
{
	if (!desc_array)
		return -EINVAL;
	return gpiod_set_array_value_complex(true, false, array_size,
					desc_array, array_info, value_bitmap);
}
EXPORT_SYMBOL_GPL(gpiod_set_raw_array_value);

/**
 * gpiod_set_array_value() - assign values to an array of GPIOs
 * @array_size: number of elements in the descriptor array / value bitmap
 * @desc_array: array of GPIO descriptors whose values will be assigned
 * @array_info: information on applicability of fast bitmap processing path
 * @value_bitmap: bitmap of values to assign
 *
 * Set the logical values of the GPIOs, i.e. taking their ACTIVE_LOW status
 * into account.
 *
 * This function can be called from contexts where we cannot sleep, and will
 * complain if the GPIO chip functions potentially sleep.
 */
int gpiod_set_array_value(unsigned int array_size,
			  struct gpio_desc **desc_array,
			  struct gpio_array *array_info,
			  unsigned long *value_bitmap)
{
	if (!desc_array)
		return -EINVAL;
	return gpiod_set_array_value_complex(false, false, array_size,
					     desc_array, array_info,
					     value_bitmap);
}
EXPORT_SYMBOL_GPL(gpiod_set_array_value);

/**
 * gpiod_cansleep() - report whether gpio value access may sleep
 * @desc: gpio to check
 *
 */
int gpiod_cansleep(const struct gpio_desc *desc)
{
	VALIDATE_DESC(desc);
	return desc->gdev->chip->can_sleep;
}
EXPORT_SYMBOL_GPL(gpiod_cansleep);

/**
 * gpiod_set_consumer_name() - set the consumer name for the descriptor
 * @desc: gpio to set the consumer name on
 * @name: the new consumer name
 */
int gpiod_set_consumer_name(struct gpio_desc *desc, const char *name)
{
	VALIDATE_DESC(desc);
	if (name) {
		name = kstrdup_const(name, GFP_KERNEL);
		if (!name)
			return -ENOMEM;
	}

	kfree_const(desc->label);
	desc_set_label(desc, name);

	return 0;
}
EXPORT_SYMBOL_GPL(gpiod_set_consumer_name);

/**
 * gpiod_to_irq() - return the IRQ corresponding to a GPIO
 * @desc: gpio whose IRQ will be returned (already requested)
 *
 * Return the IRQ corresponding to the passed GPIO, or an error code in case of
 * error.
 */
int gpiod_to_irq(const struct gpio_desc *desc)
{
	struct gpio_chip *gc;
	int offset;

	/*
	 * Cannot VALIDATE_DESC() here as gpiod_to_irq() consumer semantics
	 * requires this function to not return zero on an invalid descriptor
	 * but rather a negative error number.
	 */
	if (!desc || IS_ERR(desc) || !desc->gdev || !desc->gdev->chip)
		return -EINVAL;

	gc = desc->gdev->chip;
	offset = gpio_chip_hwgpio(desc);
	if (gc->to_irq) {
		int retirq = gc->to_irq(gc, offset);

		/* Zero means NO_IRQ */
		if (!retirq)
			return -ENXIO;

		return retirq;
	}
	return -ENXIO;
}
EXPORT_SYMBOL_GPL(gpiod_to_irq);

/**
 * gpiochip_lock_as_irq() - lock a GPIO to be used as IRQ
 * @gc: the chip the GPIO to lock belongs to
 * @offset: the offset of the GPIO to lock as IRQ
 *
 * This is used directly by GPIO drivers that want to lock down
 * a certain GPIO line to be used for IRQs.
 */
int gpiochip_lock_as_irq(struct gpio_chip *gc, unsigned int offset)
{
	struct gpio_desc *desc;

	desc = gpiochip_get_desc(gc, offset);
	if (IS_ERR(desc))
		return PTR_ERR(desc);

	/*
	 * If it's fast: flush the direction setting if something changed
	 * behind our back
	 */
	if (!gc->can_sleep && gc->get_direction) {
		int dir = gpiod_get_direction(desc);

		if (dir < 0) {
			chip_err(gc, "%s: cannot get GPIO direction\n",
				 __func__);
			return dir;
		}
	}

	/* To be valid for IRQ the line needs to be input or open drain */
	if (test_bit(FLAG_IS_OUT, &desc->flags) &&
	    !test_bit(FLAG_OPEN_DRAIN, &desc->flags)) {
<<<<<<< HEAD
		chip_err(chip,
=======
		chip_err(gc,
>>>>>>> c58091a3
			 "%s: tried to flag a GPIO set as output for IRQ\n",
			 __func__);
		return -EIO;
	}

	set_bit(FLAG_USED_AS_IRQ, &desc->flags);
	set_bit(FLAG_IRQ_IS_ENABLED, &desc->flags);

	/*
	 * If the consumer has not set up a label (such as when the
	 * IRQ is referenced from .to_irq()) we set up a label here
	 * so it is clear this is used as an interrupt.
	 */
	if (!desc->label)
		desc_set_label(desc, "interrupt");

	return 0;
}
EXPORT_SYMBOL_GPL(gpiochip_lock_as_irq);

/**
 * gpiochip_unlock_as_irq() - unlock a GPIO used as IRQ
 * @gc: the chip the GPIO to lock belongs to
 * @offset: the offset of the GPIO to lock as IRQ
 *
 * This is used directly by GPIO drivers that want to indicate
 * that a certain GPIO is no longer used exclusively for IRQ.
 */
void gpiochip_unlock_as_irq(struct gpio_chip *gc, unsigned int offset)
{
	struct gpio_desc *desc;

	desc = gpiochip_get_desc(gc, offset);
	if (IS_ERR(desc))
		return;

	clear_bit(FLAG_USED_AS_IRQ, &desc->flags);
	clear_bit(FLAG_IRQ_IS_ENABLED, &desc->flags);

	/* If we only had this marking, erase it */
	if (desc->label && !strcmp(desc->label, "interrupt"))
		desc_set_label(desc, NULL);
}
EXPORT_SYMBOL_GPL(gpiochip_unlock_as_irq);

void gpiochip_disable_irq(struct gpio_chip *gc, unsigned int offset)
{
	struct gpio_desc *desc = gpiochip_get_desc(gc, offset);

	if (!IS_ERR(desc) &&
	    !WARN_ON(!test_bit(FLAG_USED_AS_IRQ, &desc->flags)))
		clear_bit(FLAG_IRQ_IS_ENABLED, &desc->flags);
}
EXPORT_SYMBOL_GPL(gpiochip_disable_irq);

void gpiochip_enable_irq(struct gpio_chip *gc, unsigned int offset)
{
	struct gpio_desc *desc = gpiochip_get_desc(gc, offset);

	if (!IS_ERR(desc) &&
	    !WARN_ON(!test_bit(FLAG_USED_AS_IRQ, &desc->flags))) {
		/*
		 * We must not be output when using IRQ UNLESS we are
		 * open drain.
		 */
		WARN_ON(test_bit(FLAG_IS_OUT, &desc->flags) &&
			!test_bit(FLAG_OPEN_DRAIN, &desc->flags));
		set_bit(FLAG_IRQ_IS_ENABLED, &desc->flags);
	}
}
EXPORT_SYMBOL_GPL(gpiochip_enable_irq);

bool gpiochip_line_is_irq(struct gpio_chip *gc, unsigned int offset)
{
	if (offset >= gc->ngpio)
		return false;

	return test_bit(FLAG_USED_AS_IRQ, &gc->gpiodev->descs[offset].flags);
}
EXPORT_SYMBOL_GPL(gpiochip_line_is_irq);

int gpiochip_reqres_irq(struct gpio_chip *gc, unsigned int offset)
{
	int ret;

	if (!try_module_get(gc->gpiodev->owner))
		return -ENODEV;

	ret = gpiochip_lock_as_irq(gc, offset);
	if (ret) {
		chip_err(gc, "unable to lock HW IRQ %u for IRQ\n", offset);
		module_put(gc->gpiodev->owner);
		return ret;
	}
	return 0;
}
EXPORT_SYMBOL_GPL(gpiochip_reqres_irq);

void gpiochip_relres_irq(struct gpio_chip *gc, unsigned int offset)
{
	gpiochip_unlock_as_irq(gc, offset);
	module_put(gc->gpiodev->owner);
}
EXPORT_SYMBOL_GPL(gpiochip_relres_irq);

bool gpiochip_line_is_open_drain(struct gpio_chip *gc, unsigned int offset)
{
	if (offset >= gc->ngpio)
		return false;

	return test_bit(FLAG_OPEN_DRAIN, &gc->gpiodev->descs[offset].flags);
}
EXPORT_SYMBOL_GPL(gpiochip_line_is_open_drain);

bool gpiochip_line_is_open_source(struct gpio_chip *gc, unsigned int offset)
{
	if (offset >= gc->ngpio)
		return false;

	return test_bit(FLAG_OPEN_SOURCE, &gc->gpiodev->descs[offset].flags);
}
EXPORT_SYMBOL_GPL(gpiochip_line_is_open_source);

bool gpiochip_line_is_persistent(struct gpio_chip *gc, unsigned int offset)
{
	if (offset >= gc->ngpio)
		return false;

	return !test_bit(FLAG_TRANSITORY, &gc->gpiodev->descs[offset].flags);
}
EXPORT_SYMBOL_GPL(gpiochip_line_is_persistent);

/**
 * gpiod_get_raw_value_cansleep() - return a gpio's raw value
 * @desc: gpio whose value will be returned
 *
 * Return the GPIO's raw value, i.e. the value of the physical line disregarding
 * its ACTIVE_LOW status, or negative errno on failure.
 *
 * This function is to be called from contexts that can sleep.
 */
int gpiod_get_raw_value_cansleep(const struct gpio_desc *desc)
{
	might_sleep_if(extra_checks);
	VALIDATE_DESC(desc);
	return gpiod_get_raw_value_commit(desc);
}
EXPORT_SYMBOL_GPL(gpiod_get_raw_value_cansleep);

/**
 * gpiod_get_value_cansleep() - return a gpio's value
 * @desc: gpio whose value will be returned
 *
 * Return the GPIO's logical value, i.e. taking the ACTIVE_LOW status into
 * account, or negative errno on failure.
 *
 * This function is to be called from contexts that can sleep.
 */
int gpiod_get_value_cansleep(const struct gpio_desc *desc)
{
	int value;

	might_sleep_if(extra_checks);
	VALIDATE_DESC(desc);
	value = gpiod_get_raw_value_commit(desc);
	if (value < 0)
		return value;

	if (test_bit(FLAG_ACTIVE_LOW, &desc->flags))
		value = !value;

	return value;
}
EXPORT_SYMBOL_GPL(gpiod_get_value_cansleep);

/**
 * gpiod_get_raw_array_value_cansleep() - read raw values from an array of GPIOs
 * @array_size: number of elements in the descriptor array / value bitmap
 * @desc_array: array of GPIO descriptors whose values will be read
 * @array_info: information on applicability of fast bitmap processing path
 * @value_bitmap: bitmap to store the read values
 *
 * Read the raw values of the GPIOs, i.e. the values of the physical lines
 * without regard for their ACTIVE_LOW status.  Return 0 in case of success,
 * else an error code.
 *
 * This function is to be called from contexts that can sleep.
 */
int gpiod_get_raw_array_value_cansleep(unsigned int array_size,
				       struct gpio_desc **desc_array,
				       struct gpio_array *array_info,
				       unsigned long *value_bitmap)
{
	might_sleep_if(extra_checks);
	if (!desc_array)
		return -EINVAL;
	return gpiod_get_array_value_complex(true, true, array_size,
					     desc_array, array_info,
					     value_bitmap);
}
EXPORT_SYMBOL_GPL(gpiod_get_raw_array_value_cansleep);

/**
 * gpiod_get_array_value_cansleep() - read values from an array of GPIOs
 * @array_size: number of elements in the descriptor array / value bitmap
 * @desc_array: array of GPIO descriptors whose values will be read
 * @array_info: information on applicability of fast bitmap processing path
 * @value_bitmap: bitmap to store the read values
 *
 * Read the logical values of the GPIOs, i.e. taking their ACTIVE_LOW status
 * into account.  Return 0 in case of success, else an error code.
 *
 * This function is to be called from contexts that can sleep.
 */
int gpiod_get_array_value_cansleep(unsigned int array_size,
				   struct gpio_desc **desc_array,
				   struct gpio_array *array_info,
				   unsigned long *value_bitmap)
{
	might_sleep_if(extra_checks);
	if (!desc_array)
		return -EINVAL;
	return gpiod_get_array_value_complex(false, true, array_size,
					     desc_array, array_info,
					     value_bitmap);
}
EXPORT_SYMBOL_GPL(gpiod_get_array_value_cansleep);

/**
 * gpiod_set_raw_value_cansleep() - assign a gpio's raw value
 * @desc: gpio whose value will be assigned
 * @value: value to assign
 *
 * Set the raw value of the GPIO, i.e. the value of its physical line without
 * regard for its ACTIVE_LOW status.
 *
 * This function is to be called from contexts that can sleep.
 */
void gpiod_set_raw_value_cansleep(struct gpio_desc *desc, int value)
{
	might_sleep_if(extra_checks);
	VALIDATE_DESC_VOID(desc);
	gpiod_set_raw_value_commit(desc, value);
}
EXPORT_SYMBOL_GPL(gpiod_set_raw_value_cansleep);

/**
 * gpiod_set_value_cansleep() - assign a gpio's value
 * @desc: gpio whose value will be assigned
 * @value: value to assign
 *
 * Set the logical value of the GPIO, i.e. taking its ACTIVE_LOW status into
 * account
 *
 * This function is to be called from contexts that can sleep.
 */
void gpiod_set_value_cansleep(struct gpio_desc *desc, int value)
{
	might_sleep_if(extra_checks);
	VALIDATE_DESC_VOID(desc);
	gpiod_set_value_nocheck(desc, value);
}
EXPORT_SYMBOL_GPL(gpiod_set_value_cansleep);

/**
 * gpiod_set_raw_array_value_cansleep() - assign values to an array of GPIOs
 * @array_size: number of elements in the descriptor array / value bitmap
 * @desc_array: array of GPIO descriptors whose values will be assigned
 * @array_info: information on applicability of fast bitmap processing path
 * @value_bitmap: bitmap of values to assign
 *
 * Set the raw values of the GPIOs, i.e. the values of the physical lines
 * without regard for their ACTIVE_LOW status.
 *
 * This function is to be called from contexts that can sleep.
 */
int gpiod_set_raw_array_value_cansleep(unsigned int array_size,
				       struct gpio_desc **desc_array,
				       struct gpio_array *array_info,
				       unsigned long *value_bitmap)
{
	might_sleep_if(extra_checks);
	if (!desc_array)
		return -EINVAL;
	return gpiod_set_array_value_complex(true, true, array_size, desc_array,
				      array_info, value_bitmap);
}
EXPORT_SYMBOL_GPL(gpiod_set_raw_array_value_cansleep);

/**
 * gpiod_add_lookup_tables() - register GPIO device consumers
 * @tables: list of tables of consumers to register
 * @n: number of tables in the list
 */
void gpiod_add_lookup_tables(struct gpiod_lookup_table **tables, size_t n)
{
	unsigned int i;

	mutex_lock(&gpio_lookup_lock);

	for (i = 0; i < n; i++)
		list_add_tail(&tables[i]->list, &gpio_lookup_list);

	mutex_unlock(&gpio_lookup_lock);
}

/**
 * gpiod_set_array_value_cansleep() - assign values to an array of GPIOs
 * @array_size: number of elements in the descriptor array / value bitmap
 * @desc_array: array of GPIO descriptors whose values will be assigned
 * @array_info: information on applicability of fast bitmap processing path
 * @value_bitmap: bitmap of values to assign
 *
 * Set the logical values of the GPIOs, i.e. taking their ACTIVE_LOW status
 * into account.
 *
 * This function is to be called from contexts that can sleep.
 */
int gpiod_set_array_value_cansleep(unsigned int array_size,
				   struct gpio_desc **desc_array,
				   struct gpio_array *array_info,
				   unsigned long *value_bitmap)
{
	might_sleep_if(extra_checks);
	if (!desc_array)
		return -EINVAL;
	return gpiod_set_array_value_complex(false, true, array_size,
					     desc_array, array_info,
					     value_bitmap);
}
EXPORT_SYMBOL_GPL(gpiod_set_array_value_cansleep);

/**
 * gpiod_add_lookup_table() - register GPIO device consumers
 * @table: table of consumers to register
 */
void gpiod_add_lookup_table(struct gpiod_lookup_table *table)
{
	mutex_lock(&gpio_lookup_lock);

	list_add_tail(&table->list, &gpio_lookup_list);

	mutex_unlock(&gpio_lookup_lock);
}
EXPORT_SYMBOL_GPL(gpiod_add_lookup_table);

/**
 * gpiod_remove_lookup_table() - unregister GPIO device consumers
 * @table: table of consumers to unregister
 */
void gpiod_remove_lookup_table(struct gpiod_lookup_table *table)
{
	mutex_lock(&gpio_lookup_lock);

	list_del(&table->list);

	mutex_unlock(&gpio_lookup_lock);
}
EXPORT_SYMBOL_GPL(gpiod_remove_lookup_table);

/**
 * gpiod_add_hogs() - register a set of GPIO hogs from machine code
 * @hogs: table of gpio hog entries with a zeroed sentinel at the end
 */
void gpiod_add_hogs(struct gpiod_hog *hogs)
{
	struct gpio_chip *gc;
	struct gpiod_hog *hog;

	mutex_lock(&gpio_machine_hogs_mutex);

	for (hog = &hogs[0]; hog->chip_label; hog++) {
		list_add_tail(&hog->list, &gpio_machine_hogs);

		/*
		 * The chip may have been registered earlier, so check if it
		 * exists and, if so, try to hog the line now.
		 */
		gc = find_chip_by_name(hog->chip_label);
		if (gc)
			gpiochip_machine_hog(gc, hog);
	}

	mutex_unlock(&gpio_machine_hogs_mutex);
}
EXPORT_SYMBOL_GPL(gpiod_add_hogs);

static struct gpiod_lookup_table *gpiod_find_lookup_table(struct device *dev)
{
	const char *dev_id = dev ? dev_name(dev) : NULL;
	struct gpiod_lookup_table *table;

	mutex_lock(&gpio_lookup_lock);

	list_for_each_entry(table, &gpio_lookup_list, list) {
		if (table->dev_id && dev_id) {
			/*
			 * Valid strings on both ends, must be identical to have
			 * a match
			 */
			if (!strcmp(table->dev_id, dev_id))
				goto found;
		} else {
			/*
			 * One of the pointers is NULL, so both must be to have
			 * a match
			 */
			if (dev_id == table->dev_id)
				goto found;
		}
	}
	table = NULL;

found:
	mutex_unlock(&gpio_lookup_lock);
	return table;
}

static struct gpio_desc *gpiod_find(struct device *dev, const char *con_id,
				    unsigned int idx, unsigned long *flags)
{
	struct gpio_desc *desc = ERR_PTR(-ENOENT);
	struct gpiod_lookup_table *table;
	struct gpiod_lookup *p;

	table = gpiod_find_lookup_table(dev);
	if (!table)
		return desc;

	for (p = &table->table[0]; p->chip_label; p++) {
		struct gpio_chip *gc;

		/* idx must always match exactly */
		if (p->idx != idx)
			continue;

		/* If the lookup entry has a con_id, require exact match */
		if (p->con_id && (!con_id || strcmp(p->con_id, con_id)))
			continue;

		gc = find_chip_by_name(p->chip_label);

		if (!gc) {
			/*
			 * As the lookup table indicates a chip with
			 * p->chip_label should exist, assume it may
			 * still appear later and let the interested
			 * consumer be probed again or let the Deferred
			 * Probe infrastructure handle the error.
			 */
			dev_warn(dev, "cannot find GPIO chip %s, deferring\n",
				 p->chip_label);
			return ERR_PTR(-EPROBE_DEFER);
		}

		if (gc->ngpio <= p->chip_hwnum) {
			dev_err(dev,
				"requested GPIO %u (%u) is out of range [0..%u] for chip %s\n",
				idx, p->chip_hwnum, gc->ngpio - 1,
				gc->label);
			return ERR_PTR(-EINVAL);
		}

		desc = gpiochip_get_desc(gc, p->chip_hwnum);
		*flags = p->flags;

		return desc;
	}

	return desc;
}

static int platform_gpio_count(struct device *dev, const char *con_id)
{
	struct gpiod_lookup_table *table;
	struct gpiod_lookup *p;
	unsigned int count = 0;

	table = gpiod_find_lookup_table(dev);
	if (!table)
		return -ENOENT;

	for (p = &table->table[0]; p->chip_label; p++) {
		if ((con_id && p->con_id && !strcmp(con_id, p->con_id)) ||
		    (!con_id && !p->con_id))
			count++;
	}
	if (!count)
		return -ENOENT;

	return count;
}

/**
 * fwnode_gpiod_get_index - obtain a GPIO from firmware node
 * @fwnode:	handle of the firmware node
 * @con_id:	function within the GPIO consumer
 * @index:	index of the GPIO to obtain for the consumer
 * @flags:	GPIO initialization flags
 * @label:	label to attach to the requested GPIO
 *
 * This function can be used for drivers that get their configuration
 * from opaque firmware.
 *
 * The function properly finds the corresponding GPIO using whatever is the
 * underlying firmware interface and then makes sure that the GPIO
 * descriptor is requested before it is returned to the caller.
 *
 * Returns:
 * On successful request the GPIO pin is configured in accordance with
 * provided @flags.
 *
 * In case of error an ERR_PTR() is returned.
 */
struct gpio_desc *fwnode_gpiod_get_index(struct fwnode_handle *fwnode,
					 const char *con_id, int index,
					 enum gpiod_flags flags,
					 const char *label)
{
	struct gpio_desc *desc;
	char prop_name[32]; /* 32 is max size of property name */
	unsigned int i;

	for (i = 0; i < ARRAY_SIZE(gpio_suffixes); i++) {
		if (con_id)
			snprintf(prop_name, sizeof(prop_name), "%s-%s",
					    con_id, gpio_suffixes[i]);
		else
			snprintf(prop_name, sizeof(prop_name), "%s",
					    gpio_suffixes[i]);

		desc = fwnode_get_named_gpiod(fwnode, prop_name, index, flags,
					      label);
		if (!IS_ERR(desc) || (PTR_ERR(desc) != -ENOENT))
			break;
	}

	return desc;
}
EXPORT_SYMBOL_GPL(fwnode_gpiod_get_index);

/**
 * gpiod_count - return the number of GPIOs associated with a device / function
 *		or -ENOENT if no GPIO has been assigned to the requested function
 * @dev:	GPIO consumer, can be NULL for system-global GPIOs
 * @con_id:	function within the GPIO consumer
 */
int gpiod_count(struct device *dev, const char *con_id)
{
	int count = -ENOENT;

	if (IS_ENABLED(CONFIG_OF) && dev && dev->of_node)
		count = of_gpio_get_count(dev, con_id);
	else if (IS_ENABLED(CONFIG_ACPI) && dev && ACPI_HANDLE(dev))
		count = acpi_gpio_count(dev, con_id);

	if (count < 0)
		count = platform_gpio_count(dev, con_id);

	return count;
}
EXPORT_SYMBOL_GPL(gpiod_count);

/**
 * gpiod_get - obtain a GPIO for a given GPIO function
 * @dev:	GPIO consumer, can be NULL for system-global GPIOs
 * @con_id:	function within the GPIO consumer
 * @flags:	optional GPIO initialization flags
 *
 * Return the GPIO descriptor corresponding to the function con_id of device
 * dev, -ENOENT if no GPIO has been assigned to the requested function, or
 * another IS_ERR() code if an error occurred while trying to acquire the GPIO.
 */
struct gpio_desc *__must_check gpiod_get(struct device *dev, const char *con_id,
					 enum gpiod_flags flags)
{
	return gpiod_get_index(dev, con_id, 0, flags);
}
EXPORT_SYMBOL_GPL(gpiod_get);

/**
 * gpiod_get_optional - obtain an optional GPIO for a given GPIO function
 * @dev: GPIO consumer, can be NULL for system-global GPIOs
 * @con_id: function within the GPIO consumer
 * @flags: optional GPIO initialization flags
 *
 * This is equivalent to gpiod_get(), except that when no GPIO was assigned to
 * the requested function it will return NULL. This is convenient for drivers
 * that need to handle optional GPIOs.
 */
struct gpio_desc *__must_check gpiod_get_optional(struct device *dev,
						  const char *con_id,
						  enum gpiod_flags flags)
{
	return gpiod_get_index_optional(dev, con_id, 0, flags);
}
EXPORT_SYMBOL_GPL(gpiod_get_optional);


/**
 * gpiod_configure_flags - helper function to configure a given GPIO
 * @desc:	gpio whose value will be assigned
 * @con_id:	function within the GPIO consumer
 * @lflags:	bitmask of gpio_lookup_flags GPIO_* values - returned from
 *		of_find_gpio() or of_get_gpio_hog()
 * @dflags:	gpiod_flags - optional GPIO initialization flags
 *
 * Return 0 on success, -ENOENT if no GPIO has been assigned to the
 * requested function and/or index, or another IS_ERR() code if an error
 * occurred while trying to acquire the GPIO.
 */
int gpiod_configure_flags(struct gpio_desc *desc, const char *con_id,
		unsigned long lflags, enum gpiod_flags dflags)
{
	int ret;

	if (lflags & GPIO_ACTIVE_LOW)
		set_bit(FLAG_ACTIVE_LOW, &desc->flags);

	if (lflags & GPIO_OPEN_DRAIN)
		set_bit(FLAG_OPEN_DRAIN, &desc->flags);
	else if (dflags & GPIOD_FLAGS_BIT_OPEN_DRAIN) {
		/*
		 * This enforces open drain mode from the consumer side.
		 * This is necessary for some busses like I2C, but the lookup
		 * should *REALLY* have specified them as open drain in the
		 * first place, so print a little warning here.
		 */
		set_bit(FLAG_OPEN_DRAIN, &desc->flags);
		gpiod_warn(desc,
			   "enforced open drain please flag it properly in DT/ACPI DSDT/board file\n");
	}

	if (lflags & GPIO_OPEN_SOURCE)
		set_bit(FLAG_OPEN_SOURCE, &desc->flags);

	if ((lflags & GPIO_PULL_UP) && (lflags & GPIO_PULL_DOWN)) {
		gpiod_err(desc,
			  "both pull-up and pull-down enabled, invalid configuration\n");
		return -EINVAL;
	}

	if (lflags & GPIO_PULL_UP)
		set_bit(FLAG_PULL_UP, &desc->flags);
	else if (lflags & GPIO_PULL_DOWN)
		set_bit(FLAG_PULL_DOWN, &desc->flags);

	ret = gpiod_set_transitory(desc, (lflags & GPIO_TRANSITORY));
	if (ret < 0)
		return ret;

	/* No particular flag request, return here... */
	if (!(dflags & GPIOD_FLAGS_BIT_DIR_SET)) {
		pr_debug("no flags found for %s\n", con_id);
		return 0;
	}

	/* Process flags */
	if (dflags & GPIOD_FLAGS_BIT_DIR_OUT)
		ret = gpiod_direction_output(desc,
				!!(dflags & GPIOD_FLAGS_BIT_DIR_VAL));
	else
		ret = gpiod_direction_input(desc);

	return ret;
}

/**
 * gpiod_get_index - obtain a GPIO from a multi-index GPIO function
 * @dev:	GPIO consumer, can be NULL for system-global GPIOs
 * @con_id:	function within the GPIO consumer
 * @idx:	index of the GPIO to obtain in the consumer
 * @flags:	optional GPIO initialization flags
 *
 * This variant of gpiod_get() allows to access GPIOs other than the first
 * defined one for functions that define several GPIOs.
 *
 * Return a valid GPIO descriptor, -ENOENT if no GPIO has been assigned to the
 * requested function and/or index, or another IS_ERR() code if an error
 * occurred while trying to acquire the GPIO.
 */
struct gpio_desc *__must_check gpiod_get_index(struct device *dev,
					       const char *con_id,
					       unsigned int idx,
					       enum gpiod_flags flags)
{
	unsigned long lookupflags = GPIO_LOOKUP_FLAGS_DEFAULT;
	struct gpio_desc *desc = NULL;
	int ret;
	/* Maybe we have a device name, maybe not */
	const char *devname = dev ? dev_name(dev) : "?";

	dev_dbg(dev, "GPIO lookup for consumer %s\n", con_id);

	if (dev) {
		/* Using device tree? */
		if (IS_ENABLED(CONFIG_OF) && dev->of_node) {
			dev_dbg(dev, "using device tree for GPIO lookup\n");
			desc = of_find_gpio(dev, con_id, idx, &lookupflags);
		} else if (ACPI_COMPANION(dev)) {
			dev_dbg(dev, "using ACPI for GPIO lookup\n");
			desc = acpi_find_gpio(dev, con_id, idx, &flags, &lookupflags);
		}
	}

	/*
	 * Either we are not using DT or ACPI, or their lookup did not return
	 * a result. In that case, use platform lookup as a fallback.
	 */
	if (!desc || desc == ERR_PTR(-ENOENT)) {
		dev_dbg(dev, "using lookup tables for GPIO lookup\n");
		desc = gpiod_find(dev, con_id, idx, &lookupflags);
	}

	if (IS_ERR(desc)) {
		dev_dbg(dev, "No GPIO consumer %s found\n", con_id);
		return desc;
	}

	/*
	 * If a connection label was passed use that, else attempt to use
	 * the device name as label
	 */
	ret = gpiod_request(desc, con_id ? con_id : devname);
	if (ret < 0) {
		if (ret == -EBUSY && flags & GPIOD_FLAGS_BIT_NONEXCLUSIVE) {
			/*
			 * This happens when there are several consumers for
			 * the same GPIO line: we just return here without
			 * further initialization. It is a bit if a hack.
			 * This is necessary to support fixed regulators.
			 *
			 * FIXME: Make this more sane and safe.
			 */
			dev_info(dev, "nonexclusive access to GPIO for %s\n",
				 con_id ? con_id : devname);
			return desc;
		} else {
			return ERR_PTR(ret);
		}
	}

	ret = gpiod_configure_flags(desc, con_id, lookupflags, flags);
	if (ret < 0) {
		dev_dbg(dev, "setup of GPIO %s failed\n", con_id);
		gpiod_put(desc);
		return ERR_PTR(ret);
	}

	atomic_notifier_call_chain(&desc->gdev->notifier,
				   GPIOLINE_CHANGED_REQUESTED, desc);

	return desc;
}
EXPORT_SYMBOL_GPL(gpiod_get_index);

/**
 * fwnode_get_named_gpiod - obtain a GPIO from firmware node
 * @fwnode:	handle of the firmware node
 * @propname:	name of the firmware property representing the GPIO
 * @index:	index of the GPIO to obtain for the consumer
 * @dflags:	GPIO initialization flags
 * @label:	label to attach to the requested GPIO
 *
 * This function can be used for drivers that get their configuration
 * from opaque firmware.
 *
 * The function properly finds the corresponding GPIO using whatever is the
 * underlying firmware interface and then makes sure that the GPIO
 * descriptor is requested before it is returned to the caller.
 *
 * Returns:
 * On successful request the GPIO pin is configured in accordance with
 * provided @dflags.
 *
 * In case of error an ERR_PTR() is returned.
 */
struct gpio_desc *fwnode_get_named_gpiod(struct fwnode_handle *fwnode,
					 const char *propname, int index,
					 enum gpiod_flags dflags,
					 const char *label)
{
	unsigned long lflags = GPIO_LOOKUP_FLAGS_DEFAULT;
	struct gpio_desc *desc = ERR_PTR(-ENODEV);
	int ret;

	if (!fwnode)
		return ERR_PTR(-EINVAL);

	if (is_of_node(fwnode)) {
		desc = gpiod_get_from_of_node(to_of_node(fwnode),
					      propname, index,
					      dflags,
					      label);
		return desc;
	} else if (is_acpi_node(fwnode)) {
		struct acpi_gpio_info info;

		desc = acpi_node_get_gpiod(fwnode, propname, index, &info);
		if (IS_ERR(desc))
			return desc;

		acpi_gpio_update_gpiod_flags(&dflags, &info);
		acpi_gpio_update_gpiod_lookup_flags(&lflags, &info);
	}

	/* Currently only ACPI takes this path */
	ret = gpiod_request(desc, label);
	if (ret)
		return ERR_PTR(ret);

	ret = gpiod_configure_flags(desc, propname, lflags, dflags);
	if (ret < 0) {
		gpiod_put(desc);
		return ERR_PTR(ret);
	}

	atomic_notifier_call_chain(&desc->gdev->notifier,
				   GPIOLINE_CHANGED_REQUESTED, desc);

	return desc;
}
EXPORT_SYMBOL_GPL(fwnode_get_named_gpiod);

/**
 * gpiod_get_index_optional - obtain an optional GPIO from a multi-index GPIO
 *                            function
 * @dev: GPIO consumer, can be NULL for system-global GPIOs
 * @con_id: function within the GPIO consumer
 * @index: index of the GPIO to obtain in the consumer
 * @flags: optional GPIO initialization flags
 *
 * This is equivalent to gpiod_get_index(), except that when no GPIO with the
 * specified index was assigned to the requested function it will return NULL.
 * This is convenient for drivers that need to handle optional GPIOs.
 */
struct gpio_desc *__must_check gpiod_get_index_optional(struct device *dev,
							const char *con_id,
							unsigned int index,
							enum gpiod_flags flags)
{
	struct gpio_desc *desc;

	desc = gpiod_get_index(dev, con_id, index, flags);
	if (IS_ERR(desc)) {
		if (PTR_ERR(desc) == -ENOENT)
			return NULL;
	}

	return desc;
}
EXPORT_SYMBOL_GPL(gpiod_get_index_optional);

/**
 * gpiod_hog - Hog the specified GPIO desc given the provided flags
 * @desc:	gpio whose value will be assigned
 * @name:	gpio line name
 * @lflags:	bitmask of gpio_lookup_flags GPIO_* values - returned from
 *		of_find_gpio() or of_get_gpio_hog()
 * @dflags:	gpiod_flags - optional GPIO initialization flags
 */
int gpiod_hog(struct gpio_desc *desc, const char *name,
	      unsigned long lflags, enum gpiod_flags dflags)
{
	struct gpio_chip *gc;
	struct gpio_desc *local_desc;
	int hwnum;
	int ret;

	gc = gpiod_to_chip(desc);
	hwnum = gpio_chip_hwgpio(desc);

	local_desc = gpiochip_request_own_desc(gc, hwnum, name,
					       lflags, dflags);
	if (IS_ERR(local_desc)) {
		ret = PTR_ERR(local_desc);
		pr_err("requesting hog GPIO %s (chip %s, offset %d) failed, %d\n",
		       name, gc->label, hwnum, ret);
		return ret;
	}

	/* Mark GPIO as hogged so it can be identified and removed later */
	set_bit(FLAG_IS_HOGGED, &desc->flags);

	pr_info("GPIO line %d (%s) hogged as %s%s\n",
		desc_to_gpio(desc), name,
		(dflags & GPIOD_FLAGS_BIT_DIR_OUT) ? "output" : "input",
		(dflags & GPIOD_FLAGS_BIT_DIR_OUT) ?
		  (dflags & GPIOD_FLAGS_BIT_DIR_VAL) ? "/high" : "/low" : "");

	return 0;
}

/**
 * gpiochip_free_hogs - Scan gpio-controller chip and release GPIO hog
 * @gc:	gpio chip to act on
 */
static void gpiochip_free_hogs(struct gpio_chip *gc)
{
	int id;

	for (id = 0; id < gc->ngpio; id++) {
		if (test_bit(FLAG_IS_HOGGED, &gc->gpiodev->descs[id].flags))
			gpiochip_free_own_desc(&gc->gpiodev->descs[id]);
	}
}

/**
 * gpiod_get_array - obtain multiple GPIOs from a multi-index GPIO function
 * @dev:	GPIO consumer, can be NULL for system-global GPIOs
 * @con_id:	function within the GPIO consumer
 * @flags:	optional GPIO initialization flags
 *
 * This function acquires all the GPIOs defined under a given function.
 *
 * Return a struct gpio_descs containing an array of descriptors, -ENOENT if
 * no GPIO has been assigned to the requested function, or another IS_ERR()
 * code if an error occurred while trying to acquire the GPIOs.
 */
struct gpio_descs *__must_check gpiod_get_array(struct device *dev,
						const char *con_id,
						enum gpiod_flags flags)
{
	struct gpio_desc *desc;
	struct gpio_descs *descs;
	struct gpio_array *array_info = NULL;
	struct gpio_chip *gc;
	int count, bitmap_size;

	count = gpiod_count(dev, con_id);
	if (count < 0)
		return ERR_PTR(count);

	descs = kzalloc(struct_size(descs, desc, count), GFP_KERNEL);
	if (!descs)
		return ERR_PTR(-ENOMEM);

	for (descs->ndescs = 0; descs->ndescs < count; ) {
		desc = gpiod_get_index(dev, con_id, descs->ndescs, flags);
		if (IS_ERR(desc)) {
			gpiod_put_array(descs);
			return ERR_CAST(desc);
		}

		descs->desc[descs->ndescs] = desc;

		gc = gpiod_to_chip(desc);
		/*
		 * If pin hardware number of array member 0 is also 0, select
		 * its chip as a candidate for fast bitmap processing path.
		 */
		if (descs->ndescs == 0 && gpio_chip_hwgpio(desc) == 0) {
			struct gpio_descs *array;

			bitmap_size = BITS_TO_LONGS(gc->ngpio > count ?
						    gc->ngpio : count);

			array = kzalloc(struct_size(descs, desc, count) +
					struct_size(array_info, invert_mask,
					3 * bitmap_size), GFP_KERNEL);
			if (!array) {
				gpiod_put_array(descs);
				return ERR_PTR(-ENOMEM);
			}

			memcpy(array, descs,
			       struct_size(descs, desc, descs->ndescs + 1));
			kfree(descs);

			descs = array;
			array_info = (void *)(descs->desc + count);
			array_info->get_mask = array_info->invert_mask +
						  bitmap_size;
			array_info->set_mask = array_info->get_mask +
						  bitmap_size;

			array_info->desc = descs->desc;
			array_info->size = count;
			array_info->chip = gc;
			bitmap_set(array_info->get_mask, descs->ndescs,
				   count - descs->ndescs);
			bitmap_set(array_info->set_mask, descs->ndescs,
				   count - descs->ndescs);
			descs->info = array_info;
		}
		/* Unmark array members which don't belong to the 'fast' chip */
		if (array_info && array_info->chip != gc) {
			__clear_bit(descs->ndescs, array_info->get_mask);
			__clear_bit(descs->ndescs, array_info->set_mask);
		}
		/*
		 * Detect array members which belong to the 'fast' chip
		 * but their pins are not in hardware order.
		 */
		else if (array_info &&
			   gpio_chip_hwgpio(desc) != descs->ndescs) {
			/*
			 * Don't use fast path if all array members processed so
			 * far belong to the same chip as this one but its pin
			 * hardware number is different from its array index.
			 */
			if (bitmap_full(array_info->get_mask, descs->ndescs)) {
				array_info = NULL;
			} else {
				__clear_bit(descs->ndescs,
					    array_info->get_mask);
				__clear_bit(descs->ndescs,
					    array_info->set_mask);
			}
		} else if (array_info) {
			/* Exclude open drain or open source from fast output */
			if (gpiochip_line_is_open_drain(gc, descs->ndescs) ||
			    gpiochip_line_is_open_source(gc, descs->ndescs))
				__clear_bit(descs->ndescs,
					    array_info->set_mask);
			/* Identify 'fast' pins which require invertion */
			if (gpiod_is_active_low(desc))
				__set_bit(descs->ndescs,
					  array_info->invert_mask);
		}

		descs->ndescs++;
	}
	if (array_info)
		dev_dbg(dev,
			"GPIO array info: chip=%s, size=%d, get_mask=%lx, set_mask=%lx, invert_mask=%lx\n",
			array_info->chip->label, array_info->size,
			*array_info->get_mask, *array_info->set_mask,
			*array_info->invert_mask);
	return descs;
}
EXPORT_SYMBOL_GPL(gpiod_get_array);

/**
 * gpiod_get_array_optional - obtain multiple GPIOs from a multi-index GPIO
 *                            function
 * @dev:	GPIO consumer, can be NULL for system-global GPIOs
 * @con_id:	function within the GPIO consumer
 * @flags:	optional GPIO initialization flags
 *
 * This is equivalent to gpiod_get_array(), except that when no GPIO was
 * assigned to the requested function it will return NULL.
 */
struct gpio_descs *__must_check gpiod_get_array_optional(struct device *dev,
							const char *con_id,
							enum gpiod_flags flags)
{
	struct gpio_descs *descs;

	descs = gpiod_get_array(dev, con_id, flags);
	if (PTR_ERR(descs) == -ENOENT)
		return NULL;

	return descs;
}
EXPORT_SYMBOL_GPL(gpiod_get_array_optional);

/**
 * gpiod_put - dispose of a GPIO descriptor
 * @desc:	GPIO descriptor to dispose of
 *
 * No descriptor can be used after gpiod_put() has been called on it.
 */
void gpiod_put(struct gpio_desc *desc)
{
	if (desc)
		gpiod_free(desc);
}
EXPORT_SYMBOL_GPL(gpiod_put);

/**
 * gpiod_put_array - dispose of multiple GPIO descriptors
 * @descs:	struct gpio_descs containing an array of descriptors
 */
void gpiod_put_array(struct gpio_descs *descs)
{
	unsigned int i;

	for (i = 0; i < descs->ndescs; i++)
		gpiod_put(descs->desc[i]);

	kfree(descs);
}
EXPORT_SYMBOL_GPL(gpiod_put_array);

static int __init gpiolib_dev_init(void)
{
	int ret;

	/* Register GPIO sysfs bus */
	ret = bus_register(&gpio_bus_type);
	if (ret < 0) {
		pr_err("gpiolib: could not register GPIO bus type\n");
		return ret;
	}

	ret = alloc_chrdev_region(&gpio_devt, 0, GPIO_DEV_MAX, GPIOCHIP_NAME);
	if (ret < 0) {
		pr_err("gpiolib: failed to allocate char dev region\n");
		bus_unregister(&gpio_bus_type);
		return ret;
	}

	gpiolib_initialized = true;
	gpiochip_setup_devs();

#if IS_ENABLED(CONFIG_OF_DYNAMIC) && IS_ENABLED(CONFIG_OF_GPIO)
	WARN_ON(of_reconfig_notifier_register(&gpio_of_notifier));
#endif /* CONFIG_OF_DYNAMIC && CONFIG_OF_GPIO */

	return ret;
}
core_initcall(gpiolib_dev_init);

#ifdef CONFIG_DEBUG_FS

static void gpiolib_dbg_show(struct seq_file *s, struct gpio_device *gdev)
{
	unsigned		i;
	struct gpio_chip	*gc = gdev->chip;
	unsigned		gpio = gdev->base;
	struct gpio_desc	*gdesc = &gdev->descs[0];
	bool			is_out;
	bool			is_irq;
	bool			active_low;

	for (i = 0; i < gdev->ngpio; i++, gpio++, gdesc++) {
		if (!test_bit(FLAG_REQUESTED, &gdesc->flags)) {
			if (gdesc->name) {
				seq_printf(s, " gpio-%-3d (%-20.20s)\n",
					   gpio, gdesc->name);
			}
			continue;
		}

		gpiod_get_direction(gdesc);
		is_out = test_bit(FLAG_IS_OUT, &gdesc->flags);
		is_irq = test_bit(FLAG_USED_AS_IRQ, &gdesc->flags);
		active_low = test_bit(FLAG_ACTIVE_LOW, &gdesc->flags);
		seq_printf(s, " gpio-%-3d (%-20.20s|%-20.20s) %s %s %s%s",
			gpio, gdesc->name ? gdesc->name : "", gdesc->label,
			is_out ? "out" : "in ",
			gc->get ? (gc->get(gc, i) ? "hi" : "lo") : "?  ",
			is_irq ? "IRQ " : "",
			active_low ? "ACTIVE LOW" : "");
		seq_printf(s, "\n");
	}
}

static void *gpiolib_seq_start(struct seq_file *s, loff_t *pos)
{
	unsigned long flags;
	struct gpio_device *gdev = NULL;
	loff_t index = *pos;

	s->private = "";

	spin_lock_irqsave(&gpio_lock, flags);
	list_for_each_entry(gdev, &gpio_devices, list)
		if (index-- == 0) {
			spin_unlock_irqrestore(&gpio_lock, flags);
			return gdev;
		}
	spin_unlock_irqrestore(&gpio_lock, flags);

	return NULL;
}

static void *gpiolib_seq_next(struct seq_file *s, void *v, loff_t *pos)
{
	unsigned long flags;
	struct gpio_device *gdev = v;
	void *ret = NULL;

	spin_lock_irqsave(&gpio_lock, flags);
	if (list_is_last(&gdev->list, &gpio_devices))
		ret = NULL;
	else
		ret = list_entry(gdev->list.next, struct gpio_device, list);
	spin_unlock_irqrestore(&gpio_lock, flags);

	s->private = "\n";
	++*pos;

	return ret;
}

static void gpiolib_seq_stop(struct seq_file *s, void *v)
{
}

static int gpiolib_seq_show(struct seq_file *s, void *v)
{
	struct gpio_device *gdev = v;
	struct gpio_chip *gc = gdev->chip;
	struct device *parent;

	if (!gc) {
		seq_printf(s, "%s%s: (dangling chip)", (char *)s->private,
			   dev_name(&gdev->dev));
		return 0;
	}

	seq_printf(s, "%s%s: GPIOs %d-%d", (char *)s->private,
		   dev_name(&gdev->dev),
		   gdev->base, gdev->base + gdev->ngpio - 1);
	parent = gc->parent;
	if (parent)
		seq_printf(s, ", parent: %s/%s",
			   parent->bus ? parent->bus->name : "no-bus",
			   dev_name(parent));
	if (gc->label)
		seq_printf(s, ", %s", gc->label);
	if (gc->can_sleep)
		seq_printf(s, ", can sleep");
	seq_printf(s, ":\n");

	if (gc->dbg_show)
		gc->dbg_show(s, gc);
	else
		gpiolib_dbg_show(s, gdev);

	return 0;
}

static const struct seq_operations gpiolib_seq_ops = {
	.start = gpiolib_seq_start,
	.next = gpiolib_seq_next,
	.stop = gpiolib_seq_stop,
	.show = gpiolib_seq_show,
};

static int gpiolib_open(struct inode *inode, struct file *file)
{
	return seq_open(file, &gpiolib_seq_ops);
}

static const struct file_operations gpiolib_operations = {
	.owner		= THIS_MODULE,
	.open		= gpiolib_open,
	.read		= seq_read,
	.llseek		= seq_lseek,
	.release	= seq_release,
};

static int __init gpiolib_debugfs_init(void)
{
	/* /sys/kernel/debug/gpio */
	debugfs_create_file("gpio", S_IFREG | S_IRUGO, NULL, NULL,
			    &gpiolib_operations);
	return 0;
}
subsys_initcall(gpiolib_debugfs_init);

#endif	/* DEBUG_FS */<|MERGE_RESOLUTION|>--- conflicted
+++ resolved
@@ -4223,11 +4223,7 @@
 	/* To be valid for IRQ the line needs to be input or open drain */
 	if (test_bit(FLAG_IS_OUT, &desc->flags) &&
 	    !test_bit(FLAG_OPEN_DRAIN, &desc->flags)) {
-<<<<<<< HEAD
-		chip_err(chip,
-=======
 		chip_err(gc,
->>>>>>> c58091a3
 			 "%s: tried to flag a GPIO set as output for IRQ\n",
 			 __func__);
 		return -EIO;
