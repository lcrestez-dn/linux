--- conflicted
+++ resolved
@@ -6702,7 +6702,6 @@
 
 	if (cancel_delayed_work_sync(&dev_priv->rps.autoenable_work))
 		intel_runtime_pm_put(dev_priv);
-<<<<<<< HEAD
 
 	/* gen6_rps_idle() will be called later to disable interrupts */
 }
@@ -6712,17 +6711,6 @@
 	dev_priv->rps.enabled = true; /* force disabling */
 	intel_disable_gt_powersave(dev_priv);
 
-=======
-
-	/* gen6_rps_idle() will be called later to disable interrupts */
-}
-
-void intel_sanitize_gt_powersave(struct drm_i915_private *dev_priv)
-{
-	dev_priv->rps.enabled = true; /* force disabling */
-	intel_disable_gt_powersave(dev_priv);
-
->>>>>>> d06e622d
 	gen6_reset_rps_interrupts(dev_priv);
 }
 
