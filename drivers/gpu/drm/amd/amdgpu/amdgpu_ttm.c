--- conflicted
+++ resolved
@@ -1731,12 +1731,8 @@
 	r = ttm_bo_device_init(&adev->mman.bdev,
 			       &amdgpu_bo_driver,
 			       adev->ddev->anon_inode->i_mapping,
-<<<<<<< HEAD
 			       adev->ddev->vma_offset_manager,
-			       adev->need_dma32);
-=======
 			       dma_addressing_limited(adev->dev));
->>>>>>> 54ecb8f7
 	if (r) {
 		DRM_ERROR("failed initializing buffer object driver(%d).\n", r);
 		return r;
