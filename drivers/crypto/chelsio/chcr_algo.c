/*
 * This file is part of the Chelsio T6 Crypto driver for Linux.
 *
 * Copyright (c) 2003-2016 Chelsio Communications, Inc. All rights reserved.
 *
 * This software is available to you under a choice of one of two
 * licenses.  You may choose to be licensed under the terms of the GNU
 * General Public License (GPL) Version 2, available from the file
 * COPYING in the main directory of this source tree, or the
 * OpenIB.org BSD license below:
 *
 *     Redistribution and use in source and binary forms, with or
 *     without modification, are permitted provided that the following
 *     conditions are met:
 *
 *      - Redistributions of source code must retain the above
 *        copyright notice, this list of conditions and the following
 *        disclaimer.
 *
 *      - Redistributions in binary form must reproduce the above
 *        copyright notice, this list of conditions and the following
 *        disclaimer in the documentation and/or other materials
 *        provided with the distribution.
 *
 * THE SOFTWARE IS PROVIDED "AS IS", WITHOUT WARRANTY OF ANY KIND,
 * EXPRESS OR IMPLIED, INCLUDING BUT NOT LIMITED TO THE WARRANTIES OF
 * MERCHANTABILITY, FITNESS FOR A PARTICULAR PURPOSE AND
 * NONINFRINGEMENT. IN NO EVENT SHALL THE AUTHORS OR COPYRIGHT HOLDERS
 * BE LIABLE FOR ANY CLAIM, DAMAGES OR OTHER LIABILITY, WHETHER IN AN
 * ACTION OF CONTRACT, TORT OR OTHERWISE, ARISING FROM, OUT OF OR IN
 * CONNECTION WITH THE SOFTWARE OR THE USE OR OTHER DEALINGS IN THE
 * SOFTWARE.
 *
 * Written and Maintained by:
 *	Manoj Malviya (manojmalviya@chelsio.com)
 *	Atul Gupta (atul.gupta@chelsio.com)
 *	Jitendra Lulla (jlulla@chelsio.com)
 *	Yeshaswi M R Gowda (yeshaswi@chelsio.com)
 *	Harsh Jain (harsh@chelsio.com)
 */

#define pr_fmt(fmt) "chcr:" fmt

#include <linux/kernel.h>
#include <linux/module.h>
#include <linux/crypto.h>
#include <linux/cryptohash.h>
#include <linux/skbuff.h>
#include <linux/rtnetlink.h>
#include <linux/highmem.h>
#include <linux/scatterlist.h>

#include <crypto/aes.h>
#include <crypto/algapi.h>
#include <crypto/hash.h>
#include <crypto/gcm.h>
#include <crypto/sha.h>
#include <crypto/authenc.h>
#include <crypto/ctr.h>
#include <crypto/gf128mul.h>
#include <crypto/internal/aead.h>
#include <crypto/null.h>
#include <crypto/internal/skcipher.h>
#include <crypto/aead.h>
#include <crypto/scatterwalk.h>
#include <crypto/internal/hash.h>

#include "t4fw_api.h"
#include "t4_msg.h"
#include "chcr_core.h"
#include "chcr_algo.h"
#include "chcr_crypto.h"

#define IV AES_BLOCK_SIZE

<<<<<<< HEAD
=======
static unsigned int sgl_ent_len[] = {
	0, 0, 16, 24, 40, 48, 64, 72, 88,
	96, 112, 120, 136, 144, 160, 168, 184,
	192, 208, 216, 232, 240, 256, 264, 280,
	288, 304, 312, 328, 336, 352, 360, 376
};

static unsigned int dsgl_ent_len[] = {
	0, 32, 32, 48, 48, 64, 64, 80, 80,
	112, 112, 128, 128, 144, 144, 160, 160,
	192, 192, 208, 208, 224, 224, 240, 240,
	272, 272, 288, 288, 304, 304, 320, 320
};

static u32 round_constant[11] = {
	0x01000000, 0x02000000, 0x04000000, 0x08000000,
	0x10000000, 0x20000000, 0x40000000, 0x80000000,
	0x1B000000, 0x36000000, 0x6C000000
};

static int chcr_handle_cipher_resp(struct ablkcipher_request *req,
				   unsigned char *input, int err);

>>>>>>> 661e50bc
static inline  struct chcr_aead_ctx *AEAD_CTX(struct chcr_context *ctx)
{
	return ctx->crypto_ctx->aeadctx;
}

static inline struct ablk_ctx *ABLK_CTX(struct chcr_context *ctx)
{
	return ctx->crypto_ctx->ablkctx;
}

static inline struct hmac_ctx *HMAC_CTX(struct chcr_context *ctx)
{
	return ctx->crypto_ctx->hmacctx;
}

static inline struct chcr_gcm_ctx *GCM_CTX(struct chcr_aead_ctx *gctx)
{
	return gctx->ctx->gcm;
}

static inline struct chcr_authenc_ctx *AUTHENC_CTX(struct chcr_aead_ctx *gctx)
{
	return gctx->ctx->authenc;
}

static inline struct uld_ctx *ULD_CTX(struct chcr_context *ctx)
{
	return ctx->dev->u_ctx;
}

static inline int is_ofld_imm(const struct sk_buff *skb)
{
	return (skb->len <= SGE_MAX_WR_LEN);
}

static int sg_nents_xlen(struct scatterlist *sg, unsigned int reqlen,
			 unsigned int entlen,
			 unsigned int skip)
{
	int nents = 0;
	unsigned int less;
	unsigned int skip_len = 0;

	while (sg && skip) {
		if (sg_dma_len(sg) <= skip) {
			skip -= sg_dma_len(sg);
			skip_len = 0;
			sg = sg_next(sg);
		} else {
			skip_len = skip;
			skip = 0;
		}
	}

	while (sg && reqlen) {
		less = min(reqlen, sg_dma_len(sg) - skip_len);
		nents += DIV_ROUND_UP(less, entlen);
		reqlen -= less;
		skip_len = 0;
		sg = sg_next(sg);
	}
	return nents;
}

static inline void chcr_handle_ahash_resp(struct ahash_request *req,
					  unsigned char *input,
					  int err)
{
	struct chcr_ahash_req_ctx *reqctx = ahash_request_ctx(req);
	int digestsize, updated_digestsize;
	struct crypto_ahash *tfm = crypto_ahash_reqtfm(req);
	struct uld_ctx *u_ctx = ULD_CTX(h_ctx(tfm));

	if (input == NULL)
		goto out;
	digestsize = crypto_ahash_digestsize(crypto_ahash_reqtfm(req));
	if (reqctx->is_sg_map)
		chcr_hash_dma_unmap(&u_ctx->lldi.pdev->dev, req);
	if (reqctx->dma_addr)
		dma_unmap_single(&u_ctx->lldi.pdev->dev, reqctx->dma_addr,
				 reqctx->dma_len, DMA_TO_DEVICE);
	reqctx->dma_addr = 0;
	updated_digestsize = digestsize;
	if (digestsize == SHA224_DIGEST_SIZE)
		updated_digestsize = SHA256_DIGEST_SIZE;
	else if (digestsize == SHA384_DIGEST_SIZE)
		updated_digestsize = SHA512_DIGEST_SIZE;
	if (reqctx->result == 1) {
		reqctx->result = 0;
		memcpy(req->result, input + sizeof(struct cpl_fw6_pld),
		       digestsize);
	} else {
		memcpy(reqctx->partial_hash, input + sizeof(struct cpl_fw6_pld),
		       updated_digestsize);
	}
out:
	req->base.complete(&req->base, err);
}

static inline int get_aead_subtype(struct crypto_aead *aead)
{
	struct aead_alg *alg = crypto_aead_alg(aead);
	struct chcr_alg_template *chcr_crypto_alg =
		container_of(alg, struct chcr_alg_template, alg.aead);
	return chcr_crypto_alg->type & CRYPTO_ALG_SUB_TYPE_MASK;
}

<<<<<<< HEAD
static int sg_nents_xlen(struct scatterlist *sg, unsigned int reqlen,
			 unsigned int entlen,
			 unsigned int skip)
{
	int nents = 0;
	unsigned int less;
	unsigned int skip_len = 0;

	while (sg && skip) {
		if (sg_dma_len(sg) <= skip) {
			skip -= sg_dma_len(sg);
			skip_len = 0;
			sg = sg_next(sg);
		} else {
			skip_len = skip;
			skip = 0;
		}
	}

	while (sg && reqlen) {
		less = min(reqlen, sg_dma_len(sg) - skip_len);
		nents += DIV_ROUND_UP(less, entlen);
		reqlen -= less;
		skip_len = 0;
		sg = sg_next(sg);
	}
	return nents;
}

static inline void chcr_handle_ahash_resp(struct ahash_request *req,
					  unsigned char *input,
					  int err)
{
	struct chcr_ahash_req_ctx *reqctx = ahash_request_ctx(req);
	int digestsize, updated_digestsize;
	struct crypto_ahash *tfm = crypto_ahash_reqtfm(req);
	struct uld_ctx *u_ctx = ULD_CTX(h_ctx(tfm));

	if (input == NULL)
		goto out;
	reqctx = ahash_request_ctx(req);
	digestsize = crypto_ahash_digestsize(crypto_ahash_reqtfm(req));
	if (reqctx->is_sg_map)
		chcr_hash_dma_unmap(&u_ctx->lldi.pdev->dev, req);
	if (reqctx->dma_addr)
		dma_unmap_single(&u_ctx->lldi.pdev->dev, reqctx->dma_addr,
				 reqctx->dma_len, DMA_TO_DEVICE);
	reqctx->dma_addr = 0;
	updated_digestsize = digestsize;
	if (digestsize == SHA224_DIGEST_SIZE)
		updated_digestsize = SHA256_DIGEST_SIZE;
	else if (digestsize == SHA384_DIGEST_SIZE)
		updated_digestsize = SHA512_DIGEST_SIZE;
	if (reqctx->result == 1) {
		reqctx->result = 0;
		memcpy(req->result, input + sizeof(struct cpl_fw6_pld),
		       digestsize);
	} else {
		memcpy(reqctx->partial_hash, input + sizeof(struct cpl_fw6_pld),
		       updated_digestsize);
	}
out:
	req->base.complete(&req->base, err);

	}

static inline void chcr_handle_aead_resp(struct aead_request *req,
					 unsigned char *input,
					 int err)
{
	struct chcr_aead_reqctx *reqctx = aead_request_ctx(req);
	struct crypto_aead *tfm = crypto_aead_reqtfm(req);
	struct uld_ctx *u_ctx = ULD_CTX(a_ctx(tfm));


	chcr_aead_dma_unmap(&u_ctx->lldi.pdev->dev, req, reqctx->op);
	if (reqctx->b0_dma)
		dma_unmap_single(&u_ctx->lldi.pdev->dev, reqctx->b0_dma,
				 reqctx->b0_len, DMA_BIDIRECTIONAL);
	if (reqctx->verify == VERIFY_SW) {
		chcr_verify_tag(req, input, &err);
		reqctx->verify = VERIFY_HW;
}
	req->base.complete(&req->base, err);

}
static void chcr_verify_tag(struct aead_request *req, u8 *input, int *err)
=======
void chcr_verify_tag(struct aead_request *req, u8 *input, int *err)
>>>>>>> 661e50bc
{
	u8 temp[SHA512_DIGEST_SIZE];
	struct crypto_aead *tfm = crypto_aead_reqtfm(req);
	int authsize = crypto_aead_authsize(tfm);
	struct cpl_fw6_pld *fw6_pld;
	int cmp = 0;

	fw6_pld = (struct cpl_fw6_pld *)input;
	if ((get_aead_subtype(tfm) == CRYPTO_ALG_SUB_TYPE_AEAD_RFC4106) ||
	    (get_aead_subtype(tfm) == CRYPTO_ALG_SUB_TYPE_AEAD_GCM)) {
		cmp = crypto_memneq(&fw6_pld->data[2], (fw6_pld + 1), authsize);
	} else {

		sg_pcopy_to_buffer(req->src, sg_nents(req->src), temp,
				authsize, req->assoclen +
				req->cryptlen - authsize);
		cmp = crypto_memneq(temp, (fw6_pld + 1), authsize);
	}
	if (cmp)
		*err = -EBADMSG;
	else
		*err = 0;
}

static inline void chcr_handle_aead_resp(struct aead_request *req,
					 unsigned char *input,
					 int err)
{
	struct chcr_aead_reqctx *reqctx = aead_request_ctx(req);
	struct crypto_aead *tfm = crypto_aead_reqtfm(req);
	struct uld_ctx *u_ctx = ULD_CTX(a_ctx(tfm));

	chcr_aead_dma_unmap(&u_ctx->lldi.pdev->dev, req, reqctx->op);
	if (reqctx->b0_dma)
		dma_unmap_single(&u_ctx->lldi.pdev->dev, reqctx->b0_dma,
				 reqctx->b0_len, DMA_BIDIRECTIONAL);
	if (reqctx->verify == VERIFY_SW) {
		chcr_verify_tag(req, input, &err);
		reqctx->verify = VERIFY_HW;
	}
	req->base.complete(&req->base, err);
}

/*
 *	chcr_handle_resp - Unmap the DMA buffers associated with the request
 *	@req: crypto request
 */
int chcr_handle_resp(struct crypto_async_request *req, unsigned char *input,
			 int err)
{
	struct crypto_tfm *tfm = req->tfm;
	struct chcr_context *ctx = crypto_tfm_ctx(tfm);
	struct adapter *adap = padap(ctx->dev);

	switch (tfm->__crt_alg->cra_flags & CRYPTO_ALG_TYPE_MASK) {
	case CRYPTO_ALG_TYPE_AEAD:
		chcr_handle_aead_resp(aead_request_cast(req), input, err);
		break;

	case CRYPTO_ALG_TYPE_ABLKCIPHER:
		 err = chcr_handle_cipher_resp(ablkcipher_request_cast(req),
					       input, err);
		break;

	case CRYPTO_ALG_TYPE_AHASH:
		chcr_handle_ahash_resp(ahash_request_cast(req), input, err);
		}
	atomic_inc(&adap->chcr_stats.complete);
	return err;
}

static void get_aes_decrypt_key(unsigned char *dec_key,
				       const unsigned char *key,
				       unsigned int keylength)
{
	u32 temp;
	u32 w_ring[MAX_NK];
	int i, j, k;
	u8  nr, nk;

	switch (keylength) {
	case AES_KEYLENGTH_128BIT:
		nk = KEYLENGTH_4BYTES;
		nr = NUMBER_OF_ROUNDS_10;
		break;
	case AES_KEYLENGTH_192BIT:
		nk = KEYLENGTH_6BYTES;
		nr = NUMBER_OF_ROUNDS_12;
		break;
	case AES_KEYLENGTH_256BIT:
		nk = KEYLENGTH_8BYTES;
		nr = NUMBER_OF_ROUNDS_14;
		break;
	default:
		return;
	}
	for (i = 0; i < nk; i++)
		w_ring[i] = be32_to_cpu(*(u32 *)&key[4 * i]);

	i = 0;
	temp = w_ring[nk - 1];
	while (i + nk < (nr + 1) * 4) {
		if (!(i % nk)) {
			/* RotWord(temp) */
			temp = (temp << 8) | (temp >> 24);
			temp = aes_ks_subword(temp);
			temp ^= round_constant[i / nk];
		} else if (nk == 8 && (i % 4 == 0)) {
			temp = aes_ks_subword(temp);
		}
		w_ring[i % nk] ^= temp;
		temp = w_ring[i % nk];
		i++;
	}
	i--;
	for (k = 0, j = i % nk; k < nk; k++) {
		*((u32 *)dec_key + k) = htonl(w_ring[j]);
		j--;
		if (j < 0)
			j += nk;
	}
}

static struct crypto_shash *chcr_alloc_shash(unsigned int ds)
{
	struct crypto_shash *base_hash = ERR_PTR(-EINVAL);

	switch (ds) {
	case SHA1_DIGEST_SIZE:
		base_hash = crypto_alloc_shash("sha1", 0, 0);
		break;
	case SHA224_DIGEST_SIZE:
		base_hash = crypto_alloc_shash("sha224", 0, 0);
		break;
	case SHA256_DIGEST_SIZE:
		base_hash = crypto_alloc_shash("sha256", 0, 0);
		break;
	case SHA384_DIGEST_SIZE:
		base_hash = crypto_alloc_shash("sha384", 0, 0);
		break;
	case SHA512_DIGEST_SIZE:
		base_hash = crypto_alloc_shash("sha512", 0, 0);
		break;
	}

	return base_hash;
}

static int chcr_compute_partial_hash(struct shash_desc *desc,
				     char *iopad, char *result_hash,
				     int digest_size)
{
	struct sha1_state sha1_st;
	struct sha256_state sha256_st;
	struct sha512_state sha512_st;
	int error;

	if (digest_size == SHA1_DIGEST_SIZE) {
		error = crypto_shash_init(desc) ?:
			crypto_shash_update(desc, iopad, SHA1_BLOCK_SIZE) ?:
			crypto_shash_export(desc, (void *)&sha1_st);
		memcpy(result_hash, sha1_st.state, SHA1_DIGEST_SIZE);
	} else if (digest_size == SHA224_DIGEST_SIZE) {
		error = crypto_shash_init(desc) ?:
			crypto_shash_update(desc, iopad, SHA256_BLOCK_SIZE) ?:
			crypto_shash_export(desc, (void *)&sha256_st);
		memcpy(result_hash, sha256_st.state, SHA256_DIGEST_SIZE);

	} else if (digest_size == SHA256_DIGEST_SIZE) {
		error = crypto_shash_init(desc) ?:
			crypto_shash_update(desc, iopad, SHA256_BLOCK_SIZE) ?:
			crypto_shash_export(desc, (void *)&sha256_st);
		memcpy(result_hash, sha256_st.state, SHA256_DIGEST_SIZE);

	} else if (digest_size == SHA384_DIGEST_SIZE) {
		error = crypto_shash_init(desc) ?:
			crypto_shash_update(desc, iopad, SHA512_BLOCK_SIZE) ?:
			crypto_shash_export(desc, (void *)&sha512_st);
		memcpy(result_hash, sha512_st.state, SHA512_DIGEST_SIZE);

	} else if (digest_size == SHA512_DIGEST_SIZE) {
		error = crypto_shash_init(desc) ?:
			crypto_shash_update(desc, iopad, SHA512_BLOCK_SIZE) ?:
			crypto_shash_export(desc, (void *)&sha512_st);
		memcpy(result_hash, sha512_st.state, SHA512_DIGEST_SIZE);
	} else {
		error = -EINVAL;
		pr_err("Unknown digest size %d\n", digest_size);
	}
	return error;
}

static void chcr_change_order(char *buf, int ds)
{
	int i;

	if (ds == SHA512_DIGEST_SIZE) {
		for (i = 0; i < (ds / sizeof(u64)); i++)
			*((__be64 *)buf + i) =
				cpu_to_be64(*((u64 *)buf + i));
	} else {
		for (i = 0; i < (ds / sizeof(u32)); i++)
			*((__be32 *)buf + i) =
				cpu_to_be32(*((u32 *)buf + i));
	}
}

static inline int is_hmac(struct crypto_tfm *tfm)
{
	struct crypto_alg *alg = tfm->__crt_alg;
	struct chcr_alg_template *chcr_crypto_alg =
		container_of(__crypto_ahash_alg(alg), struct chcr_alg_template,
			     alg.hash);
	if (chcr_crypto_alg->type == CRYPTO_ALG_TYPE_HMAC)
		return 1;
	return 0;
}

static inline void dsgl_walk_init(struct dsgl_walk *walk,
				   struct cpl_rx_phys_dsgl *dsgl)
<<<<<<< HEAD
{
	walk->dsgl = dsgl;
	walk->nents = 0;
	walk->to = (struct phys_sge_pairs *)(dsgl + 1);
}

static inline void dsgl_walk_end(struct dsgl_walk *walk, unsigned short qid)
{
=======
{
	walk->dsgl = dsgl;
	walk->nents = 0;
	walk->to = (struct phys_sge_pairs *)(dsgl + 1);
}

static inline void dsgl_walk_end(struct dsgl_walk *walk, unsigned short qid)
{
>>>>>>> 661e50bc
	struct cpl_rx_phys_dsgl *phys_cpl;

	phys_cpl = walk->dsgl;

	phys_cpl->op_to_tid = htonl(CPL_RX_PHYS_DSGL_OPCODE_V(CPL_RX_PHYS_DSGL)
				    | CPL_RX_PHYS_DSGL_ISRDMA_V(0));
	phys_cpl->pcirlxorder_to_noofsgentr =
		htonl(CPL_RX_PHYS_DSGL_PCIRLXORDER_V(0) |
		      CPL_RX_PHYS_DSGL_PCINOSNOOP_V(0) |
		      CPL_RX_PHYS_DSGL_PCITPHNTENB_V(0) |
		      CPL_RX_PHYS_DSGL_PCITPHNT_V(0) |
		      CPL_RX_PHYS_DSGL_DCAID_V(0) |
		      CPL_RX_PHYS_DSGL_NOOFSGENTR_V(walk->nents));
	phys_cpl->rss_hdr_int.opcode = CPL_RX_PHYS_ADDR;
	phys_cpl->rss_hdr_int.qid = htons(qid);
	phys_cpl->rss_hdr_int.hash_val = 0;
<<<<<<< HEAD
}

static inline void dsgl_walk_add_page(struct dsgl_walk *walk,
					size_t size,
					dma_addr_t *addr)
{
	int j;

	if (!size)
		return;
	j = walk->nents;
	walk->to->len[j % 8] = htons(size);
	walk->to->addr[j % 8] = cpu_to_be64(*addr);
	j++;
	if ((j % 8) == 0)
		walk->to++;
	walk->nents = j;
}

static void  dsgl_walk_add_sg(struct dsgl_walk *walk,
			   struct scatterlist *sg,
			      unsigned int slen,
			      unsigned int skip)
{
	int skip_len = 0;
	unsigned int left_size = slen, len = 0;
	unsigned int j = walk->nents;
	int offset, ent_len;

	if (!slen)
		return;
	while (sg && skip) {
		if (sg_dma_len(sg) <= skip) {
			skip -= sg_dma_len(sg);
			skip_len = 0;
			sg = sg_next(sg);
		} else {
			skip_len = skip;
			skip = 0;
		}
	}

	while (left_size && sg) {
		len = min_t(u32, left_size, sg_dma_len(sg) - skip_len);
		offset = 0;
		while (len) {
			ent_len =  min_t(u32, len, CHCR_DST_SG_SIZE);
			walk->to->len[j % 8] = htons(ent_len);
			walk->to->addr[j % 8] = cpu_to_be64(sg_dma_address(sg) +
						      offset + skip_len);
			offset += ent_len;
			len -= ent_len;
			j++;
			if ((j % 8) == 0)
				walk->to++;
		}
		walk->last_sg = sg;
		walk->last_sg_len = min_t(u32, left_size, sg_dma_len(sg) -
					  skip_len) + skip_len;
		left_size -= min_t(u32, left_size, sg_dma_len(sg) - skip_len);
		skip_len = 0;
		sg = sg_next(sg);
	}
	walk->nents = j;
}

static inline void ulptx_walk_init(struct ulptx_walk *walk,
				   struct ulptx_sgl *ulp)
{
	walk->sgl = ulp;
	walk->nents = 0;
	walk->pair_idx = 0;
	walk->pair = ulp->sge;
	walk->last_sg = NULL;
	walk->last_sg_len = 0;
}

static inline void ulptx_walk_end(struct ulptx_walk *walk)
{
	walk->sgl->cmd_nsge = htonl(ULPTX_CMD_V(ULP_TX_SC_DSGL) |
			      ULPTX_NSGE_V(walk->nents));
}


static inline void ulptx_walk_add_page(struct ulptx_walk *walk,
					size_t size,
					dma_addr_t *addr)
{
	if (!size)
		return;

	if (walk->nents == 0) {
		walk->sgl->len0 = cpu_to_be32(size);
		walk->sgl->addr0 = cpu_to_be64(*addr);
	} else {
		walk->pair->addr[walk->pair_idx] = cpu_to_be64(*addr);
		walk->pair->len[walk->pair_idx] = cpu_to_be32(size);
		walk->pair_idx = !walk->pair_idx;
		if (!walk->pair_idx)
			walk->pair++;
	}
	walk->nents++;
}

static void  ulptx_walk_add_sg(struct ulptx_walk *walk,
					struct scatterlist *sg,
			       unsigned int len,
			       unsigned int skip)
{
	int small;
	int skip_len = 0;
	unsigned int sgmin;

	if (!len)
		return;

	while (sg && skip) {
		if (sg_dma_len(sg) <= skip) {
			skip -= sg_dma_len(sg);
			skip_len = 0;
			sg = sg_next(sg);
		} else {
			skip_len = skip;
			skip = 0;
		}
	}
	if (walk->nents == 0) {
		small = min_t(unsigned int, sg_dma_len(sg) - skip_len, len);
		sgmin = min_t(unsigned int, small, CHCR_SRC_SG_SIZE);
		walk->sgl->len0 = cpu_to_be32(sgmin);
		walk->sgl->addr0 = cpu_to_be64(sg_dma_address(sg) + skip_len);
		walk->nents++;
		len -= sgmin;
		walk->last_sg = sg;
		walk->last_sg_len = sgmin + skip_len;
		skip_len += sgmin;
		if (sg_dma_len(sg) == skip_len) {
			sg = sg_next(sg);
			skip_len = 0;
		}
	}

	while (sg && len) {
		small = min(sg_dma_len(sg) - skip_len, len);
		sgmin = min_t(unsigned int, small, CHCR_SRC_SG_SIZE);
		walk->pair->len[walk->pair_idx] = cpu_to_be32(sgmin);
		walk->pair->addr[walk->pair_idx] =
			cpu_to_be64(sg_dma_address(sg) + skip_len);
		walk->pair_idx = !walk->pair_idx;
		walk->nents++;
		if (!walk->pair_idx)
			walk->pair++;
		len -= sgmin;
		skip_len += sgmin;
		walk->last_sg = sg;
		walk->last_sg_len = skip_len;
		if (sg_dma_len(sg) == skip_len) {
			sg = sg_next(sg);
			skip_len = 0;
		}
	}
=======
}

static inline void dsgl_walk_add_page(struct dsgl_walk *walk,
					size_t size,
					dma_addr_t *addr)
{
	int j;

	if (!size)
		return;
	j = walk->nents;
	walk->to->len[j % 8] = htons(size);
	walk->to->addr[j % 8] = cpu_to_be64(*addr);
	j++;
	if ((j % 8) == 0)
		walk->to++;
	walk->nents = j;
>>>>>>> 661e50bc
}

static void  dsgl_walk_add_sg(struct dsgl_walk *walk,
			   struct scatterlist *sg,
			      unsigned int slen,
			      unsigned int skip)
{
	int skip_len = 0;
	unsigned int left_size = slen, len = 0;
	unsigned int j = walk->nents;
	int offset, ent_len;

	if (!slen)
		return;
	while (sg && skip) {
		if (sg_dma_len(sg) <= skip) {
			skip -= sg_dma_len(sg);
			skip_len = 0;
			sg = sg_next(sg);
		} else {
			skip_len = skip;
			skip = 0;
		}
	}

	while (left_size && sg) {
		len = min_t(u32, left_size, sg_dma_len(sg) - skip_len);
		offset = 0;
		while (len) {
			ent_len =  min_t(u32, len, CHCR_DST_SG_SIZE);
			walk->to->len[j % 8] = htons(ent_len);
			walk->to->addr[j % 8] = cpu_to_be64(sg_dma_address(sg) +
						      offset + skip_len);
			offset += ent_len;
			len -= ent_len;
			j++;
			if ((j % 8) == 0)
				walk->to++;
		}
		walk->last_sg = sg;
		walk->last_sg_len = min_t(u32, left_size, sg_dma_len(sg) -
					  skip_len) + skip_len;
		left_size -= min_t(u32, left_size, sg_dma_len(sg) - skip_len);
		skip_len = 0;
		sg = sg_next(sg);
	}
	walk->nents = j;
}

static inline void ulptx_walk_init(struct ulptx_walk *walk,
				   struct ulptx_sgl *ulp)
{
	walk->sgl = ulp;
	walk->nents = 0;
	walk->pair_idx = 0;
	walk->pair = ulp->sge;
	walk->last_sg = NULL;
	walk->last_sg_len = 0;
}

<<<<<<< HEAD
=======
static inline void ulptx_walk_end(struct ulptx_walk *walk)
{
	walk->sgl->cmd_nsge = htonl(ULPTX_CMD_V(ULP_TX_SC_DSGL) |
			      ULPTX_NSGE_V(walk->nents));
}


static inline void ulptx_walk_add_page(struct ulptx_walk *walk,
					size_t size,
					dma_addr_t *addr)
{
	if (!size)
		return;

	if (walk->nents == 0) {
		walk->sgl->len0 = cpu_to_be32(size);
		walk->sgl->addr0 = cpu_to_be64(*addr);
	} else {
		walk->pair->addr[walk->pair_idx] = cpu_to_be64(*addr);
		walk->pair->len[walk->pair_idx] = cpu_to_be32(size);
		walk->pair_idx = !walk->pair_idx;
		if (!walk->pair_idx)
			walk->pair++;
	}
	walk->nents++;
}

static void  ulptx_walk_add_sg(struct ulptx_walk *walk,
					struct scatterlist *sg,
			       unsigned int len,
			       unsigned int skip)
{
	int small;
	int skip_len = 0;
	unsigned int sgmin;

	if (!len)
		return;

	while (sg && skip) {
		if (sg_dma_len(sg) <= skip) {
			skip -= sg_dma_len(sg);
			skip_len = 0;
			sg = sg_next(sg);
		} else {
			skip_len = skip;
			skip = 0;
		}
	}
	WARN(!sg, "SG should not be null here\n");
	if (sg && (walk->nents == 0)) {
		small = min_t(unsigned int, sg_dma_len(sg) - skip_len, len);
		sgmin = min_t(unsigned int, small, CHCR_SRC_SG_SIZE);
		walk->sgl->len0 = cpu_to_be32(sgmin);
		walk->sgl->addr0 = cpu_to_be64(sg_dma_address(sg) + skip_len);
		walk->nents++;
		len -= sgmin;
		walk->last_sg = sg;
		walk->last_sg_len = sgmin + skip_len;
		skip_len += sgmin;
		if (sg_dma_len(sg) == skip_len) {
			sg = sg_next(sg);
			skip_len = 0;
		}
	}

	while (sg && len) {
		small = min(sg_dma_len(sg) - skip_len, len);
		sgmin = min_t(unsigned int, small, CHCR_SRC_SG_SIZE);
		walk->pair->len[walk->pair_idx] = cpu_to_be32(sgmin);
		walk->pair->addr[walk->pair_idx] =
			cpu_to_be64(sg_dma_address(sg) + skip_len);
		walk->pair_idx = !walk->pair_idx;
		walk->nents++;
		if (!walk->pair_idx)
			walk->pair++;
		len -= sgmin;
		skip_len += sgmin;
		walk->last_sg = sg;
		walk->last_sg_len = skip_len;
		if (sg_dma_len(sg) == skip_len) {
			sg = sg_next(sg);
			skip_len = 0;
		}
	}
}

static inline int get_cryptoalg_subtype(struct crypto_tfm *tfm)
{
	struct crypto_alg *alg = tfm->__crt_alg;
	struct chcr_alg_template *chcr_crypto_alg =
		container_of(alg, struct chcr_alg_template, alg.crypto);

	return chcr_crypto_alg->type & CRYPTO_ALG_SUB_TYPE_MASK;
}

>>>>>>> 661e50bc
static int cxgb4_is_crypto_q_full(struct net_device *dev, unsigned int idx)
{
	struct adapter *adap = netdev2adap(dev);
	struct sge_uld_txq_info *txq_info =
		adap->sge.uld_txq_info[CXGB4_TX_CRYPTO];
	struct sge_uld_txq *txq;
	int ret = 0;

	local_bh_disable();
	txq = &txq_info->uldtxq[idx];
	spin_lock(&txq->sendq.lock);
	if (txq->full)
		ret = -1;
	spin_unlock(&txq->sendq.lock);
	local_bh_enable();
	return ret;
}

static int generate_copy_rrkey(struct ablk_ctx *ablkctx,
			       struct _key_ctx *key_ctx)
{
	if (ablkctx->ciph_mode == CHCR_SCMD_CIPHER_MODE_AES_CBC) {
		memcpy(key_ctx->key, ablkctx->rrkey, ablkctx->enckey_len);
	} else {
		memcpy(key_ctx->key,
		       ablkctx->key + (ablkctx->enckey_len >> 1),
		       ablkctx->enckey_len >> 1);
		memcpy(key_ctx->key + (ablkctx->enckey_len >> 1),
		       ablkctx->rrkey, ablkctx->enckey_len >> 1);
	}
	return 0;
}
static int chcr_sg_ent_in_wr(struct scatterlist *src,
			     struct scatterlist *dst,
			     unsigned int minsg,
			     unsigned int space,
			     unsigned int srcskip,
			     unsigned int dstskip)
{
	int srclen = 0, dstlen = 0;
	int srcsg = minsg, dstsg = minsg;
	int offset = 0, less;

	if (sg_dma_len(src) == srcskip) {
		src = sg_next(src);
		srcskip = 0;
	}
<<<<<<< HEAD

	if (sg_dma_len(dst) == dstskip) {
		dst = sg_next(dst);
		dstskip = 0;
	}

=======

	if (sg_dma_len(dst) == dstskip) {
		dst = sg_next(dst);
		dstskip = 0;
	}

>>>>>>> 661e50bc
	while (src && dst &&
	       space > (sgl_ent_len[srcsg + 1] + dsgl_ent_len[dstsg])) {
		srclen += (sg_dma_len(src) - srcskip);
		srcsg++;
		offset = 0;
		while (dst && ((dstsg + 1) <= MAX_DSGL_ENT) &&
		       space > (sgl_ent_len[srcsg] + dsgl_ent_len[dstsg + 1])) {
			if (srclen <= dstlen)
				break;
			less = min_t(unsigned int, sg_dma_len(dst) - offset -
<<<<<<< HEAD
				dstskip, CHCR_DST_SG_SIZE);
=======
				     dstskip, CHCR_DST_SG_SIZE);
>>>>>>> 661e50bc
			dstlen += less;
			offset += less;
			if (offset == sg_dma_len(dst)) {
				dst = sg_next(dst);
				offset = 0;
			}
			dstsg++;
			dstskip = 0;
		}
		src = sg_next(src);
<<<<<<< HEAD
		 srcskip = 0;
=======
		srcskip = 0;
>>>>>>> 661e50bc
	}
	return min(srclen, dstlen);
}

static int chcr_cipher_fallback(struct crypto_skcipher *cipher,
				u32 flags,
				struct scatterlist *src,
				struct scatterlist *dst,
				unsigned int nbytes,
				u8 *iv,
				unsigned short op_type)
{
	int err;

	SKCIPHER_REQUEST_ON_STACK(subreq, cipher);
	skcipher_request_set_tfm(subreq, cipher);
	skcipher_request_set_callback(subreq, flags, NULL, NULL);
	skcipher_request_set_crypt(subreq, src, dst,
				   nbytes, iv);

	err = op_type ? crypto_skcipher_decrypt(subreq) :
		crypto_skcipher_encrypt(subreq);
	skcipher_request_zero(subreq);

	return err;

}
static inline void create_wreq(struct chcr_context *ctx,
			       struct chcr_wr *chcr_req,
			       struct crypto_async_request *req,
			       unsigned int imm,
			       int hash_sz,
			       unsigned int len16,
			       unsigned int sc_len,
			       unsigned int lcb)
{
	struct uld_ctx *u_ctx = ULD_CTX(ctx);
	int qid = u_ctx->lldi.rxq_ids[ctx->rx_qidx];


	chcr_req->wreq.op_to_cctx_size = FILL_WR_OP_CCTX_SIZE;
	chcr_req->wreq.pld_size_hash_size =
		htonl(FW_CRYPTO_LOOKASIDE_WR_HASH_SIZE_V(hash_sz));
	chcr_req->wreq.len16_pkd =
		htonl(FW_CRYPTO_LOOKASIDE_WR_LEN16_V(DIV_ROUND_UP(len16, 16)));
	chcr_req->wreq.cookie = cpu_to_be64((uintptr_t)req);
	chcr_req->wreq.rx_chid_to_rx_q_id =
		FILL_WR_RX_Q_ID(ctx->dev->rx_channel_id, qid,
				!!lcb, ctx->tx_qidx);

	chcr_req->ulptx.cmd_dest = FILL_ULPTX_CMD_DEST(ctx->dev->tx_channel_id,
						       qid);
	chcr_req->ulptx.len = htonl((DIV_ROUND_UP(len16, 16) -
				     ((sizeof(chcr_req->wreq)) >> 4)));

	chcr_req->sc_imm.cmd_more = FILL_CMD_MORE(!imm);
	chcr_req->sc_imm.len = cpu_to_be32(sizeof(struct cpl_tx_sec_pdu) +
					   sizeof(chcr_req->key_ctx) + sc_len);
}

/**
 *	create_cipher_wr - form the WR for cipher operations
 *	@req: cipher req.
 *	@ctx: crypto driver context of the request.
 *	@qid: ingress qid where response of this WR should be received.
 *	@op_type:	encryption or decryption
 */
static struct sk_buff *create_cipher_wr(struct cipher_wr_param *wrparam)
{
	struct crypto_ablkcipher *tfm = crypto_ablkcipher_reqtfm(wrparam->req);
	struct ablk_ctx *ablkctx = ABLK_CTX(c_ctx(tfm));
	struct sk_buff *skb = NULL;
	struct chcr_wr *chcr_req;
	struct cpl_rx_phys_dsgl *phys_cpl;
	struct ulptx_sgl *ulptx;
	struct chcr_blkcipher_req_ctx *reqctx =
		ablkcipher_request_ctx(wrparam->req);
	unsigned int temp = 0, transhdr_len, dst_size;
	int error;
	int nents;
	unsigned int kctx_len;
	gfp_t flags = wrparam->req->base.flags & CRYPTO_TFM_REQ_MAY_SLEEP ?
			GFP_KERNEL : GFP_ATOMIC;
	struct adapter *adap = padap(c_ctx(tfm)->dev);

	nents = sg_nents_xlen(reqctx->dstsg,  wrparam->bytes, CHCR_DST_SG_SIZE,
			      reqctx->dst_ofst);
	dst_size = get_space_for_phys_dsgl(nents + 1);
	kctx_len = (DIV_ROUND_UP(ablkctx->enckey_len, 16) * 16);
	transhdr_len = CIPHER_TRANSHDR_SIZE(kctx_len, dst_size);
	nents = sg_nents_xlen(reqctx->srcsg, wrparam->bytes,
				  CHCR_SRC_SG_SIZE, reqctx->src_ofst);
	temp = reqctx->imm ? (DIV_ROUND_UP((IV + wrparam->req->nbytes), 16)
			      * 16) : (sgl_len(nents + MIN_CIPHER_SG) * 8);
	transhdr_len += temp;
	transhdr_len = DIV_ROUND_UP(transhdr_len, 16) * 16;
	skb = alloc_skb(SGE_MAX_WR_LEN, flags);
	if (!skb) {
		error = -ENOMEM;
		goto err;
	}
	chcr_req = __skb_put_zero(skb, transhdr_len);
	chcr_req->sec_cpl.op_ivinsrtofst =
		FILL_SEC_CPL_OP_IVINSR(c_ctx(tfm)->dev->rx_channel_id, 2, 1);

	chcr_req->sec_cpl.pldlen = htonl(IV + wrparam->bytes);
	chcr_req->sec_cpl.aadstart_cipherstop_hi =
			FILL_SEC_CPL_CIPHERSTOP_HI(0, 0, IV + 1, 0);

	chcr_req->sec_cpl.cipherstop_lo_authinsert =
			FILL_SEC_CPL_AUTHINSERT(0, 0, 0, 0);
	chcr_req->sec_cpl.seqno_numivs = FILL_SEC_CPL_SCMD0_SEQNO(reqctx->op, 0,
							 ablkctx->ciph_mode,
							 0, 0, IV >> 1);
	chcr_req->sec_cpl.ivgen_hdrlen = FILL_SEC_CPL_IVGEN_HDRLEN(0, 0, 0,
							  0, 0, dst_size);

	chcr_req->key_ctx.ctx_hdr = ablkctx->key_ctx_hdr;
	if ((reqctx->op == CHCR_DECRYPT_OP) &&
	    (!(get_cryptoalg_subtype(crypto_ablkcipher_tfm(tfm)) ==
	       CRYPTO_ALG_SUB_TYPE_CTR)) &&
	    (!(get_cryptoalg_subtype(crypto_ablkcipher_tfm(tfm)) ==
	       CRYPTO_ALG_SUB_TYPE_CTR_RFC3686))) {
		generate_copy_rrkey(ablkctx, &chcr_req->key_ctx);
	} else {
		if ((ablkctx->ciph_mode == CHCR_SCMD_CIPHER_MODE_AES_CBC) ||
		    (ablkctx->ciph_mode == CHCR_SCMD_CIPHER_MODE_AES_CTR)) {
			memcpy(chcr_req->key_ctx.key, ablkctx->key,
			       ablkctx->enckey_len);
		} else {
			memcpy(chcr_req->key_ctx.key, ablkctx->key +
			       (ablkctx->enckey_len >> 1),
			       ablkctx->enckey_len >> 1);
			memcpy(chcr_req->key_ctx.key +
			       (ablkctx->enckey_len >> 1),
			       ablkctx->key,
			       ablkctx->enckey_len >> 1);
		}
	}
	phys_cpl = (struct cpl_rx_phys_dsgl *)((u8 *)(chcr_req + 1) + kctx_len);
	ulptx = (struct ulptx_sgl *)((u8 *)(phys_cpl + 1) + dst_size);
	chcr_add_cipher_src_ent(wrparam->req, ulptx, wrparam);
	chcr_add_cipher_dst_ent(wrparam->req, phys_cpl, wrparam, wrparam->qid);

	atomic_inc(&adap->chcr_stats.cipher_rqst);
	temp = sizeof(struct cpl_rx_phys_dsgl) + dst_size + kctx_len
		+(reqctx->imm ? (IV + wrparam->bytes) : 0);
	create_wreq(c_ctx(tfm), chcr_req, &(wrparam->req->base), reqctx->imm, 0,
		    transhdr_len, temp,
			ablkctx->ciph_mode == CHCR_SCMD_CIPHER_MODE_AES_CBC);
	reqctx->skb = skb;
	return skb;
err:
	return ERR_PTR(error);
}

static inline int chcr_keyctx_ck_size(unsigned int keylen)
{
	int ck_size = 0;

	if (keylen == AES_KEYSIZE_128)
		ck_size = CHCR_KEYCTX_CIPHER_KEY_SIZE_128;
	else if (keylen == AES_KEYSIZE_192)
		ck_size = CHCR_KEYCTX_CIPHER_KEY_SIZE_192;
	else if (keylen == AES_KEYSIZE_256)
		ck_size = CHCR_KEYCTX_CIPHER_KEY_SIZE_256;
	else
		ck_size = 0;

	return ck_size;
}
static int chcr_cipher_fallback_setkey(struct crypto_ablkcipher *cipher,
				       const u8 *key,
				       unsigned int keylen)
{
	struct crypto_tfm *tfm = crypto_ablkcipher_tfm(cipher);
	struct ablk_ctx *ablkctx = ABLK_CTX(c_ctx(cipher));
	int err = 0;

	crypto_skcipher_clear_flags(ablkctx->sw_cipher, CRYPTO_TFM_REQ_MASK);
	crypto_skcipher_set_flags(ablkctx->sw_cipher, cipher->base.crt_flags &
				  CRYPTO_TFM_REQ_MASK);
	err = crypto_skcipher_setkey(ablkctx->sw_cipher, key, keylen);
	tfm->crt_flags &= ~CRYPTO_TFM_RES_MASK;
	tfm->crt_flags |=
		crypto_skcipher_get_flags(ablkctx->sw_cipher) &
		CRYPTO_TFM_RES_MASK;
	return err;
}

static int chcr_aes_cbc_setkey(struct crypto_ablkcipher *cipher,
			       const u8 *key,
			       unsigned int keylen)
{
	struct ablk_ctx *ablkctx = ABLK_CTX(c_ctx(cipher));
	unsigned int ck_size, context_size;
	u16 alignment = 0;
	int err;

	err = chcr_cipher_fallback_setkey(cipher, key, keylen);
	if (err)
		goto badkey_err;

	ck_size = chcr_keyctx_ck_size(keylen);
	alignment = ck_size == CHCR_KEYCTX_CIPHER_KEY_SIZE_192 ? 8 : 0;
	memcpy(ablkctx->key, key, keylen);
	ablkctx->enckey_len = keylen;
	get_aes_decrypt_key(ablkctx->rrkey, ablkctx->key, keylen << 3);
	context_size = (KEY_CONTEXT_HDR_SALT_AND_PAD +
			keylen + alignment) >> 4;

	ablkctx->key_ctx_hdr = FILL_KEY_CTX_HDR(ck_size, CHCR_KEYCTX_NO_KEY,
						0, 0, context_size);
	ablkctx->ciph_mode = CHCR_SCMD_CIPHER_MODE_AES_CBC;
	return 0;
badkey_err:
	crypto_ablkcipher_set_flags(cipher, CRYPTO_TFM_RES_BAD_KEY_LEN);
	ablkctx->enckey_len = 0;

	return err;
}

static int chcr_aes_ctr_setkey(struct crypto_ablkcipher *cipher,
				   const u8 *key,
				   unsigned int keylen)
{
	struct ablk_ctx *ablkctx = ABLK_CTX(c_ctx(cipher));
	unsigned int ck_size, context_size;
	u16 alignment = 0;
	int err;

	err = chcr_cipher_fallback_setkey(cipher, key, keylen);
	if (err)
		goto badkey_err;
	ck_size = chcr_keyctx_ck_size(keylen);
	alignment = (ck_size == CHCR_KEYCTX_CIPHER_KEY_SIZE_192) ? 8 : 0;
	memcpy(ablkctx->key, key, keylen);
	ablkctx->enckey_len = keylen;
	context_size = (KEY_CONTEXT_HDR_SALT_AND_PAD +
			keylen + alignment) >> 4;

	ablkctx->key_ctx_hdr = FILL_KEY_CTX_HDR(ck_size, CHCR_KEYCTX_NO_KEY,
						0, 0, context_size);
	ablkctx->ciph_mode = CHCR_SCMD_CIPHER_MODE_AES_CTR;

	return 0;
badkey_err:
	crypto_ablkcipher_set_flags(cipher, CRYPTO_TFM_RES_BAD_KEY_LEN);
	ablkctx->enckey_len = 0;

	return err;
}

static int chcr_aes_rfc3686_setkey(struct crypto_ablkcipher *cipher,
				   const u8 *key,
				   unsigned int keylen)
{
	struct ablk_ctx *ablkctx = ABLK_CTX(c_ctx(cipher));
	unsigned int ck_size, context_size;
	u16 alignment = 0;
	int err;

	if (keylen < CTR_RFC3686_NONCE_SIZE)
		return -EINVAL;
	memcpy(ablkctx->nonce, key + (keylen - CTR_RFC3686_NONCE_SIZE),
	       CTR_RFC3686_NONCE_SIZE);

	keylen -= CTR_RFC3686_NONCE_SIZE;
	err = chcr_cipher_fallback_setkey(cipher, key, keylen);
	if (err)
		goto badkey_err;

	ck_size = chcr_keyctx_ck_size(keylen);
	alignment = (ck_size == CHCR_KEYCTX_CIPHER_KEY_SIZE_192) ? 8 : 0;
	memcpy(ablkctx->key, key, keylen);
	ablkctx->enckey_len = keylen;
	context_size = (KEY_CONTEXT_HDR_SALT_AND_PAD +
			keylen + alignment) >> 4;

	ablkctx->key_ctx_hdr = FILL_KEY_CTX_HDR(ck_size, CHCR_KEYCTX_NO_KEY,
						0, 0, context_size);
	ablkctx->ciph_mode = CHCR_SCMD_CIPHER_MODE_AES_CTR;

	return 0;
badkey_err:
	crypto_ablkcipher_set_flags(cipher, CRYPTO_TFM_RES_BAD_KEY_LEN);
	ablkctx->enckey_len = 0;

	return err;
}
static void ctr_add_iv(u8 *dstiv, u8 *srciv, u32 add)
{
	unsigned int size = AES_BLOCK_SIZE;
	__be32 *b = (__be32 *)(dstiv + size);
	u32 c, prev;

	memcpy(dstiv, srciv, AES_BLOCK_SIZE);
	for (; size >= 4; size -= 4) {
		prev = be32_to_cpu(*--b);
		c = prev + add;
		*b = cpu_to_be32(c);
		if (prev < c)
			break;
		add = 1;
	}

}

static unsigned int adjust_ctr_overflow(u8 *iv, u32 bytes)
{
	__be32 *b = (__be32 *)(iv + AES_BLOCK_SIZE);
	u64 c;
	u32 temp = be32_to_cpu(*--b);

	temp = ~temp;
	c = (u64)temp +  1; // No of block can processed withou overflow
	if ((bytes / AES_BLOCK_SIZE) > c)
		bytes = c * AES_BLOCK_SIZE;
	return bytes;
}

static int chcr_update_tweak(struct ablkcipher_request *req, u8 *iv,
			     u32 isfinal)
{
	struct crypto_ablkcipher *tfm = crypto_ablkcipher_reqtfm(req);
	struct ablk_ctx *ablkctx = ABLK_CTX(c_ctx(tfm));
	struct chcr_blkcipher_req_ctx *reqctx = ablkcipher_request_ctx(req);
	struct crypto_cipher *cipher;
	int ret, i;
	u8 *key;
	unsigned int keylen;
	int round = reqctx->last_req_len / AES_BLOCK_SIZE;
	int round8 = round / 8;

	cipher = ablkctx->aes_generic;
	memcpy(iv, reqctx->iv, AES_BLOCK_SIZE);

	keylen = ablkctx->enckey_len / 2;
	key = ablkctx->key + keylen;
	ret = crypto_cipher_setkey(cipher, key, keylen);
	if (ret)
		goto out;
	/*H/W sends the encrypted IV in dsgl when AADIVDROP bit is 0*/
	for (i = 0; i < round8; i++)
		gf128mul_x8_ble((le128 *)iv, (le128 *)iv);

	for (i = 0; i < (round % 8); i++)
		gf128mul_x_ble((le128 *)iv, (le128 *)iv);

	if (!isfinal)
		crypto_cipher_decrypt_one(cipher, iv, iv);
out:
	return ret;
}

static int chcr_update_cipher_iv(struct ablkcipher_request *req,
				   struct cpl_fw6_pld *fw6_pld, u8 *iv)
{
	struct crypto_ablkcipher *tfm = crypto_ablkcipher_reqtfm(req);
	struct chcr_blkcipher_req_ctx *reqctx = ablkcipher_request_ctx(req);
	int subtype = get_cryptoalg_subtype(crypto_ablkcipher_tfm(tfm));
	int ret = 0;

	if (subtype == CRYPTO_ALG_SUB_TYPE_CTR)
		ctr_add_iv(iv, req->info, (reqctx->processed /
			   AES_BLOCK_SIZE));
	else if (subtype == CRYPTO_ALG_SUB_TYPE_CTR_RFC3686)
		*(__be32 *)(reqctx->iv + CTR_RFC3686_NONCE_SIZE +
			CTR_RFC3686_IV_SIZE) = cpu_to_be32((reqctx->processed /
						AES_BLOCK_SIZE) + 1);
	else if (subtype == CRYPTO_ALG_SUB_TYPE_XTS)
		ret = chcr_update_tweak(req, iv, 0);
	else if (subtype == CRYPTO_ALG_SUB_TYPE_CBC) {
		if (reqctx->op)
			sg_pcopy_to_buffer(req->src, sg_nents(req->src), iv,
					   16,
					   reqctx->processed - AES_BLOCK_SIZE);
		else
			memcpy(iv, &fw6_pld->data[2], AES_BLOCK_SIZE);
	}

	return ret;

}

/* We need separate function for final iv because in rfc3686  Initial counter
 * starts from 1 and buffer size of iv is 8 byte only which remains constant
 * for subsequent update requests
 */

static int chcr_final_cipher_iv(struct ablkcipher_request *req,
				   struct cpl_fw6_pld *fw6_pld, u8 *iv)
{
	struct crypto_ablkcipher *tfm = crypto_ablkcipher_reqtfm(req);
	struct chcr_blkcipher_req_ctx *reqctx = ablkcipher_request_ctx(req);
	int subtype = get_cryptoalg_subtype(crypto_ablkcipher_tfm(tfm));
	int ret = 0;

	if (subtype == CRYPTO_ALG_SUB_TYPE_CTR)
		ctr_add_iv(iv, req->info, (reqctx->processed /
			   AES_BLOCK_SIZE));
	else if (subtype == CRYPTO_ALG_SUB_TYPE_XTS)
		ret = chcr_update_tweak(req, iv, 1);
	else if (subtype == CRYPTO_ALG_SUB_TYPE_CBC) {
		if (reqctx->op)
			sg_pcopy_to_buffer(req->src, sg_nents(req->src), iv,
					   16,
					   reqctx->processed - AES_BLOCK_SIZE);
		else
			memcpy(iv, &fw6_pld->data[2], AES_BLOCK_SIZE);

	}
	return ret;

}

static int chcr_handle_cipher_resp(struct ablkcipher_request *req,
				   unsigned char *input, int err)
{
	struct crypto_ablkcipher *tfm = crypto_ablkcipher_reqtfm(req);
	struct uld_ctx *u_ctx = ULD_CTX(c_ctx(tfm));
	struct ablk_ctx *ablkctx = ABLK_CTX(c_ctx(tfm));
	struct sk_buff *skb;
	struct cpl_fw6_pld *fw6_pld = (struct cpl_fw6_pld *)input;
	struct chcr_blkcipher_req_ctx *reqctx = ablkcipher_request_ctx(req);
	struct  cipher_wr_param wrparam;
	int bytes;

	if (err)
		goto unmap;
	if (req->nbytes == reqctx->processed) {
		chcr_cipher_dma_unmap(&ULD_CTX(c_ctx(tfm))->lldi.pdev->dev,
				      req);
		err = chcr_final_cipher_iv(req, fw6_pld, req->info);
		goto complete;
	}

	if (unlikely(cxgb4_is_crypto_q_full(u_ctx->lldi.ports[0],
					    c_ctx(tfm)->tx_qidx))) {
		if (!(req->base.flags & CRYPTO_TFM_REQ_MAY_BACKLOG)) {
			err = -EBUSY;
			goto unmap;
		}

	}
	if (!reqctx->imm) {
		bytes = chcr_sg_ent_in_wr(reqctx->srcsg, reqctx->dstsg, 1,
					  SPACE_LEFT(ablkctx->enckey_len),
					  reqctx->src_ofst, reqctx->dst_ofst);
<<<<<<< HEAD
	if ((bytes + reqctx->processed) >= req->nbytes)
		bytes  = req->nbytes - reqctx->processed;
	else
		bytes = ROUND_16(bytes);
	} else {
		/*CTR mode counter overfloa*/
		bytes  = req->nbytes - reqctx->processed;
=======
		if ((bytes + reqctx->processed) >= req->nbytes)
			bytes  = req->nbytes - reqctx->processed;
		else
			bytes = ROUND_16(bytes);
	} else {
		/*CTR mode counter overfloa*/
		bytes  = req->nbytes - reqctx->processed;
>>>>>>> 661e50bc
	}
	dma_sync_single_for_cpu(&ULD_CTX(c_ctx(tfm))->lldi.pdev->dev,
				reqctx->iv_dma, IV, DMA_BIDIRECTIONAL);
	err = chcr_update_cipher_iv(req, fw6_pld, reqctx->iv);
	dma_sync_single_for_device(&ULD_CTX(c_ctx(tfm))->lldi.pdev->dev,
				   reqctx->iv_dma, IV, DMA_BIDIRECTIONAL);
	if (err)
		goto unmap;

	if (unlikely(bytes == 0)) {
		chcr_cipher_dma_unmap(&ULD_CTX(c_ctx(tfm))->lldi.pdev->dev,
				      req);
		err = chcr_cipher_fallback(ablkctx->sw_cipher,
				     req->base.flags,
				     req->src,
				     req->dst,
				     req->nbytes,
				     req->info,
				     reqctx->op);
		goto complete;
	}

	if (get_cryptoalg_subtype(crypto_ablkcipher_tfm(tfm)) ==
	    CRYPTO_ALG_SUB_TYPE_CTR)
		bytes = adjust_ctr_overflow(reqctx->iv, bytes);
	wrparam.qid = u_ctx->lldi.rxq_ids[c_ctx(tfm)->rx_qidx];
	wrparam.req = req;
	wrparam.bytes = bytes;
	skb = create_cipher_wr(&wrparam);
	if (IS_ERR(skb)) {
		pr_err("chcr : %s : Failed to form WR. No memory\n", __func__);
		err = PTR_ERR(skb);
		goto unmap;
	}
	skb->dev = u_ctx->lldi.ports[0];
	set_wr_txq(skb, CPL_PRIORITY_DATA, c_ctx(tfm)->tx_qidx);
	chcr_send_wr(skb);
	reqctx->last_req_len = bytes;
	reqctx->processed += bytes;
	return 0;
unmap:
	chcr_cipher_dma_unmap(&ULD_CTX(c_ctx(tfm))->lldi.pdev->dev, req);
complete:
	req->base.complete(&req->base, err);
	return err;
}

static int process_cipher(struct ablkcipher_request *req,
				  unsigned short qid,
				  struct sk_buff **skb,
				  unsigned short op_type)
{
	struct crypto_ablkcipher *tfm = crypto_ablkcipher_reqtfm(req);
	unsigned int ivsize = crypto_ablkcipher_ivsize(tfm);
	struct chcr_blkcipher_req_ctx *reqctx = ablkcipher_request_ctx(req);
	struct ablk_ctx *ablkctx = ABLK_CTX(c_ctx(tfm));
	struct	cipher_wr_param wrparam;
	int bytes, err = -EINVAL;

	reqctx->processed = 0;
	if (!req->info)
		goto error;
	if ((ablkctx->enckey_len == 0) || (ivsize > AES_BLOCK_SIZE) ||
	    (req->nbytes == 0) ||
	    (req->nbytes % crypto_ablkcipher_blocksize(tfm))) {
		pr_err("AES: Invalid value of Key Len %d nbytes %d IV Len %d\n",
		       ablkctx->enckey_len, req->nbytes, ivsize);
		goto error;
	}
	chcr_cipher_dma_map(&ULD_CTX(c_ctx(tfm))->lldi.pdev->dev, req);
	if (req->nbytes < (SGE_MAX_WR_LEN - (sizeof(struct chcr_wr) +
					    AES_MIN_KEY_SIZE +
					    sizeof(struct cpl_rx_phys_dsgl) +
					/*Min dsgl size*/
					    32))) {
		/* Can be sent as Imm*/
		unsigned int dnents = 0, transhdr_len, phys_dsgl, kctx_len;

		dnents = sg_nents_xlen(req->dst, req->nbytes,
				       CHCR_DST_SG_SIZE, 0);
		dnents += 1; // IV
		phys_dsgl = get_space_for_phys_dsgl(dnents);
		kctx_len = (DIV_ROUND_UP(ablkctx->enckey_len, 16) * 16);
		transhdr_len = CIPHER_TRANSHDR_SIZE(kctx_len, phys_dsgl);
		reqctx->imm = (transhdr_len + IV + req->nbytes) <=
			SGE_MAX_WR_LEN;
		bytes = IV + req->nbytes;

	} else {
		reqctx->imm = 0;
	}

	if (!reqctx->imm) {
		bytes = chcr_sg_ent_in_wr(req->src, req->dst,
					  MIN_CIPHER_SG,
					  SPACE_LEFT(ablkctx->enckey_len),
					  0, 0);
<<<<<<< HEAD
	if ((bytes + reqctx->processed) >= req->nbytes)
		bytes  = req->nbytes - reqctx->processed;
	else
		bytes = ROUND_16(bytes);
=======
		if ((bytes + reqctx->processed) >= req->nbytes)
			bytes  = req->nbytes - reqctx->processed;
		else
			bytes = ROUND_16(bytes);
>>>>>>> 661e50bc
	} else {
		bytes = req->nbytes;
	}
	if (get_cryptoalg_subtype(crypto_ablkcipher_tfm(tfm)) ==
	    CRYPTO_ALG_SUB_TYPE_CTR) {
		bytes = adjust_ctr_overflow(req->info, bytes);
	}
	if (get_cryptoalg_subtype(crypto_ablkcipher_tfm(tfm)) ==
	    CRYPTO_ALG_SUB_TYPE_CTR_RFC3686) {
		memcpy(reqctx->iv, ablkctx->nonce, CTR_RFC3686_NONCE_SIZE);
		memcpy(reqctx->iv + CTR_RFC3686_NONCE_SIZE, req->info,
				CTR_RFC3686_IV_SIZE);

		/* initialize counter portion of counter block */
		*(__be32 *)(reqctx->iv + CTR_RFC3686_NONCE_SIZE +
			CTR_RFC3686_IV_SIZE) = cpu_to_be32(1);

	} else {

		memcpy(reqctx->iv, req->info, IV);
	}
	if (unlikely(bytes == 0)) {
		chcr_cipher_dma_unmap(&ULD_CTX(c_ctx(tfm))->lldi.pdev->dev,
				      req);
		err = chcr_cipher_fallback(ablkctx->sw_cipher,
					   req->base.flags,
					   req->src,
					   req->dst,
					   req->nbytes,
					   req->info,
					   op_type);
		goto error;
	}
	reqctx->op = op_type;
	reqctx->srcsg = req->src;
	reqctx->dstsg = req->dst;
	reqctx->src_ofst = 0;
	reqctx->dst_ofst = 0;
	wrparam.qid = qid;
	wrparam.req = req;
	wrparam.bytes = bytes;
	*skb = create_cipher_wr(&wrparam);
	if (IS_ERR(*skb)) {
		err = PTR_ERR(*skb);
		goto unmap;
	}
	reqctx->processed = bytes;
	reqctx->last_req_len = bytes;

	return 0;
unmap:
	chcr_cipher_dma_unmap(&ULD_CTX(c_ctx(tfm))->lldi.pdev->dev, req);
error:
	return err;
}

static int chcr_aes_encrypt(struct ablkcipher_request *req)
{
	struct crypto_ablkcipher *tfm = crypto_ablkcipher_reqtfm(req);
	struct sk_buff *skb = NULL;
	int err;
	struct uld_ctx *u_ctx = ULD_CTX(c_ctx(tfm));

	if (unlikely(cxgb4_is_crypto_q_full(u_ctx->lldi.ports[0],
					    c_ctx(tfm)->tx_qidx))) {
		if (!(req->base.flags & CRYPTO_TFM_REQ_MAY_BACKLOG))
			return -EBUSY;
	}

	err = process_cipher(req, u_ctx->lldi.rxq_ids[c_ctx(tfm)->rx_qidx],
			     &skb, CHCR_ENCRYPT_OP);
	if (err || !skb)
		return  err;
	skb->dev = u_ctx->lldi.ports[0];
	set_wr_txq(skb, CPL_PRIORITY_DATA, c_ctx(tfm)->tx_qidx);
	chcr_send_wr(skb);
	return -EINPROGRESS;
}

static int chcr_aes_decrypt(struct ablkcipher_request *req)
{
	struct crypto_ablkcipher *tfm = crypto_ablkcipher_reqtfm(req);
	struct uld_ctx *u_ctx = ULD_CTX(c_ctx(tfm));
	struct sk_buff *skb = NULL;
	int err;

	if (unlikely(cxgb4_is_crypto_q_full(u_ctx->lldi.ports[0],
					    c_ctx(tfm)->tx_qidx))) {
		if (!(req->base.flags & CRYPTO_TFM_REQ_MAY_BACKLOG))
			return -EBUSY;
	}

	 err = process_cipher(req, u_ctx->lldi.rxq_ids[c_ctx(tfm)->rx_qidx],
			      &skb, CHCR_DECRYPT_OP);
	if (err || !skb)
		return err;
	skb->dev = u_ctx->lldi.ports[0];
	set_wr_txq(skb, CPL_PRIORITY_DATA, c_ctx(tfm)->tx_qidx);
	chcr_send_wr(skb);
	return -EINPROGRESS;
}

static int chcr_device_init(struct chcr_context *ctx)
{
	struct uld_ctx *u_ctx = NULL;
	struct adapter *adap;
	unsigned int id;
	int txq_perchan, txq_idx, ntxq;
	int err = 0, rxq_perchan, rxq_idx;

	id = smp_processor_id();
	if (!ctx->dev) {
		u_ctx = assign_chcr_device();
		if (!u_ctx) {
			pr_err("chcr device assignment fails\n");
			goto out;
		}
		ctx->dev = u_ctx->dev;
		adap = padap(ctx->dev);
		ntxq = min_not_zero((unsigned int)u_ctx->lldi.nrxq,
				    adap->vres.ncrypto_fc);
		rxq_perchan = u_ctx->lldi.nrxq / u_ctx->lldi.nchan;
		txq_perchan = ntxq / u_ctx->lldi.nchan;
		rxq_idx = ctx->dev->tx_channel_id * rxq_perchan;
		rxq_idx += id % rxq_perchan;
		txq_idx = ctx->dev->tx_channel_id * txq_perchan;
		txq_idx += id % txq_perchan;
		spin_lock(&ctx->dev->lock_chcr_dev);
		ctx->rx_qidx = rxq_idx;
		ctx->tx_qidx = txq_idx;
		ctx->dev->tx_channel_id = !ctx->dev->tx_channel_id;
		ctx->dev->rx_channel_id = 0;
		spin_unlock(&ctx->dev->lock_chcr_dev);
	}
out:
	return err;
}

static int chcr_cra_init(struct crypto_tfm *tfm)
{
	struct crypto_alg *alg = tfm->__crt_alg;
	struct chcr_context *ctx = crypto_tfm_ctx(tfm);
	struct ablk_ctx *ablkctx = ABLK_CTX(ctx);

	ablkctx->sw_cipher = crypto_alloc_skcipher(alg->cra_name, 0,
				CRYPTO_ALG_ASYNC | CRYPTO_ALG_NEED_FALLBACK);
	if (IS_ERR(ablkctx->sw_cipher)) {
		pr_err("failed to allocate fallback for %s\n", alg->cra_name);
		return PTR_ERR(ablkctx->sw_cipher);
	}

	if (get_cryptoalg_subtype(tfm) == CRYPTO_ALG_SUB_TYPE_XTS) {
		/* To update tweak*/
		ablkctx->aes_generic = crypto_alloc_cipher("aes-generic", 0, 0);
		if (IS_ERR(ablkctx->aes_generic)) {
			pr_err("failed to allocate aes cipher for tweak\n");
			return PTR_ERR(ablkctx->aes_generic);
		}
	} else
		ablkctx->aes_generic = NULL;

	tfm->crt_ablkcipher.reqsize =  sizeof(struct chcr_blkcipher_req_ctx);
	return chcr_device_init(crypto_tfm_ctx(tfm));
}

static int chcr_rfc3686_init(struct crypto_tfm *tfm)
{
	struct crypto_alg *alg = tfm->__crt_alg;
	struct chcr_context *ctx = crypto_tfm_ctx(tfm);
	struct ablk_ctx *ablkctx = ABLK_CTX(ctx);

	/*RFC3686 initialises IV counter value to 1, rfc3686(ctr(aes))
	 * cannot be used as fallback in chcr_handle_cipher_response
	 */
	ablkctx->sw_cipher = crypto_alloc_skcipher("ctr(aes)", 0,
				CRYPTO_ALG_ASYNC | CRYPTO_ALG_NEED_FALLBACK);
	if (IS_ERR(ablkctx->sw_cipher)) {
		pr_err("failed to allocate fallback for %s\n", alg->cra_name);
		return PTR_ERR(ablkctx->sw_cipher);
	}
	tfm->crt_ablkcipher.reqsize =  sizeof(struct chcr_blkcipher_req_ctx);
	return chcr_device_init(crypto_tfm_ctx(tfm));
}


static void chcr_cra_exit(struct crypto_tfm *tfm)
{
	struct chcr_context *ctx = crypto_tfm_ctx(tfm);
	struct ablk_ctx *ablkctx = ABLK_CTX(ctx);

	crypto_free_skcipher(ablkctx->sw_cipher);
	if (ablkctx->aes_generic)
		crypto_free_cipher(ablkctx->aes_generic);
}

static int get_alg_config(struct algo_param *params,
			  unsigned int auth_size)
{
	switch (auth_size) {
	case SHA1_DIGEST_SIZE:
		params->mk_size = CHCR_KEYCTX_MAC_KEY_SIZE_160;
		params->auth_mode = CHCR_SCMD_AUTH_MODE_SHA1;
		params->result_size = SHA1_DIGEST_SIZE;
		break;
	case SHA224_DIGEST_SIZE:
		params->mk_size = CHCR_KEYCTX_MAC_KEY_SIZE_256;
		params->auth_mode = CHCR_SCMD_AUTH_MODE_SHA224;
		params->result_size = SHA256_DIGEST_SIZE;
		break;
	case SHA256_DIGEST_SIZE:
		params->mk_size = CHCR_KEYCTX_MAC_KEY_SIZE_256;
		params->auth_mode = CHCR_SCMD_AUTH_MODE_SHA256;
		params->result_size = SHA256_DIGEST_SIZE;
		break;
	case SHA384_DIGEST_SIZE:
		params->mk_size = CHCR_KEYCTX_MAC_KEY_SIZE_512;
		params->auth_mode = CHCR_SCMD_AUTH_MODE_SHA512_384;
		params->result_size = SHA512_DIGEST_SIZE;
		break;
	case SHA512_DIGEST_SIZE:
		params->mk_size = CHCR_KEYCTX_MAC_KEY_SIZE_512;
		params->auth_mode = CHCR_SCMD_AUTH_MODE_SHA512_512;
		params->result_size = SHA512_DIGEST_SIZE;
		break;
	default:
		pr_err("chcr : ERROR, unsupported digest size\n");
		return -EINVAL;
	}
	return 0;
}

static inline void chcr_free_shash(struct crypto_shash *base_hash)
{
		crypto_free_shash(base_hash);
}

/**
 *	create_hash_wr - Create hash work request
 *	@req - Cipher req base
 */
static struct sk_buff *create_hash_wr(struct ahash_request *req,
				      struct hash_wr_param *param)
{
	struct chcr_ahash_req_ctx *req_ctx = ahash_request_ctx(req);
	struct crypto_ahash *tfm = crypto_ahash_reqtfm(req);
	struct hmac_ctx *hmacctx = HMAC_CTX(h_ctx(tfm));
	struct sk_buff *skb = NULL;
	struct uld_ctx *u_ctx = ULD_CTX(h_ctx(tfm));
	struct chcr_wr *chcr_req;
	struct ulptx_sgl *ulptx;
	unsigned int nents = 0, transhdr_len, iopad_alignment = 0;
	unsigned int digestsize = crypto_ahash_digestsize(tfm);
	unsigned int kctx_len = 0, temp = 0;
	u8 hash_size_in_response = 0;
	gfp_t flags = req->base.flags & CRYPTO_TFM_REQ_MAY_SLEEP ? GFP_KERNEL :
		GFP_ATOMIC;
	struct adapter *adap = padap(h_ctx(tfm)->dev);
	int error = 0;

	iopad_alignment = KEYCTX_ALIGN_PAD(digestsize);
	kctx_len = param->alg_prm.result_size + iopad_alignment;
	if (param->opad_needed)
		kctx_len += param->alg_prm.result_size + iopad_alignment;

	if (req_ctx->result)
		hash_size_in_response = digestsize;
	else
		hash_size_in_response = param->alg_prm.result_size;
	transhdr_len = HASH_TRANSHDR_SIZE(kctx_len);
	req_ctx->imm = (transhdr_len + param->bfr_len + param->sg_len) <=
		SGE_MAX_WR_LEN;
	nents = sg_nents_xlen(req->src, param->sg_len, CHCR_SRC_SG_SIZE, 0);
	nents += param->bfr_len ? 1 : 0;
	transhdr_len += req_ctx->imm ? (DIV_ROUND_UP((param->bfr_len +
			param->sg_len), 16) * 16) :
			(sgl_len(nents) * 8);
	transhdr_len = DIV_ROUND_UP(transhdr_len, 16) * 16;

	skb = alloc_skb(SGE_MAX_WR_LEN, flags);
	if (!skb)
		return ERR_PTR(-ENOMEM);
	chcr_req = __skb_put_zero(skb, transhdr_len);

	chcr_req->sec_cpl.op_ivinsrtofst =
		FILL_SEC_CPL_OP_IVINSR(h_ctx(tfm)->dev->rx_channel_id, 2, 0);
	chcr_req->sec_cpl.pldlen = htonl(param->bfr_len + param->sg_len);

	chcr_req->sec_cpl.aadstart_cipherstop_hi =
		FILL_SEC_CPL_CIPHERSTOP_HI(0, 0, 0, 0);
	chcr_req->sec_cpl.cipherstop_lo_authinsert =
		FILL_SEC_CPL_AUTHINSERT(0, 1, 0, 0);
	chcr_req->sec_cpl.seqno_numivs =
		FILL_SEC_CPL_SCMD0_SEQNO(0, 0, 0, param->alg_prm.auth_mode,
					 param->opad_needed, 0);

	chcr_req->sec_cpl.ivgen_hdrlen =
		FILL_SEC_CPL_IVGEN_HDRLEN(param->last, param->more, 0, 1, 0, 0);

	memcpy(chcr_req->key_ctx.key, req_ctx->partial_hash,
	       param->alg_prm.result_size);

	if (param->opad_needed)
		memcpy(chcr_req->key_ctx.key +
		       ((param->alg_prm.result_size <= 32) ? 32 :
			CHCR_HASH_MAX_DIGEST_SIZE),
		       hmacctx->opad, param->alg_prm.result_size);

	chcr_req->key_ctx.ctx_hdr = FILL_KEY_CTX_HDR(CHCR_KEYCTX_NO_KEY,
					    param->alg_prm.mk_size, 0,
					    param->opad_needed,
					    ((kctx_len +
					     sizeof(chcr_req->key_ctx)) >> 4));
	chcr_req->sec_cpl.scmd1 = cpu_to_be64((u64)param->scmd1);
	ulptx = (struct ulptx_sgl *)((u8 *)(chcr_req + 1) + kctx_len +
				     DUMMY_BYTES);
	if (param->bfr_len != 0) {
		req_ctx->dma_addr = dma_map_single(&u_ctx->lldi.pdev->dev,
					  req_ctx->reqbfr, param->bfr_len,
					  DMA_TO_DEVICE);
		if (dma_mapping_error(&u_ctx->lldi.pdev->dev,
				       req_ctx->dma_addr)) {
			error = -ENOMEM;
			goto err;
		}
		req_ctx->dma_len = param->bfr_len;
	} else {
		req_ctx->dma_addr = 0;
	}
	chcr_add_hash_src_ent(req, ulptx, param);
	/* Request upto max wr size */
	temp = kctx_len + DUMMY_BYTES + (req_ctx->imm ? (param->sg_len
					+ param->bfr_len) : 0);
	atomic_inc(&adap->chcr_stats.digest_rqst);
	create_wreq(h_ctx(tfm), chcr_req, &req->base, req_ctx->imm,
		    hash_size_in_response, transhdr_len,
		    temp,  0);
	req_ctx->skb = skb;
	return skb;
err:
	kfree_skb(skb);
	return  ERR_PTR(error);
}

static int chcr_ahash_update(struct ahash_request *req)
{
	struct chcr_ahash_req_ctx *req_ctx = ahash_request_ctx(req);
	struct crypto_ahash *rtfm = crypto_ahash_reqtfm(req);
	struct uld_ctx *u_ctx = NULL;
	struct sk_buff *skb;
	u8 remainder = 0, bs;
	unsigned int nbytes = req->nbytes;
	struct hash_wr_param params;
	int error;

	bs = crypto_tfm_alg_blocksize(crypto_ahash_tfm(rtfm));

	u_ctx = ULD_CTX(h_ctx(rtfm));
	if (unlikely(cxgb4_is_crypto_q_full(u_ctx->lldi.ports[0],
					    h_ctx(rtfm)->tx_qidx))) {
		if (!(req->base.flags & CRYPTO_TFM_REQ_MAY_BACKLOG))
			return -EBUSY;
	}

	if (nbytes + req_ctx->reqlen >= bs) {
		remainder = (nbytes + req_ctx->reqlen) % bs;
		nbytes = nbytes + req_ctx->reqlen - remainder;
	} else {
		sg_pcopy_to_buffer(req->src, sg_nents(req->src), req_ctx->reqbfr
				   + req_ctx->reqlen, nbytes, 0);
		req_ctx->reqlen += nbytes;
		return 0;
	}
	error = chcr_hash_dma_map(&u_ctx->lldi.pdev->dev, req);
	if (error)
		return -ENOMEM;
	params.opad_needed = 0;
	params.more = 1;
	params.last = 0;
	params.sg_len = nbytes - req_ctx->reqlen;
	params.bfr_len = req_ctx->reqlen;
	params.scmd1 = 0;
	get_alg_config(&params.alg_prm, crypto_ahash_digestsize(rtfm));
	req_ctx->result = 0;
	req_ctx->data_len += params.sg_len + params.bfr_len;
	skb = create_hash_wr(req, &params);
	if (IS_ERR(skb)) {
		error = PTR_ERR(skb);
		goto unmap;
	}

	if (remainder) {
		/* Swap buffers */
		swap(req_ctx->reqbfr, req_ctx->skbfr);
		sg_pcopy_to_buffer(req->src, sg_nents(req->src),
				   req_ctx->reqbfr, remainder, req->nbytes -
				   remainder);
	}
	req_ctx->reqlen = remainder;
	skb->dev = u_ctx->lldi.ports[0];
	set_wr_txq(skb, CPL_PRIORITY_DATA, h_ctx(rtfm)->tx_qidx);
	chcr_send_wr(skb);

	return -EINPROGRESS;
unmap:
	chcr_hash_dma_unmap(&u_ctx->lldi.pdev->dev, req);
	return error;
}

static void create_last_hash_block(char *bfr_ptr, unsigned int bs, u64 scmd1)
{
	memset(bfr_ptr, 0, bs);
	*bfr_ptr = 0x80;
	if (bs == 64)
		*(__be64 *)(bfr_ptr + 56) = cpu_to_be64(scmd1  << 3);
	else
		*(__be64 *)(bfr_ptr + 120) =  cpu_to_be64(scmd1  << 3);
}

static int chcr_ahash_final(struct ahash_request *req)
{
	struct chcr_ahash_req_ctx *req_ctx = ahash_request_ctx(req);
	struct crypto_ahash *rtfm = crypto_ahash_reqtfm(req);
	struct hash_wr_param params;
	struct sk_buff *skb;
	struct uld_ctx *u_ctx = NULL;
	u8 bs = crypto_tfm_alg_blocksize(crypto_ahash_tfm(rtfm));

	u_ctx = ULD_CTX(h_ctx(rtfm));
	if (is_hmac(crypto_ahash_tfm(rtfm)))
		params.opad_needed = 1;
	else
		params.opad_needed = 0;
	params.sg_len = 0;
	get_alg_config(&params.alg_prm, crypto_ahash_digestsize(rtfm));
	req_ctx->result = 1;
	params.bfr_len = req_ctx->reqlen;
	req_ctx->data_len += params.bfr_len + params.sg_len;
	if (req_ctx->reqlen == 0) {
		create_last_hash_block(req_ctx->reqbfr, bs, req_ctx->data_len);
		params.last = 0;
		params.more = 1;
		params.scmd1 = 0;
		params.bfr_len = bs;

	} else {
		params.scmd1 = req_ctx->data_len;
		params.last = 1;
		params.more = 0;
	}
	skb = create_hash_wr(req, &params);
	if (IS_ERR(skb))
		return PTR_ERR(skb);

	skb->dev = u_ctx->lldi.ports[0];
	set_wr_txq(skb, CPL_PRIORITY_DATA, h_ctx(rtfm)->tx_qidx);
	chcr_send_wr(skb);
	return -EINPROGRESS;
}

static int chcr_ahash_finup(struct ahash_request *req)
{
	struct chcr_ahash_req_ctx *req_ctx = ahash_request_ctx(req);
	struct crypto_ahash *rtfm = crypto_ahash_reqtfm(req);
	struct uld_ctx *u_ctx = NULL;
	struct sk_buff *skb;
	struct hash_wr_param params;
	u8  bs;
	int error;

	bs = crypto_tfm_alg_blocksize(crypto_ahash_tfm(rtfm));
	u_ctx = ULD_CTX(h_ctx(rtfm));

	if (unlikely(cxgb4_is_crypto_q_full(u_ctx->lldi.ports[0],
					    h_ctx(rtfm)->tx_qidx))) {
		if (!(req->base.flags & CRYPTO_TFM_REQ_MAY_BACKLOG))
			return -EBUSY;
	}

	if (is_hmac(crypto_ahash_tfm(rtfm)))
		params.opad_needed = 1;
	else
		params.opad_needed = 0;

	params.sg_len = req->nbytes;
	params.bfr_len = req_ctx->reqlen;
	get_alg_config(&params.alg_prm, crypto_ahash_digestsize(rtfm));
	req_ctx->data_len += params.bfr_len + params.sg_len;
	req_ctx->result = 1;
	if ((req_ctx->reqlen + req->nbytes) == 0) {
		create_last_hash_block(req_ctx->reqbfr, bs, req_ctx->data_len);
		params.last = 0;
		params.more = 1;
		params.scmd1 = 0;
		params.bfr_len = bs;
	} else {
		params.scmd1 = req_ctx->data_len;
		params.last = 1;
		params.more = 0;
	}
	error = chcr_hash_dma_map(&u_ctx->lldi.pdev->dev, req);
	if (error)
		return -ENOMEM;

	skb = create_hash_wr(req, &params);
	if (IS_ERR(skb)) {
		error = PTR_ERR(skb);
		goto unmap;
	}
	skb->dev = u_ctx->lldi.ports[0];
	set_wr_txq(skb, CPL_PRIORITY_DATA, h_ctx(rtfm)->tx_qidx);
	chcr_send_wr(skb);

	return -EINPROGRESS;
unmap:
	chcr_hash_dma_unmap(&u_ctx->lldi.pdev->dev, req);
	return error;
}

static int chcr_ahash_digest(struct ahash_request *req)
{
	struct chcr_ahash_req_ctx *req_ctx = ahash_request_ctx(req);
	struct crypto_ahash *rtfm = crypto_ahash_reqtfm(req);
	struct uld_ctx *u_ctx = NULL;
	struct sk_buff *skb;
	struct hash_wr_param params;
	u8  bs;
	int error;

	rtfm->init(req);
	bs = crypto_tfm_alg_blocksize(crypto_ahash_tfm(rtfm));

	u_ctx = ULD_CTX(h_ctx(rtfm));
	if (unlikely(cxgb4_is_crypto_q_full(u_ctx->lldi.ports[0],
					    h_ctx(rtfm)->tx_qidx))) {
		if (!(req->base.flags & CRYPTO_TFM_REQ_MAY_BACKLOG))
			return -EBUSY;
	}

	if (is_hmac(crypto_ahash_tfm(rtfm)))
		params.opad_needed = 1;
	else
		params.opad_needed = 0;
	error = chcr_hash_dma_map(&u_ctx->lldi.pdev->dev, req);
	if (error)
		return -ENOMEM;

	params.last = 0;
	params.more = 0;
	params.sg_len = req->nbytes;
	params.bfr_len = 0;
	params.scmd1 = 0;
	get_alg_config(&params.alg_prm, crypto_ahash_digestsize(rtfm));
	req_ctx->result = 1;
	req_ctx->data_len += params.bfr_len + params.sg_len;

	if (req->nbytes == 0) {
		create_last_hash_block(req_ctx->reqbfr, bs, 0);
		params.more = 1;
		params.bfr_len = bs;
	}

	skb = create_hash_wr(req, &params);
	if (IS_ERR(skb)) {
		error = PTR_ERR(skb);
		goto unmap;
	}
	skb->dev = u_ctx->lldi.ports[0];
	set_wr_txq(skb, CPL_PRIORITY_DATA, h_ctx(rtfm)->tx_qidx);
	chcr_send_wr(skb);
	return -EINPROGRESS;
unmap:
	chcr_hash_dma_unmap(&u_ctx->lldi.pdev->dev, req);
	return error;
}

static int chcr_ahash_export(struct ahash_request *areq, void *out)
{
	struct chcr_ahash_req_ctx *req_ctx = ahash_request_ctx(areq);
	struct chcr_ahash_req_ctx *state = out;

	state->reqlen = req_ctx->reqlen;
	state->data_len = req_ctx->data_len;
	state->is_sg_map = 0;
	state->result = 0;
	memcpy(state->bfr1, req_ctx->reqbfr, req_ctx->reqlen);
	memcpy(state->partial_hash, req_ctx->partial_hash,
	       CHCR_HASH_MAX_DIGEST_SIZE);
		return 0;
}

static int chcr_ahash_import(struct ahash_request *areq, const void *in)
{
	struct chcr_ahash_req_ctx *req_ctx = ahash_request_ctx(areq);
	struct chcr_ahash_req_ctx *state = (struct chcr_ahash_req_ctx *)in;

	req_ctx->reqlen = state->reqlen;
	req_ctx->data_len = state->data_len;
	req_ctx->reqbfr = req_ctx->bfr1;
	req_ctx->skbfr = req_ctx->bfr2;
	req_ctx->is_sg_map = 0;
	req_ctx->result = 0;
	memcpy(req_ctx->bfr1, state->bfr1, CHCR_HASH_MAX_BLOCK_SIZE_128);
	memcpy(req_ctx->partial_hash, state->partial_hash,
	       CHCR_HASH_MAX_DIGEST_SIZE);
	return 0;
}

static int chcr_ahash_setkey(struct crypto_ahash *tfm, const u8 *key,
			     unsigned int keylen)
{
	struct hmac_ctx *hmacctx = HMAC_CTX(h_ctx(tfm));
	unsigned int digestsize = crypto_ahash_digestsize(tfm);
	unsigned int bs = crypto_tfm_alg_blocksize(crypto_ahash_tfm(tfm));
	unsigned int i, err = 0, updated_digestsize;

	SHASH_DESC_ON_STACK(shash, hmacctx->base_hash);

	/* use the key to calculate the ipad and opad. ipad will sent with the
	 * first request's data. opad will be sent with the final hash result
	 * ipad in hmacctx->ipad and opad in hmacctx->opad location
	 */
	shash->tfm = hmacctx->base_hash;
	shash->flags = crypto_shash_get_flags(hmacctx->base_hash);
	if (keylen > bs) {
		err = crypto_shash_digest(shash, key, keylen,
					  hmacctx->ipad);
		if (err)
			goto out;
		keylen = digestsize;
	} else {
		memcpy(hmacctx->ipad, key, keylen);
	}
	memset(hmacctx->ipad + keylen, 0, bs - keylen);
	memcpy(hmacctx->opad, hmacctx->ipad, bs);

	for (i = 0; i < bs / sizeof(int); i++) {
		*((unsigned int *)(&hmacctx->ipad) + i) ^= IPAD_DATA;
		*((unsigned int *)(&hmacctx->opad) + i) ^= OPAD_DATA;
	}

	updated_digestsize = digestsize;
	if (digestsize == SHA224_DIGEST_SIZE)
		updated_digestsize = SHA256_DIGEST_SIZE;
	else if (digestsize == SHA384_DIGEST_SIZE)
		updated_digestsize = SHA512_DIGEST_SIZE;
	err = chcr_compute_partial_hash(shash, hmacctx->ipad,
					hmacctx->ipad, digestsize);
	if (err)
		goto out;
	chcr_change_order(hmacctx->ipad, updated_digestsize);

	err = chcr_compute_partial_hash(shash, hmacctx->opad,
					hmacctx->opad, digestsize);
	if (err)
		goto out;
	chcr_change_order(hmacctx->opad, updated_digestsize);
out:
	return err;
}

static int chcr_aes_xts_setkey(struct crypto_ablkcipher *cipher, const u8 *key,
			       unsigned int key_len)
{
	struct ablk_ctx *ablkctx = ABLK_CTX(c_ctx(cipher));
	unsigned short context_size = 0;
	int err;

	err = chcr_cipher_fallback_setkey(cipher, key, key_len);
	if (err)
		goto badkey_err;

	memcpy(ablkctx->key, key, key_len);
	ablkctx->enckey_len = key_len;
	get_aes_decrypt_key(ablkctx->rrkey, ablkctx->key, key_len << 2);
	context_size = (KEY_CONTEXT_HDR_SALT_AND_PAD + key_len) >> 4;
	ablkctx->key_ctx_hdr =
		FILL_KEY_CTX_HDR((key_len == AES_KEYSIZE_256) ?
				 CHCR_KEYCTX_CIPHER_KEY_SIZE_128 :
				 CHCR_KEYCTX_CIPHER_KEY_SIZE_256,
				 CHCR_KEYCTX_NO_KEY, 1,
				 0, context_size);
	ablkctx->ciph_mode = CHCR_SCMD_CIPHER_MODE_AES_XTS;
	return 0;
badkey_err:
	crypto_ablkcipher_set_flags(cipher, CRYPTO_TFM_RES_BAD_KEY_LEN);
	ablkctx->enckey_len = 0;

	return err;
}

static int chcr_sha_init(struct ahash_request *areq)
{
	struct chcr_ahash_req_ctx *req_ctx = ahash_request_ctx(areq);
	struct crypto_ahash *tfm = crypto_ahash_reqtfm(areq);
	int digestsize =  crypto_ahash_digestsize(tfm);

	req_ctx->data_len = 0;
	req_ctx->reqlen = 0;
	req_ctx->reqbfr = req_ctx->bfr1;
	req_ctx->skbfr = req_ctx->bfr2;
	req_ctx->skb = NULL;
	req_ctx->result = 0;
	req_ctx->is_sg_map = 0;
	copy_hash_init_values(req_ctx->partial_hash, digestsize);
	return 0;
}

static int chcr_sha_cra_init(struct crypto_tfm *tfm)
{
	crypto_ahash_set_reqsize(__crypto_ahash_cast(tfm),
				 sizeof(struct chcr_ahash_req_ctx));
	return chcr_device_init(crypto_tfm_ctx(tfm));
}

static int chcr_hmac_init(struct ahash_request *areq)
{
	struct chcr_ahash_req_ctx *req_ctx = ahash_request_ctx(areq);
	struct crypto_ahash *rtfm = crypto_ahash_reqtfm(areq);
	struct hmac_ctx *hmacctx = HMAC_CTX(h_ctx(rtfm));
	unsigned int digestsize = crypto_ahash_digestsize(rtfm);
	unsigned int bs = crypto_tfm_alg_blocksize(crypto_ahash_tfm(rtfm));

	chcr_sha_init(areq);
	req_ctx->data_len = bs;
	if (is_hmac(crypto_ahash_tfm(rtfm))) {
		if (digestsize == SHA224_DIGEST_SIZE)
			memcpy(req_ctx->partial_hash, hmacctx->ipad,
			       SHA256_DIGEST_SIZE);
		else if (digestsize == SHA384_DIGEST_SIZE)
			memcpy(req_ctx->partial_hash, hmacctx->ipad,
			       SHA512_DIGEST_SIZE);
		else
			memcpy(req_ctx->partial_hash, hmacctx->ipad,
			       digestsize);
	}
	return 0;
}

static int chcr_hmac_cra_init(struct crypto_tfm *tfm)
{
	struct chcr_context *ctx = crypto_tfm_ctx(tfm);
	struct hmac_ctx *hmacctx = HMAC_CTX(ctx);
	unsigned int digestsize =
		crypto_ahash_digestsize(__crypto_ahash_cast(tfm));

	crypto_ahash_set_reqsize(__crypto_ahash_cast(tfm),
				 sizeof(struct chcr_ahash_req_ctx));
	hmacctx->base_hash = chcr_alloc_shash(digestsize);
	if (IS_ERR(hmacctx->base_hash))
		return PTR_ERR(hmacctx->base_hash);
	return chcr_device_init(crypto_tfm_ctx(tfm));
}

static void chcr_hmac_cra_exit(struct crypto_tfm *tfm)
{
	struct chcr_context *ctx = crypto_tfm_ctx(tfm);
	struct hmac_ctx *hmacctx = HMAC_CTX(ctx);

	if (hmacctx->base_hash) {
		chcr_free_shash(hmacctx->base_hash);
		hmacctx->base_hash = NULL;
	}
}

static int chcr_aead_common_init(struct aead_request *req,
				 unsigned short op_type)
<<<<<<< HEAD
{
	struct crypto_aead *tfm = crypto_aead_reqtfm(req);
	struct chcr_aead_ctx *aeadctx = AEAD_CTX(a_ctx(tfm));
	struct chcr_aead_reqctx  *reqctx = aead_request_ctx(req);
	int error = -EINVAL;
	unsigned int dst_size;
	unsigned int authsize = crypto_aead_authsize(tfm);

	dst_size = req->assoclen + req->cryptlen + (op_type ?
					-authsize : authsize);
	/* validate key size */
	if (aeadctx->enckey_len == 0)
		goto err;
	if (op_type && req->cryptlen < authsize)
		goto err;
	error = chcr_aead_dma_map(&ULD_CTX(a_ctx(tfm))->lldi.pdev->dev, req,
				  op_type);
	if (error) {
		error = -ENOMEM;
		goto err;
	}
	reqctx->aad_nents = sg_nents_xlen(req->src, req->assoclen,
					  CHCR_SRC_SG_SIZE, 0);
	reqctx->src_nents = sg_nents_xlen(req->src, req->cryptlen,
					  CHCR_SRC_SG_SIZE, req->assoclen);
	return 0;
err:
	return error;
}

static int chcr_aead_need_fallback(struct aead_request *req, int dst_nents,
				   int aadmax, int wrlen,
				   unsigned short op_type)
{
=======
{
	struct crypto_aead *tfm = crypto_aead_reqtfm(req);
	struct chcr_aead_ctx *aeadctx = AEAD_CTX(a_ctx(tfm));
	struct chcr_aead_reqctx  *reqctx = aead_request_ctx(req);
	int error = -EINVAL;
	unsigned int authsize = crypto_aead_authsize(tfm);

	/* validate key size */
	if (aeadctx->enckey_len == 0)
		goto err;
	if (op_type && req->cryptlen < authsize)
		goto err;
	error = chcr_aead_dma_map(&ULD_CTX(a_ctx(tfm))->lldi.pdev->dev, req,
				  op_type);
	if (error) {
		error = -ENOMEM;
		goto err;
	}
	reqctx->aad_nents = sg_nents_xlen(req->src, req->assoclen,
					  CHCR_SRC_SG_SIZE, 0);
	reqctx->src_nents = sg_nents_xlen(req->src, req->cryptlen,
					  CHCR_SRC_SG_SIZE, req->assoclen);
	return 0;
err:
	return error;
}

static int chcr_aead_need_fallback(struct aead_request *req, int dst_nents,
				   int aadmax, int wrlen,
				   unsigned short op_type)
{
>>>>>>> 661e50bc
	unsigned int authsize = crypto_aead_authsize(crypto_aead_reqtfm(req));

	if (((req->cryptlen - (op_type ? authsize : 0)) == 0) ||
	    dst_nents > MAX_DSGL_ENT ||
	    (req->assoclen > aadmax) ||
	    (wrlen > SGE_MAX_WR_LEN))
		return 1;
	return 0;
}

static int chcr_aead_fallback(struct aead_request *req, unsigned short op_type)
{
	struct crypto_aead *tfm = crypto_aead_reqtfm(req);
	struct chcr_aead_ctx *aeadctx = AEAD_CTX(a_ctx(tfm));
	struct aead_request *subreq = aead_request_ctx(req);

	aead_request_set_tfm(subreq, aeadctx->sw_cipher);
	aead_request_set_callback(subreq, req->base.flags,
				  req->base.complete, req->base.data);
	 aead_request_set_crypt(subreq, req->src, req->dst, req->cryptlen,
				 req->iv);
	 aead_request_set_ad(subreq, req->assoclen);
	return op_type ? crypto_aead_decrypt(subreq) :
		crypto_aead_encrypt(subreq);
}

static struct sk_buff *create_authenc_wr(struct aead_request *req,
					 unsigned short qid,
					 int size,
					 unsigned short op_type)
{
	struct crypto_aead *tfm = crypto_aead_reqtfm(req);
	struct chcr_aead_ctx *aeadctx = AEAD_CTX(a_ctx(tfm));
	struct chcr_authenc_ctx *actx = AUTHENC_CTX(aeadctx);
	struct chcr_aead_reqctx *reqctx = aead_request_ctx(req);
	struct sk_buff *skb = NULL;
	struct chcr_wr *chcr_req;
	struct cpl_rx_phys_dsgl *phys_cpl;
	struct ulptx_sgl *ulptx;
	unsigned int transhdr_len;
<<<<<<< HEAD
	unsigned int dst_size = 0, temp;
=======
	unsigned int dst_size = 0, temp, subtype = get_aead_subtype(tfm);
>>>>>>> 661e50bc
	unsigned int   kctx_len = 0, dnents;
	unsigned int  assoclen = req->assoclen;
	unsigned int  authsize = crypto_aead_authsize(tfm);
	int error = -EINVAL;
	int null = 0;
	gfp_t flags = req->base.flags & CRYPTO_TFM_REQ_MAY_SLEEP ? GFP_KERNEL :
		GFP_ATOMIC;
	struct adapter *adap = padap(a_ctx(tfm)->dev);

	if (req->cryptlen == 0)
		return NULL;

	reqctx->b0_dma = 0;
<<<<<<< HEAD
	if (get_aead_subtype(tfm) == CRYPTO_ALG_SUB_TYPE_AEAD_NULL) {
		null = 1;
		assoclen = 0;
	}
	dst_size = assoclen + req->cryptlen + (op_type ? -authsize :
						    authsize);
	error = chcr_aead_common_init(req, op_type);
	if (error)
		return ERR_PTR(error);
	if (dst_size) {
		dnents = sg_nents_xlen(req->dst, assoclen, CHCR_DST_SG_SIZE, 0);
		dnents += sg_nents_xlen(req->dst, req->cryptlen +
			(op_type ? -authsize : authsize), CHCR_DST_SG_SIZE,
			req->assoclen);
		dnents += MIN_AUTH_SG; // For IV
	} else {
		dnents = 0;
	}
=======
	if (subtype == CRYPTO_ALG_SUB_TYPE_CBC_NULL ||
	subtype == CRYPTO_ALG_SUB_TYPE_CTR_NULL) {
		null = 1;
		assoclen = 0;
	}
	error = chcr_aead_common_init(req, op_type);
	if (error)
		return ERR_PTR(error);
	dnents = sg_nents_xlen(req->dst, assoclen, CHCR_DST_SG_SIZE, 0);
	dnents += sg_nents_xlen(req->dst, req->cryptlen +
		(op_type ? -authsize : authsize), CHCR_DST_SG_SIZE,
		req->assoclen);
	dnents += MIN_AUTH_SG; // For IV
>>>>>>> 661e50bc

	dst_size = get_space_for_phys_dsgl(dnents);
	kctx_len = (ntohl(KEY_CONTEXT_CTX_LEN_V(aeadctx->key_ctx_hdr)) << 4)
		- sizeof(chcr_req->key_ctx);
	transhdr_len = CIPHER_TRANSHDR_SIZE(kctx_len, dst_size);
	reqctx->imm = (transhdr_len + assoclen + IV + req->cryptlen) <
			SGE_MAX_WR_LEN;
	temp = reqctx->imm ? (DIV_ROUND_UP((assoclen + IV + req->cryptlen), 16)
			* 16) : (sgl_len(reqctx->src_nents + reqctx->aad_nents
			+ MIN_GCM_SG) * 8);
	transhdr_len += temp;
	transhdr_len = DIV_ROUND_UP(transhdr_len, 16) * 16;

	if (chcr_aead_need_fallback(req, dnents, T6_MAX_AAD_SIZE,
				    transhdr_len, op_type)) {
		atomic_inc(&adap->chcr_stats.fallback);
		chcr_aead_dma_unmap(&ULD_CTX(a_ctx(tfm))->lldi.pdev->dev, req,
				    op_type);
		return ERR_PTR(chcr_aead_fallback(req, op_type));
	}
	skb = alloc_skb(SGE_MAX_WR_LEN, flags);
	if (!skb) {
		error = -ENOMEM;
		goto err;
	}

	chcr_req = __skb_put_zero(skb, transhdr_len);

	temp  = (op_type == CHCR_ENCRYPT_OP) ? 0 : authsize;

	/*
	 * Input order	is AAD,IV and Payload. where IV should be included as
	 * the part of authdata. All other fields should be filled according
	 * to the hardware spec
	 */
	chcr_req->sec_cpl.op_ivinsrtofst =
		FILL_SEC_CPL_OP_IVINSR(a_ctx(tfm)->dev->rx_channel_id, 2,
				       assoclen + 1);
	chcr_req->sec_cpl.pldlen = htonl(assoclen + IV + req->cryptlen);
	chcr_req->sec_cpl.aadstart_cipherstop_hi = FILL_SEC_CPL_CIPHERSTOP_HI(
					assoclen ? 1 : 0, assoclen,
					assoclen + IV + 1,
					(temp & 0x1F0) >> 4);
	chcr_req->sec_cpl.cipherstop_lo_authinsert = FILL_SEC_CPL_AUTHINSERT(
					temp & 0xF,
					null ? 0 : assoclen + IV + 1,
					temp, temp);
<<<<<<< HEAD
=======
	if (subtype == CRYPTO_ALG_SUB_TYPE_CTR_NULL ||
	    subtype == CRYPTO_ALG_SUB_TYPE_CTR_SHA)
		temp = CHCR_SCMD_CIPHER_MODE_AES_CTR;
	else
		temp = CHCR_SCMD_CIPHER_MODE_AES_CBC;
>>>>>>> 661e50bc
	chcr_req->sec_cpl.seqno_numivs = FILL_SEC_CPL_SCMD0_SEQNO(op_type,
					(op_type == CHCR_ENCRYPT_OP) ? 1 : 0,
					temp,
					actx->auth_mode, aeadctx->hmac_ctrl,
					IV >> 1);
	chcr_req->sec_cpl.ivgen_hdrlen =  FILL_SEC_CPL_IVGEN_HDRLEN(0, 0, 1,
					 0, 0, dst_size);

	chcr_req->key_ctx.ctx_hdr = aeadctx->key_ctx_hdr;
	if (op_type == CHCR_ENCRYPT_OP ||
		subtype == CRYPTO_ALG_SUB_TYPE_CTR_SHA ||
		subtype == CRYPTO_ALG_SUB_TYPE_CTR_NULL)
		memcpy(chcr_req->key_ctx.key, aeadctx->key,
		       aeadctx->enckey_len);
	else
		memcpy(chcr_req->key_ctx.key, actx->dec_rrkey,
		       aeadctx->enckey_len);

	memcpy(chcr_req->key_ctx.key + (DIV_ROUND_UP(aeadctx->enckey_len, 16) <<
					4), actx->h_iopad, kctx_len -
				(DIV_ROUND_UP(aeadctx->enckey_len, 16) << 4));
<<<<<<< HEAD
	memcpy(reqctx->iv, req->iv, IV);
=======
	if (subtype == CRYPTO_ALG_SUB_TYPE_CTR_SHA ||
	    subtype == CRYPTO_ALG_SUB_TYPE_CTR_NULL) {
		memcpy(reqctx->iv, aeadctx->nonce, CTR_RFC3686_NONCE_SIZE);
		memcpy(reqctx->iv + CTR_RFC3686_NONCE_SIZE, req->iv,
				CTR_RFC3686_IV_SIZE);
		*(__be32 *)(reqctx->iv + CTR_RFC3686_NONCE_SIZE +
			CTR_RFC3686_IV_SIZE) = cpu_to_be32(1);
	} else {
		memcpy(reqctx->iv, req->iv, IV);
	}
>>>>>>> 661e50bc
	phys_cpl = (struct cpl_rx_phys_dsgl *)((u8 *)(chcr_req + 1) + kctx_len);
	ulptx = (struct ulptx_sgl *)((u8 *)(phys_cpl + 1) + dst_size);
	chcr_add_aead_dst_ent(req, phys_cpl, assoclen, op_type, qid);
	chcr_add_aead_src_ent(req, ulptx, assoclen, op_type);
	atomic_inc(&adap->chcr_stats.cipher_rqst);
	temp = sizeof(struct cpl_rx_phys_dsgl) + dst_size +
		kctx_len + (reqctx->imm ? (assoclen + IV + req->cryptlen) : 0);
	create_wreq(a_ctx(tfm), chcr_req, &req->base, reqctx->imm, size,
		   transhdr_len, temp, 0);
	reqctx->skb = skb;
	reqctx->op = op_type;

	return skb;
err:
	chcr_aead_dma_unmap(&ULD_CTX(a_ctx(tfm))->lldi.pdev->dev, req,
			    op_type);

	return ERR_PTR(error);
}

<<<<<<< HEAD
static int chcr_aead_dma_map(struct device *dev,
			     struct aead_request *req,
			     unsigned short op_type)
=======
int chcr_aead_dma_map(struct device *dev,
		      struct aead_request *req,
		      unsigned short op_type)
>>>>>>> 661e50bc
{
	int error;
	struct chcr_aead_reqctx  *reqctx = aead_request_ctx(req);
	struct crypto_aead *tfm = crypto_aead_reqtfm(req);
	unsigned int authsize = crypto_aead_authsize(tfm);
	int dst_size;

	dst_size = req->assoclen + req->cryptlen + (op_type ?
				-authsize : authsize);
	if (!req->cryptlen || !dst_size)
		return 0;
	reqctx->iv_dma = dma_map_single(dev, reqctx->iv, IV,
					DMA_BIDIRECTIONAL);
	if (dma_mapping_error(dev, reqctx->iv_dma))
		return -ENOMEM;

	if (req->src == req->dst) {
		error = dma_map_sg(dev, req->src, sg_nents(req->src),
				   DMA_BIDIRECTIONAL);
		if (!error)
			goto err;
	} else {
		error = dma_map_sg(dev, req->src, sg_nents(req->src),
				   DMA_TO_DEVICE);
		if (!error)
			goto err;
		error = dma_map_sg(dev, req->dst, sg_nents(req->dst),
				   DMA_FROM_DEVICE);
		if (!error) {
			dma_unmap_sg(dev, req->src, sg_nents(req->src),
				   DMA_TO_DEVICE);
			goto err;
		}
	}

	return 0;
err:
	dma_unmap_single(dev, reqctx->iv_dma, IV, DMA_BIDIRECTIONAL);
	return -ENOMEM;
}

<<<<<<< HEAD
static void chcr_aead_dma_unmap(struct device *dev,
			     struct aead_request *req,
			     unsigned short op_type)
=======
void chcr_aead_dma_unmap(struct device *dev,
			 struct aead_request *req,
			 unsigned short op_type)
>>>>>>> 661e50bc
{
	struct chcr_aead_reqctx  *reqctx = aead_request_ctx(req);
	struct crypto_aead *tfm = crypto_aead_reqtfm(req);
	unsigned int authsize = crypto_aead_authsize(tfm);
	int dst_size;

	dst_size = req->assoclen + req->cryptlen + (op_type ?
					-authsize : authsize);
	if (!req->cryptlen || !dst_size)
		return;

	dma_unmap_single(dev, reqctx->iv_dma, IV,
					DMA_BIDIRECTIONAL);
	if (req->src == req->dst) {
		dma_unmap_sg(dev, req->src, sg_nents(req->src),
				   DMA_BIDIRECTIONAL);
	} else {
		dma_unmap_sg(dev, req->src, sg_nents(req->src),
				   DMA_TO_DEVICE);
		dma_unmap_sg(dev, req->dst, sg_nents(req->dst),
				   DMA_FROM_DEVICE);
	}
}

<<<<<<< HEAD
static inline void chcr_add_aead_src_ent(struct aead_request *req,
			       struct ulptx_sgl *ulptx,
			       unsigned int assoclen,
			       unsigned short op_type)
=======
void chcr_add_aead_src_ent(struct aead_request *req,
			   struct ulptx_sgl *ulptx,
			   unsigned int assoclen,
			   unsigned short op_type)
>>>>>>> 661e50bc
{
	struct ulptx_walk ulp_walk;
	struct chcr_aead_reqctx  *reqctx = aead_request_ctx(req);

	if (reqctx->imm) {
		u8 *buf = (u8 *)ulptx;

		if (reqctx->b0_dma) {
			memcpy(buf, reqctx->scratch_pad, reqctx->b0_len);
			buf += reqctx->b0_len;
		}
		sg_pcopy_to_buffer(req->src, sg_nents(req->src),
				   buf, assoclen, 0);
		buf += assoclen;
		memcpy(buf, reqctx->iv, IV);
		buf += IV;
		sg_pcopy_to_buffer(req->src, sg_nents(req->src),
				   buf, req->cryptlen, req->assoclen);
	} else {
		ulptx_walk_init(&ulp_walk, ulptx);
		if (reqctx->b0_dma)
			ulptx_walk_add_page(&ulp_walk, reqctx->b0_len,
					    &reqctx->b0_dma);
		ulptx_walk_add_sg(&ulp_walk, req->src, assoclen, 0);
		ulptx_walk_add_page(&ulp_walk, IV, &reqctx->iv_dma);
		ulptx_walk_add_sg(&ulp_walk, req->src, req->cryptlen,
				  req->assoclen);
		ulptx_walk_end(&ulp_walk);
	}
}

<<<<<<< HEAD
static inline void chcr_add_aead_dst_ent(struct aead_request *req,
			       struct cpl_rx_phys_dsgl *phys_cpl,
			       unsigned int assoclen,
			       unsigned short op_type,
			       unsigned short qid)
=======
void chcr_add_aead_dst_ent(struct aead_request *req,
			   struct cpl_rx_phys_dsgl *phys_cpl,
			   unsigned int assoclen,
			   unsigned short op_type,
			   unsigned short qid)
>>>>>>> 661e50bc
{
	struct chcr_aead_reqctx  *reqctx = aead_request_ctx(req);
	struct crypto_aead *tfm = crypto_aead_reqtfm(req);
	struct dsgl_walk dsgl_walk;
	unsigned int authsize = crypto_aead_authsize(tfm);
	u32 temp;

	dsgl_walk_init(&dsgl_walk, phys_cpl);
	if (reqctx->b0_dma)
		dsgl_walk_add_page(&dsgl_walk, reqctx->b0_len, &reqctx->b0_dma);
	dsgl_walk_add_sg(&dsgl_walk, req->dst, assoclen, 0);
	dsgl_walk_add_page(&dsgl_walk, IV, &reqctx->iv_dma);
	temp = req->cryptlen + (op_type ? -authsize : authsize);
	dsgl_walk_add_sg(&dsgl_walk, req->dst, temp, req->assoclen);
	dsgl_walk_end(&dsgl_walk, qid);
}

<<<<<<< HEAD
static inline void chcr_add_cipher_src_ent(struct ablkcipher_request *req,
					   struct ulptx_sgl *ulptx,
					   struct  cipher_wr_param *wrparam)
=======
void chcr_add_cipher_src_ent(struct ablkcipher_request *req,
			     struct ulptx_sgl *ulptx,
			     struct  cipher_wr_param *wrparam)
>>>>>>> 661e50bc
{
	struct ulptx_walk ulp_walk;
	struct chcr_blkcipher_req_ctx *reqctx = ablkcipher_request_ctx(req);

	if (reqctx->imm) {
		u8 *buf = (u8 *)ulptx;

		memcpy(buf, reqctx->iv, IV);
		buf += IV;
		sg_pcopy_to_buffer(req->src, sg_nents(req->src),
				   buf, wrparam->bytes, reqctx->processed);
	} else {
		ulptx_walk_init(&ulp_walk, ulptx);
		ulptx_walk_add_page(&ulp_walk, IV, &reqctx->iv_dma);
		ulptx_walk_add_sg(&ulp_walk, reqctx->srcsg, wrparam->bytes,
				  reqctx->src_ofst);
		reqctx->srcsg = ulp_walk.last_sg;
		reqctx->src_ofst = ulp_walk.last_sg_len;
		ulptx_walk_end(&ulp_walk);
	}
}

<<<<<<< HEAD
static inline void chcr_add_cipher_dst_ent(struct ablkcipher_request *req,
					   struct cpl_rx_phys_dsgl *phys_cpl,
					   struct  cipher_wr_param *wrparam,
					   unsigned short qid)
=======
void chcr_add_cipher_dst_ent(struct ablkcipher_request *req,
			     struct cpl_rx_phys_dsgl *phys_cpl,
			     struct  cipher_wr_param *wrparam,
			     unsigned short qid)
>>>>>>> 661e50bc
{
	struct chcr_blkcipher_req_ctx *reqctx = ablkcipher_request_ctx(req);
	struct dsgl_walk dsgl_walk;

	dsgl_walk_init(&dsgl_walk, phys_cpl);
	dsgl_walk_add_page(&dsgl_walk, IV, &reqctx->iv_dma);
	dsgl_walk_add_sg(&dsgl_walk, reqctx->dstsg, wrparam->bytes,
			 reqctx->dst_ofst);
	reqctx->dstsg = dsgl_walk.last_sg;
	reqctx->dst_ofst = dsgl_walk.last_sg_len;

	dsgl_walk_end(&dsgl_walk, qid);
}

<<<<<<< HEAD
static inline void chcr_add_hash_src_ent(struct ahash_request *req,
					   struct ulptx_sgl *ulptx,
					   struct hash_wr_param *param)
=======
void chcr_add_hash_src_ent(struct ahash_request *req,
			   struct ulptx_sgl *ulptx,
			   struct hash_wr_param *param)
>>>>>>> 661e50bc
{
	struct ulptx_walk ulp_walk;
	struct chcr_ahash_req_ctx *reqctx = ahash_request_ctx(req);

	if (reqctx->imm) {
		u8 *buf = (u8 *)ulptx;

		if (param->bfr_len) {
			memcpy(buf, reqctx->reqbfr, param->bfr_len);
			buf += param->bfr_len;
		}
		sg_pcopy_to_buffer(req->src, sg_nents(req->src),
				   buf, param->sg_len, 0);
	} else {
		ulptx_walk_init(&ulp_walk, ulptx);
		if (param->bfr_len)
			ulptx_walk_add_page(&ulp_walk, param->bfr_len,
					    &reqctx->dma_addr);
		ulptx_walk_add_sg(&ulp_walk, req->src, param->sg_len,
<<<<<<< HEAD
					  0);
//	       reqctx->srcsg = ulp_walk.last_sg;
//	       reqctx->src_ofst = ulp_walk.last_sg_len;
			ulptx_walk_end(&ulp_walk);
	}
}


static inline int chcr_hash_dma_map(struct device *dev,
			     struct ahash_request *req)
=======
				  0);
		ulptx_walk_end(&ulp_walk);
	}
}

int chcr_hash_dma_map(struct device *dev,
		      struct ahash_request *req)
>>>>>>> 661e50bc
{
	struct chcr_ahash_req_ctx *req_ctx = ahash_request_ctx(req);
	int error = 0;

	if (!req->nbytes)
		return 0;
	error = dma_map_sg(dev, req->src, sg_nents(req->src),
			   DMA_TO_DEVICE);
	if (!error)
<<<<<<< HEAD
		return error;
=======
		return -ENOMEM;
>>>>>>> 661e50bc
	req_ctx->is_sg_map = 1;
	return 0;
}

<<<<<<< HEAD
static inline void chcr_hash_dma_unmap(struct device *dev,
			     struct ahash_request *req)
=======
void chcr_hash_dma_unmap(struct device *dev,
			 struct ahash_request *req)
>>>>>>> 661e50bc
{
	struct chcr_ahash_req_ctx *req_ctx = ahash_request_ctx(req);

	if (!req->nbytes)
		return;

	dma_unmap_sg(dev, req->src, sg_nents(req->src),
			   DMA_TO_DEVICE);
	req_ctx->is_sg_map = 0;

}

<<<<<<< HEAD

static int chcr_cipher_dma_map(struct device *dev,
			     struct ablkcipher_request *req)
=======
int chcr_cipher_dma_map(struct device *dev,
			struct ablkcipher_request *req)
>>>>>>> 661e50bc
{
	int error;
	struct chcr_blkcipher_req_ctx *reqctx = ablkcipher_request_ctx(req);

	reqctx->iv_dma = dma_map_single(dev, reqctx->iv, IV,
					DMA_BIDIRECTIONAL);
	if (dma_mapping_error(dev, reqctx->iv_dma))
		return -ENOMEM;

	if (req->src == req->dst) {
		error = dma_map_sg(dev, req->src, sg_nents(req->src),
				   DMA_BIDIRECTIONAL);
		if (!error)
			goto err;
	} else {
		error = dma_map_sg(dev, req->src, sg_nents(req->src),
				   DMA_TO_DEVICE);
		if (!error)
			goto err;
		error = dma_map_sg(dev, req->dst, sg_nents(req->dst),
				   DMA_FROM_DEVICE);
		if (!error) {
			dma_unmap_sg(dev, req->src, sg_nents(req->src),
				   DMA_TO_DEVICE);
			goto err;
		}
	}

	return 0;
err:
	dma_unmap_single(dev, reqctx->iv_dma, IV, DMA_BIDIRECTIONAL);
	return -ENOMEM;
}
<<<<<<< HEAD
static void chcr_cipher_dma_unmap(struct device *dev,
				  struct ablkcipher_request *req)
=======

void chcr_cipher_dma_unmap(struct device *dev,
			   struct ablkcipher_request *req)
>>>>>>> 661e50bc
{
	struct chcr_blkcipher_req_ctx *reqctx = ablkcipher_request_ctx(req);

	dma_unmap_single(dev, reqctx->iv_dma, IV,
					DMA_BIDIRECTIONAL);
	if (req->src == req->dst) {
		dma_unmap_sg(dev, req->src, sg_nents(req->src),
				   DMA_BIDIRECTIONAL);
	} else {
		dma_unmap_sg(dev, req->src, sg_nents(req->src),
				   DMA_TO_DEVICE);
		dma_unmap_sg(dev, req->dst, sg_nents(req->dst),
				   DMA_FROM_DEVICE);
	}
}

static int set_msg_len(u8 *block, unsigned int msglen, int csize)
{
	__be32 data;

	memset(block, 0, csize);
	block += csize;

	if (csize >= 4)
		csize = 4;
	else if (msglen > (unsigned int)(1 << (8 * csize)))
		return -EOVERFLOW;

	data = cpu_to_be32(msglen);
	memcpy(block - csize, (u8 *)&data + 4 - csize, csize);

	return 0;
}

static void generate_b0(struct aead_request *req,
			struct chcr_aead_ctx *aeadctx,
			unsigned short op_type)
{
	unsigned int l, lp, m;
	int rc;
	struct crypto_aead *aead = crypto_aead_reqtfm(req);
	struct chcr_aead_reqctx *reqctx = aead_request_ctx(req);
	u8 *b0 = reqctx->scratch_pad;

	m = crypto_aead_authsize(aead);

	memcpy(b0, reqctx->iv, 16);

	lp = b0[0];
	l = lp + 1;

	/* set m, bits 3-5 */
	*b0 |= (8 * ((m - 2) / 2));

	/* set adata, bit 6, if associated data is used */
	if (req->assoclen)
		*b0 |= 64;
	rc = set_msg_len(b0 + 16 - l,
			 (op_type == CHCR_DECRYPT_OP) ?
			 req->cryptlen - m : req->cryptlen, l);
}

static inline int crypto_ccm_check_iv(const u8 *iv)
{
	/* 2 <= L <= 8, so 1 <= L' <= 7. */
	if (iv[0] < 1 || iv[0] > 7)
		return -EINVAL;

	return 0;
}

static int ccm_format_packet(struct aead_request *req,
			     struct chcr_aead_ctx *aeadctx,
			     unsigned int sub_type,
			     unsigned short op_type)
{
	struct chcr_aead_reqctx *reqctx = aead_request_ctx(req);
	int rc = 0;

	if (sub_type == CRYPTO_ALG_SUB_TYPE_AEAD_RFC4309) {
		reqctx->iv[0] = 3;
		memcpy(reqctx->iv + 1, &aeadctx->salt[0], 3);
		memcpy(reqctx->iv + 4, req->iv, 8);
		memset(reqctx->iv + 12, 0, 4);
		*((unsigned short *)(reqctx->scratch_pad + 16)) =
			htons(req->assoclen - 8);
	} else {
		memcpy(reqctx->iv, req->iv, 16);
		*((unsigned short *)(reqctx->scratch_pad + 16)) =
			htons(req->assoclen);
	}
	generate_b0(req, aeadctx, op_type);
	/* zero the ctr value */
	memset(reqctx->iv + 15 - reqctx->iv[0], 0, reqctx->iv[0] + 1);
	return rc;
}

static void fill_sec_cpl_for_aead(struct cpl_tx_sec_pdu *sec_cpl,
				  unsigned int dst_size,
				  struct aead_request *req,
				  unsigned short op_type)
{
	struct crypto_aead *tfm = crypto_aead_reqtfm(req);
	struct chcr_aead_ctx *aeadctx = AEAD_CTX(a_ctx(tfm));
	unsigned int cipher_mode = CHCR_SCMD_CIPHER_MODE_AES_CCM;
	unsigned int mac_mode = CHCR_SCMD_AUTH_MODE_CBCMAC;
	unsigned int c_id = a_ctx(tfm)->dev->rx_channel_id;
	unsigned int ccm_xtra;
	unsigned char tag_offset = 0, auth_offset = 0;
	unsigned int assoclen;

	if (get_aead_subtype(tfm) == CRYPTO_ALG_SUB_TYPE_AEAD_RFC4309)
		assoclen = req->assoclen - 8;
	else
		assoclen = req->assoclen;
	ccm_xtra = CCM_B0_SIZE +
		((assoclen) ? CCM_AAD_FIELD_SIZE : 0);

	auth_offset = req->cryptlen ?
		(assoclen + IV + 1 + ccm_xtra) : 0;
	if (op_type == CHCR_DECRYPT_OP) {
		if (crypto_aead_authsize(tfm) != req->cryptlen)
			tag_offset = crypto_aead_authsize(tfm);
		else
			auth_offset = 0;
	}


	sec_cpl->op_ivinsrtofst = FILL_SEC_CPL_OP_IVINSR(c_id,
					 2, assoclen + 1 + ccm_xtra);
	sec_cpl->pldlen =
		htonl(assoclen + IV + req->cryptlen + ccm_xtra);
	/* For CCM there wil be b0 always. So AAD start will be 1 always */
	sec_cpl->aadstart_cipherstop_hi = FILL_SEC_CPL_CIPHERSTOP_HI(
					1, assoclen + ccm_xtra, assoclen
					+ IV + 1 + ccm_xtra, 0);

	sec_cpl->cipherstop_lo_authinsert = FILL_SEC_CPL_AUTHINSERT(0,
					auth_offset, tag_offset,
					(op_type == CHCR_ENCRYPT_OP) ? 0 :
					crypto_aead_authsize(tfm));
	sec_cpl->seqno_numivs =  FILL_SEC_CPL_SCMD0_SEQNO(op_type,
					(op_type == CHCR_ENCRYPT_OP) ? 0 : 1,
					cipher_mode, mac_mode,
					aeadctx->hmac_ctrl, IV >> 1);

	sec_cpl->ivgen_hdrlen = FILL_SEC_CPL_IVGEN_HDRLEN(0, 0, 1, 0,
					0, dst_size);
}

int aead_ccm_validate_input(unsigned short op_type,
			    struct aead_request *req,
			    struct chcr_aead_ctx *aeadctx,
			    unsigned int sub_type)
{
	if (sub_type != CRYPTO_ALG_SUB_TYPE_AEAD_RFC4309) {
		if (crypto_ccm_check_iv(req->iv)) {
			pr_err("CCM: IV check fails\n");
			return -EINVAL;
		}
	} else {
		if (req->assoclen != 16 && req->assoclen != 20) {
			pr_err("RFC4309: Invalid AAD length %d\n",
			       req->assoclen);
			return -EINVAL;
		}
	}
	return 0;
}

static struct sk_buff *create_aead_ccm_wr(struct aead_request *req,
					  unsigned short qid,
					  int size,
					  unsigned short op_type)
{
	struct crypto_aead *tfm = crypto_aead_reqtfm(req);
	struct chcr_aead_ctx *aeadctx = AEAD_CTX(a_ctx(tfm));
	struct chcr_aead_reqctx *reqctx = aead_request_ctx(req);
	struct sk_buff *skb = NULL;
	struct chcr_wr *chcr_req;
	struct cpl_rx_phys_dsgl *phys_cpl;
	struct ulptx_sgl *ulptx;
	unsigned int transhdr_len;
	unsigned int dst_size = 0, kctx_len, dnents, temp;
	unsigned int sub_type, assoclen = req->assoclen;
	unsigned int authsize = crypto_aead_authsize(tfm);
	int error = -EINVAL;
	gfp_t flags = req->base.flags & CRYPTO_TFM_REQ_MAY_SLEEP ? GFP_KERNEL :
		GFP_ATOMIC;
	struct adapter *adap = padap(a_ctx(tfm)->dev);
<<<<<<< HEAD

	reqctx->b0_dma = 0;
	sub_type = get_aead_subtype(tfm);
	if (sub_type == CRYPTO_ALG_SUB_TYPE_AEAD_RFC4309)
		assoclen -= 8;
	dst_size = assoclen + req->cryptlen + (op_type ? -authsize :
						   authsize);
	error = chcr_aead_common_init(req, op_type);
	if (error)
		return ERR_PTR(error);

=======

	reqctx->b0_dma = 0;
	sub_type = get_aead_subtype(tfm);
	if (sub_type == CRYPTO_ALG_SUB_TYPE_AEAD_RFC4309)
		assoclen -= 8;
	error = chcr_aead_common_init(req, op_type);
	if (error)
		return ERR_PTR(error);

>>>>>>> 661e50bc

	reqctx->b0_len = CCM_B0_SIZE + (assoclen ? CCM_AAD_FIELD_SIZE : 0);
	error = aead_ccm_validate_input(op_type, req, aeadctx, sub_type);
	if (error)
		goto err;
<<<<<<< HEAD
	if (dst_size) {
		dnents = sg_nents_xlen(req->dst, assoclen, CHCR_DST_SG_SIZE, 0);
		dnents += sg_nents_xlen(req->dst, req->cryptlen
				+ (op_type ? -authsize : authsize),
				CHCR_DST_SG_SIZE, req->assoclen);
		dnents += MIN_CCM_SG; // For IV and B0
	} else {
		dnents = 0;
	}
=======
	dnents = sg_nents_xlen(req->dst, assoclen, CHCR_DST_SG_SIZE, 0);
	dnents += sg_nents_xlen(req->dst, req->cryptlen
			+ (op_type ? -authsize : authsize),
			CHCR_DST_SG_SIZE, req->assoclen);
	dnents += MIN_CCM_SG; // For IV and B0
>>>>>>> 661e50bc
	dst_size = get_space_for_phys_dsgl(dnents);
	kctx_len = ((DIV_ROUND_UP(aeadctx->enckey_len, 16)) << 4) * 2;
	transhdr_len = CIPHER_TRANSHDR_SIZE(kctx_len, dst_size);
	reqctx->imm = (transhdr_len + assoclen + IV + req->cryptlen +
		       reqctx->b0_len) <= SGE_MAX_WR_LEN;
	temp = reqctx->imm ? (DIV_ROUND_UP((assoclen + IV + req->cryptlen +
				reqctx->b0_len), 16) * 16) :
		(sgl_len(reqctx->src_nents + reqctx->aad_nents +
				    MIN_CCM_SG) *  8);
	transhdr_len += temp;
	transhdr_len = DIV_ROUND_UP(transhdr_len, 16) * 16;

	if (chcr_aead_need_fallback(req, dnents, T6_MAX_AAD_SIZE -
				    reqctx->b0_len, transhdr_len, op_type)) {
		atomic_inc(&adap->chcr_stats.fallback);
		chcr_aead_dma_unmap(&ULD_CTX(a_ctx(tfm))->lldi.pdev->dev, req,
				    op_type);
		return ERR_PTR(chcr_aead_fallback(req, op_type));
	}
	skb = alloc_skb(SGE_MAX_WR_LEN,  flags);

	if (!skb) {
		error = -ENOMEM;
		goto err;
	}

	chcr_req = (struct chcr_wr *) __skb_put_zero(skb, transhdr_len);

	fill_sec_cpl_for_aead(&chcr_req->sec_cpl, dst_size, req, op_type);

	chcr_req->key_ctx.ctx_hdr = aeadctx->key_ctx_hdr;
	memcpy(chcr_req->key_ctx.key, aeadctx->key, aeadctx->enckey_len);
	memcpy(chcr_req->key_ctx.key + (DIV_ROUND_UP(aeadctx->enckey_len, 16) *
					16), aeadctx->key, aeadctx->enckey_len);

	phys_cpl = (struct cpl_rx_phys_dsgl *)((u8 *)(chcr_req + 1) + kctx_len);
	ulptx = (struct ulptx_sgl *)((u8 *)(phys_cpl + 1) + dst_size);
	error = ccm_format_packet(req, aeadctx, sub_type, op_type);
	if (error)
		goto dstmap_fail;

	reqctx->b0_dma = dma_map_single(&ULD_CTX(a_ctx(tfm))->lldi.pdev->dev,
					&reqctx->scratch_pad, reqctx->b0_len,
					DMA_BIDIRECTIONAL);
	if (dma_mapping_error(&ULD_CTX(a_ctx(tfm))->lldi.pdev->dev,
			      reqctx->b0_dma)) {
		error = -ENOMEM;
		goto dstmap_fail;
	}

	chcr_add_aead_dst_ent(req, phys_cpl, assoclen, op_type, qid);
	chcr_add_aead_src_ent(req, ulptx, assoclen, op_type);

	atomic_inc(&adap->chcr_stats.aead_rqst);
	temp = sizeof(struct cpl_rx_phys_dsgl) + dst_size +
		kctx_len + (reqctx->imm ? (assoclen + IV + req->cryptlen +
		reqctx->b0_len) : 0);
	create_wreq(a_ctx(tfm), chcr_req, &req->base, reqctx->imm, 0,
		    transhdr_len, temp, 0);
	reqctx->skb = skb;
	reqctx->op = op_type;

	return skb;
dstmap_fail:
	kfree_skb(skb);
err:
	chcr_aead_dma_unmap(&ULD_CTX(a_ctx(tfm))->lldi.pdev->dev, req, op_type);
	return ERR_PTR(error);
}

static struct sk_buff *create_gcm_wr(struct aead_request *req,
				     unsigned short qid,
				     int size,
				     unsigned short op_type)
{
	struct crypto_aead *tfm = crypto_aead_reqtfm(req);
	struct chcr_aead_ctx *aeadctx = AEAD_CTX(a_ctx(tfm));
	struct chcr_aead_reqctx  *reqctx = aead_request_ctx(req);
	struct sk_buff *skb = NULL;
	struct chcr_wr *chcr_req;
	struct cpl_rx_phys_dsgl *phys_cpl;
	struct ulptx_sgl *ulptx;
	unsigned int transhdr_len, dnents = 0;
	unsigned int dst_size = 0, temp = 0, kctx_len, assoclen = req->assoclen;
	unsigned int authsize = crypto_aead_authsize(tfm);
	int error = -EINVAL;
	gfp_t flags = req->base.flags & CRYPTO_TFM_REQ_MAY_SLEEP ? GFP_KERNEL :
		GFP_ATOMIC;
	struct adapter *adap = padap(a_ctx(tfm)->dev);

	if (get_aead_subtype(tfm) == CRYPTO_ALG_SUB_TYPE_AEAD_RFC4106)
		assoclen = req->assoclen - 8;

	reqctx->b0_dma = 0;
<<<<<<< HEAD
	dst_size = assoclen + req->cryptlen + (op_type ? -authsize :  authsize);
	error = chcr_aead_common_init(req, op_type);
		if (error)
			return	ERR_PTR(error);
	if (dst_size) {
		dnents = sg_nents_xlen(req->dst, assoclen, CHCR_DST_SG_SIZE, 0);
		dnents += sg_nents_xlen(req->dst,
			req->cryptlen + (op_type ? -authsize : authsize),
				CHCR_DST_SG_SIZE, req->assoclen);
		dnents += MIN_GCM_SG; // For IV
	} else {
		dnents = 0;
	}
=======
	error = chcr_aead_common_init(req, op_type);
	if (error)
		return ERR_PTR(error);
	dnents = sg_nents_xlen(req->dst, assoclen, CHCR_DST_SG_SIZE, 0);
	dnents += sg_nents_xlen(req->dst, req->cryptlen +
				(op_type ? -authsize : authsize),
				CHCR_DST_SG_SIZE, req->assoclen);
	dnents += MIN_GCM_SG; // For IV
>>>>>>> 661e50bc
	dst_size = get_space_for_phys_dsgl(dnents);
	kctx_len = ((DIV_ROUND_UP(aeadctx->enckey_len, 16)) << 4) +
		AEAD_H_SIZE;
	transhdr_len = CIPHER_TRANSHDR_SIZE(kctx_len, dst_size);
	reqctx->imm = (transhdr_len + assoclen + IV + req->cryptlen) <=
			SGE_MAX_WR_LEN;
	temp = reqctx->imm ? (DIV_ROUND_UP((assoclen + IV +
	req->cryptlen), 16) * 16) : (sgl_len(reqctx->src_nents +
				reqctx->aad_nents + MIN_GCM_SG) * 8);
	transhdr_len += temp;
	transhdr_len = DIV_ROUND_UP(transhdr_len, 16) * 16;
	if (chcr_aead_need_fallback(req, dnents, T6_MAX_AAD_SIZE,
			    transhdr_len, op_type)) {
		atomic_inc(&adap->chcr_stats.fallback);
		chcr_aead_dma_unmap(&ULD_CTX(a_ctx(tfm))->lldi.pdev->dev, req,
				    op_type);
		return ERR_PTR(chcr_aead_fallback(req, op_type));
	}
	skb = alloc_skb(SGE_MAX_WR_LEN, flags);
	if (!skb) {
		error = -ENOMEM;
		goto err;
	}

	chcr_req = __skb_put_zero(skb, transhdr_len);

	//Offset of tag from end
	temp = (op_type == CHCR_ENCRYPT_OP) ? 0 : authsize;
	chcr_req->sec_cpl.op_ivinsrtofst = FILL_SEC_CPL_OP_IVINSR(
					a_ctx(tfm)->dev->rx_channel_id, 2,
					(assoclen + 1));
	chcr_req->sec_cpl.pldlen =
		htonl(assoclen + IV + req->cryptlen);
	chcr_req->sec_cpl.aadstart_cipherstop_hi = FILL_SEC_CPL_CIPHERSTOP_HI(
					assoclen ? 1 : 0, assoclen,
					assoclen + IV + 1, 0);
<<<<<<< HEAD
		chcr_req->sec_cpl.cipherstop_lo_authinsert =
			FILL_SEC_CPL_AUTHINSERT(0, assoclen + IV + 1,
						temp, temp);
		chcr_req->sec_cpl.seqno_numivs =
=======
	chcr_req->sec_cpl.cipherstop_lo_authinsert =
			FILL_SEC_CPL_AUTHINSERT(0, assoclen + IV + 1,
						temp, temp);
	chcr_req->sec_cpl.seqno_numivs =
>>>>>>> 661e50bc
			FILL_SEC_CPL_SCMD0_SEQNO(op_type, (op_type ==
					CHCR_ENCRYPT_OP) ? 1 : 0,
					CHCR_SCMD_CIPHER_MODE_AES_GCM,
					CHCR_SCMD_AUTH_MODE_GHASH,
					aeadctx->hmac_ctrl, IV >> 1);
	chcr_req->sec_cpl.ivgen_hdrlen =  FILL_SEC_CPL_IVGEN_HDRLEN(0, 0, 1,
					0, 0, dst_size);
	chcr_req->key_ctx.ctx_hdr = aeadctx->key_ctx_hdr;
	memcpy(chcr_req->key_ctx.key, aeadctx->key, aeadctx->enckey_len);
	memcpy(chcr_req->key_ctx.key + (DIV_ROUND_UP(aeadctx->enckey_len, 16) *
				16), GCM_CTX(aeadctx)->ghash_h, AEAD_H_SIZE);

	/* prepare a 16 byte iv */
	/* S   A   L  T |  IV | 0x00000001 */
	if (get_aead_subtype(tfm) ==
	    CRYPTO_ALG_SUB_TYPE_AEAD_RFC4106) {
		memcpy(reqctx->iv, aeadctx->salt, 4);
		memcpy(reqctx->iv + 4, req->iv, GCM_RFC4106_IV_SIZE);
	} else {
		memcpy(reqctx->iv, req->iv, GCM_AES_IV_SIZE);
	}
	*((unsigned int *)(reqctx->iv + 12)) = htonl(0x01);

	phys_cpl = (struct cpl_rx_phys_dsgl *)((u8 *)(chcr_req + 1) + kctx_len);
	ulptx = (struct ulptx_sgl *)((u8 *)(phys_cpl + 1) + dst_size);

	chcr_add_aead_dst_ent(req, phys_cpl, assoclen, op_type, qid);
	chcr_add_aead_src_ent(req, ulptx, assoclen, op_type);
	atomic_inc(&adap->chcr_stats.aead_rqst);
	temp = sizeof(struct cpl_rx_phys_dsgl) + dst_size +
		kctx_len + (reqctx->imm ? (assoclen + IV + req->cryptlen) : 0);
	create_wreq(a_ctx(tfm), chcr_req, &req->base, reqctx->imm, size,
		    transhdr_len, temp, reqctx->verify);
	reqctx->skb = skb;
	reqctx->op = op_type;
	return skb;

err:
	chcr_aead_dma_unmap(&ULD_CTX(a_ctx(tfm))->lldi.pdev->dev, req, op_type);
	return ERR_PTR(error);
}



static int chcr_aead_cra_init(struct crypto_aead *tfm)
{
	struct chcr_aead_ctx *aeadctx = AEAD_CTX(a_ctx(tfm));
	struct aead_alg *alg = crypto_aead_alg(tfm);

	aeadctx->sw_cipher = crypto_alloc_aead(alg->base.cra_name, 0,
					       CRYPTO_ALG_NEED_FALLBACK |
					       CRYPTO_ALG_ASYNC);
	if  (IS_ERR(aeadctx->sw_cipher))
		return PTR_ERR(aeadctx->sw_cipher);
	crypto_aead_set_reqsize(tfm, max(sizeof(struct chcr_aead_reqctx),
				 sizeof(struct aead_request) +
				 crypto_aead_reqsize(aeadctx->sw_cipher)));
	return chcr_device_init(a_ctx(tfm));
}

static void chcr_aead_cra_exit(struct crypto_aead *tfm)
{
	struct chcr_aead_ctx *aeadctx = AEAD_CTX(a_ctx(tfm));

	crypto_free_aead(aeadctx->sw_cipher);
}

static int chcr_authenc_null_setauthsize(struct crypto_aead *tfm,
					unsigned int authsize)
{
	struct chcr_aead_ctx *aeadctx = AEAD_CTX(a_ctx(tfm));

	aeadctx->hmac_ctrl = CHCR_SCMD_HMAC_CTRL_NOP;
	aeadctx->mayverify = VERIFY_HW;
	return crypto_aead_setauthsize(aeadctx->sw_cipher, authsize);
}
static int chcr_authenc_setauthsize(struct crypto_aead *tfm,
				    unsigned int authsize)
{
	struct chcr_aead_ctx *aeadctx = AEAD_CTX(a_ctx(tfm));
	u32 maxauth = crypto_aead_maxauthsize(tfm);

	/*SHA1 authsize in ipsec is 12 instead of 10 i.e maxauthsize / 2 is not
	 * true for sha1. authsize == 12 condition should be before
	 * authsize == (maxauth >> 1)
	 */
	if (authsize == ICV_4) {
		aeadctx->hmac_ctrl = CHCR_SCMD_HMAC_CTRL_PL1;
		aeadctx->mayverify = VERIFY_HW;
	} else if (authsize == ICV_6) {
		aeadctx->hmac_ctrl = CHCR_SCMD_HMAC_CTRL_PL2;
		aeadctx->mayverify = VERIFY_HW;
	} else if (authsize == ICV_10) {
		aeadctx->hmac_ctrl = CHCR_SCMD_HMAC_CTRL_TRUNC_RFC4366;
		aeadctx->mayverify = VERIFY_HW;
	} else if (authsize == ICV_12) {
		aeadctx->hmac_ctrl = CHCR_SCMD_HMAC_CTRL_IPSEC_96BIT;
		aeadctx->mayverify = VERIFY_HW;
	} else if (authsize == ICV_14) {
		aeadctx->hmac_ctrl = CHCR_SCMD_HMAC_CTRL_PL3;
		aeadctx->mayverify = VERIFY_HW;
	} else if (authsize == (maxauth >> 1)) {
		aeadctx->hmac_ctrl = CHCR_SCMD_HMAC_CTRL_DIV2;
		aeadctx->mayverify = VERIFY_HW;
	} else if (authsize == maxauth) {
		aeadctx->hmac_ctrl = CHCR_SCMD_HMAC_CTRL_NO_TRUNC;
		aeadctx->mayverify = VERIFY_HW;
	} else {
		aeadctx->hmac_ctrl = CHCR_SCMD_HMAC_CTRL_NO_TRUNC;
		aeadctx->mayverify = VERIFY_SW;
	}
	return crypto_aead_setauthsize(aeadctx->sw_cipher, authsize);
}


static int chcr_gcm_setauthsize(struct crypto_aead *tfm, unsigned int authsize)
{
	struct chcr_aead_ctx *aeadctx = AEAD_CTX(a_ctx(tfm));

	switch (authsize) {
	case ICV_4:
		aeadctx->hmac_ctrl = CHCR_SCMD_HMAC_CTRL_PL1;
		aeadctx->mayverify = VERIFY_HW;
		break;
	case ICV_8:
		aeadctx->hmac_ctrl = CHCR_SCMD_HMAC_CTRL_DIV2;
		aeadctx->mayverify = VERIFY_HW;
		break;
	case ICV_12:
		 aeadctx->hmac_ctrl = CHCR_SCMD_HMAC_CTRL_IPSEC_96BIT;
		 aeadctx->mayverify = VERIFY_HW;
		break;
	case ICV_14:
		 aeadctx->hmac_ctrl = CHCR_SCMD_HMAC_CTRL_PL3;
		 aeadctx->mayverify = VERIFY_HW;
		break;
	case ICV_16:
		aeadctx->hmac_ctrl = CHCR_SCMD_HMAC_CTRL_NO_TRUNC;
		aeadctx->mayverify = VERIFY_HW;
		break;
	case ICV_13:
	case ICV_15:
		aeadctx->hmac_ctrl = CHCR_SCMD_HMAC_CTRL_NO_TRUNC;
		aeadctx->mayverify = VERIFY_SW;
		break;
	default:

		  crypto_tfm_set_flags((struct crypto_tfm *) tfm,
			CRYPTO_TFM_RES_BAD_KEY_LEN);
		return -EINVAL;
	}
	return crypto_aead_setauthsize(aeadctx->sw_cipher, authsize);
}

static int chcr_4106_4309_setauthsize(struct crypto_aead *tfm,
					  unsigned int authsize)
{
	struct chcr_aead_ctx *aeadctx = AEAD_CTX(a_ctx(tfm));

	switch (authsize) {
	case ICV_8:
		aeadctx->hmac_ctrl = CHCR_SCMD_HMAC_CTRL_DIV2;
		aeadctx->mayverify = VERIFY_HW;
		break;
	case ICV_12:
		aeadctx->hmac_ctrl = CHCR_SCMD_HMAC_CTRL_IPSEC_96BIT;
		aeadctx->mayverify = VERIFY_HW;
		break;
	case ICV_16:
		aeadctx->hmac_ctrl = CHCR_SCMD_HMAC_CTRL_NO_TRUNC;
		aeadctx->mayverify = VERIFY_HW;
		break;
	default:
		crypto_tfm_set_flags((struct crypto_tfm *)tfm,
				     CRYPTO_TFM_RES_BAD_KEY_LEN);
		return -EINVAL;
	}
	return crypto_aead_setauthsize(aeadctx->sw_cipher, authsize);
}

static int chcr_ccm_setauthsize(struct crypto_aead *tfm,
				unsigned int authsize)
{
	struct chcr_aead_ctx *aeadctx = AEAD_CTX(a_ctx(tfm));

	switch (authsize) {
	case ICV_4:
		aeadctx->hmac_ctrl = CHCR_SCMD_HMAC_CTRL_PL1;
		aeadctx->mayverify = VERIFY_HW;
		break;
	case ICV_6:
		aeadctx->hmac_ctrl = CHCR_SCMD_HMAC_CTRL_PL2;
		aeadctx->mayverify = VERIFY_HW;
		break;
	case ICV_8:
		aeadctx->hmac_ctrl = CHCR_SCMD_HMAC_CTRL_DIV2;
		aeadctx->mayverify = VERIFY_HW;
		break;
	case ICV_10:
		aeadctx->hmac_ctrl = CHCR_SCMD_HMAC_CTRL_TRUNC_RFC4366;
		aeadctx->mayverify = VERIFY_HW;
		break;
	case ICV_12:
		aeadctx->hmac_ctrl = CHCR_SCMD_HMAC_CTRL_IPSEC_96BIT;
		aeadctx->mayverify = VERIFY_HW;
		break;
	case ICV_14:
		aeadctx->hmac_ctrl = CHCR_SCMD_HMAC_CTRL_PL3;
		aeadctx->mayverify = VERIFY_HW;
		break;
	case ICV_16:
		aeadctx->hmac_ctrl = CHCR_SCMD_HMAC_CTRL_NO_TRUNC;
		aeadctx->mayverify = VERIFY_HW;
		break;
	default:
		crypto_tfm_set_flags((struct crypto_tfm *)tfm,
				     CRYPTO_TFM_RES_BAD_KEY_LEN);
		return -EINVAL;
	}
	return crypto_aead_setauthsize(aeadctx->sw_cipher, authsize);
}

static int chcr_ccm_common_setkey(struct crypto_aead *aead,
				const u8 *key,
				unsigned int keylen)
{
	struct chcr_aead_ctx *aeadctx = AEAD_CTX(a_ctx(aead));
	unsigned char ck_size, mk_size;
	int key_ctx_size = 0;

	key_ctx_size = sizeof(struct _key_ctx) +
		((DIV_ROUND_UP(keylen, 16)) << 4)  * 2;
	if (keylen == AES_KEYSIZE_128) {
		mk_size = CHCR_KEYCTX_CIPHER_KEY_SIZE_128;
		ck_size = CHCR_KEYCTX_CIPHER_KEY_SIZE_128;
	} else if (keylen == AES_KEYSIZE_192) {
		ck_size = CHCR_KEYCTX_CIPHER_KEY_SIZE_192;
		mk_size = CHCR_KEYCTX_MAC_KEY_SIZE_192;
	} else if (keylen == AES_KEYSIZE_256) {
		ck_size = CHCR_KEYCTX_CIPHER_KEY_SIZE_256;
		mk_size = CHCR_KEYCTX_MAC_KEY_SIZE_256;
	} else {
		crypto_tfm_set_flags((struct crypto_tfm *)aead,
				     CRYPTO_TFM_RES_BAD_KEY_LEN);
		aeadctx->enckey_len = 0;
		return	-EINVAL;
	}
	aeadctx->key_ctx_hdr = FILL_KEY_CTX_HDR(ck_size, mk_size, 0, 0,
						key_ctx_size >> 4);
	memcpy(aeadctx->key, key, keylen);
	aeadctx->enckey_len = keylen;

	return 0;
}

static int chcr_aead_ccm_setkey(struct crypto_aead *aead,
				const u8 *key,
				unsigned int keylen)
{
	struct chcr_aead_ctx *aeadctx = AEAD_CTX(a_ctx(aead));
	int error;

	crypto_aead_clear_flags(aeadctx->sw_cipher, CRYPTO_TFM_REQ_MASK);
	crypto_aead_set_flags(aeadctx->sw_cipher, crypto_aead_get_flags(aead) &
			      CRYPTO_TFM_REQ_MASK);
	error = crypto_aead_setkey(aeadctx->sw_cipher, key, keylen);
	crypto_aead_clear_flags(aead, CRYPTO_TFM_RES_MASK);
	crypto_aead_set_flags(aead, crypto_aead_get_flags(aeadctx->sw_cipher) &
			      CRYPTO_TFM_RES_MASK);
	if (error)
		return error;
	return chcr_ccm_common_setkey(aead, key, keylen);
}

static int chcr_aead_rfc4309_setkey(struct crypto_aead *aead, const u8 *key,
				    unsigned int keylen)
{
	struct chcr_aead_ctx *aeadctx = AEAD_CTX(a_ctx(aead));
	int error;

	if (keylen < 3) {
		crypto_tfm_set_flags((struct crypto_tfm *)aead,
				     CRYPTO_TFM_RES_BAD_KEY_LEN);
		aeadctx->enckey_len = 0;
		return	-EINVAL;
	}
	crypto_aead_clear_flags(aeadctx->sw_cipher, CRYPTO_TFM_REQ_MASK);
	crypto_aead_set_flags(aeadctx->sw_cipher, crypto_aead_get_flags(aead) &
			      CRYPTO_TFM_REQ_MASK);
	error = crypto_aead_setkey(aeadctx->sw_cipher, key, keylen);
	crypto_aead_clear_flags(aead, CRYPTO_TFM_RES_MASK);
	crypto_aead_set_flags(aead, crypto_aead_get_flags(aeadctx->sw_cipher) &
			      CRYPTO_TFM_RES_MASK);
	if (error)
		return error;
	keylen -= 3;
	memcpy(aeadctx->salt, key + keylen, 3);
	return chcr_ccm_common_setkey(aead, key, keylen);
}

static int chcr_gcm_setkey(struct crypto_aead *aead, const u8 *key,
			   unsigned int keylen)
{
	struct chcr_aead_ctx *aeadctx = AEAD_CTX(a_ctx(aead));
	struct chcr_gcm_ctx *gctx = GCM_CTX(aeadctx);
	struct crypto_cipher *cipher;
	unsigned int ck_size;
	int ret = 0, key_ctx_size = 0;

	aeadctx->enckey_len = 0;
	crypto_aead_clear_flags(aeadctx->sw_cipher, CRYPTO_TFM_REQ_MASK);
	crypto_aead_set_flags(aeadctx->sw_cipher, crypto_aead_get_flags(aead)
			      & CRYPTO_TFM_REQ_MASK);
	ret = crypto_aead_setkey(aeadctx->sw_cipher, key, keylen);
	crypto_aead_clear_flags(aead, CRYPTO_TFM_RES_MASK);
	crypto_aead_set_flags(aead, crypto_aead_get_flags(aeadctx->sw_cipher) &
			      CRYPTO_TFM_RES_MASK);
	if (ret)
		goto out;

	if (get_aead_subtype(aead) == CRYPTO_ALG_SUB_TYPE_AEAD_RFC4106 &&
	    keylen > 3) {
		keylen -= 4;  /* nonce/salt is present in the last 4 bytes */
		memcpy(aeadctx->salt, key + keylen, 4);
	}
	if (keylen == AES_KEYSIZE_128) {
		ck_size = CHCR_KEYCTX_CIPHER_KEY_SIZE_128;
	} else if (keylen == AES_KEYSIZE_192) {
		ck_size = CHCR_KEYCTX_CIPHER_KEY_SIZE_192;
	} else if (keylen == AES_KEYSIZE_256) {
		ck_size = CHCR_KEYCTX_CIPHER_KEY_SIZE_256;
	} else {
		crypto_tfm_set_flags((struct crypto_tfm *)aead,
				     CRYPTO_TFM_RES_BAD_KEY_LEN);
		pr_err("GCM: Invalid key length %d\n", keylen);
		ret = -EINVAL;
		goto out;
	}

	memcpy(aeadctx->key, key, keylen);
	aeadctx->enckey_len = keylen;
	key_ctx_size = sizeof(struct _key_ctx) +
		((DIV_ROUND_UP(keylen, 16)) << 4) +
		AEAD_H_SIZE;
		aeadctx->key_ctx_hdr = FILL_KEY_CTX_HDR(ck_size,
						CHCR_KEYCTX_MAC_KEY_SIZE_128,
						0, 0,
						key_ctx_size >> 4);
	/* Calculate the H = CIPH(K, 0 repeated 16 times).
	 * It will go in key context
	 */
	cipher = crypto_alloc_cipher("aes-generic", 0, 0);
	if (IS_ERR(cipher)) {
		aeadctx->enckey_len = 0;
		ret = -ENOMEM;
		goto out;
	}

	ret = crypto_cipher_setkey(cipher, key, keylen);
	if (ret) {
		aeadctx->enckey_len = 0;
		goto out1;
	}
	memset(gctx->ghash_h, 0, AEAD_H_SIZE);
	crypto_cipher_encrypt_one(cipher, gctx->ghash_h, gctx->ghash_h);

out1:
	crypto_free_cipher(cipher);
out:
	return ret;
}

static int chcr_authenc_setkey(struct crypto_aead *authenc, const u8 *key,
				   unsigned int keylen)
{
	struct chcr_aead_ctx *aeadctx = AEAD_CTX(a_ctx(authenc));
	struct chcr_authenc_ctx *actx = AUTHENC_CTX(aeadctx);
	/* it contains auth and cipher key both*/
	struct crypto_authenc_keys keys;
	unsigned int bs, subtype;
	unsigned int max_authsize = crypto_aead_alg(authenc)->maxauthsize;
	int err = 0, i, key_ctx_len = 0;
	unsigned char ck_size = 0;
	unsigned char pad[CHCR_HASH_MAX_BLOCK_SIZE_128] = { 0 };
	struct crypto_shash *base_hash = ERR_PTR(-EINVAL);
	struct algo_param param;
	int align;
	u8 *o_ptr = NULL;

	crypto_aead_clear_flags(aeadctx->sw_cipher, CRYPTO_TFM_REQ_MASK);
	crypto_aead_set_flags(aeadctx->sw_cipher, crypto_aead_get_flags(authenc)
			      & CRYPTO_TFM_REQ_MASK);
	err = crypto_aead_setkey(aeadctx->sw_cipher, key, keylen);
	crypto_aead_clear_flags(authenc, CRYPTO_TFM_RES_MASK);
	crypto_aead_set_flags(authenc, crypto_aead_get_flags(aeadctx->sw_cipher)
			      & CRYPTO_TFM_RES_MASK);
	if (err)
		goto out;

	if (crypto_authenc_extractkeys(&keys, key, keylen) != 0) {
		crypto_aead_set_flags(authenc, CRYPTO_TFM_RES_BAD_KEY_LEN);
		goto out;
	}

	if (get_alg_config(&param, max_authsize)) {
		pr_err("chcr : Unsupported digest size\n");
		goto out;
	}
	subtype = get_aead_subtype(authenc);
	if (subtype == CRYPTO_ALG_SUB_TYPE_CTR_SHA ||
		subtype == CRYPTO_ALG_SUB_TYPE_CTR_NULL) {
		if (keys.enckeylen < CTR_RFC3686_NONCE_SIZE)
			goto out;
		memcpy(aeadctx->nonce, keys.enckey + (keys.enckeylen
		- CTR_RFC3686_NONCE_SIZE), CTR_RFC3686_NONCE_SIZE);
		keys.enckeylen -= CTR_RFC3686_NONCE_SIZE;
	}
	if (keys.enckeylen == AES_KEYSIZE_128) {
		ck_size = CHCR_KEYCTX_CIPHER_KEY_SIZE_128;
	} else if (keys.enckeylen == AES_KEYSIZE_192) {
		ck_size = CHCR_KEYCTX_CIPHER_KEY_SIZE_192;
	} else if (keys.enckeylen == AES_KEYSIZE_256) {
		ck_size = CHCR_KEYCTX_CIPHER_KEY_SIZE_256;
	} else {
		pr_err("chcr : Unsupported cipher key\n");
		goto out;
	}

	/* Copy only encryption key. We use authkey to generate h(ipad) and
	 * h(opad) so authkey is not needed again. authkeylen size have the
	 * size of the hash digest size.
	 */
	memcpy(aeadctx->key, keys.enckey, keys.enckeylen);
	aeadctx->enckey_len = keys.enckeylen;
	if (subtype == CRYPTO_ALG_SUB_TYPE_CBC_SHA ||
		subtype == CRYPTO_ALG_SUB_TYPE_CBC_NULL) {

		get_aes_decrypt_key(actx->dec_rrkey, aeadctx->key,
			    aeadctx->enckey_len << 3);
	}
	base_hash  = chcr_alloc_shash(max_authsize);
	if (IS_ERR(base_hash)) {
		pr_err("chcr : Base driver cannot be loaded\n");
		aeadctx->enckey_len = 0;
		return -EINVAL;
	}
	{
		SHASH_DESC_ON_STACK(shash, base_hash);
		shash->tfm = base_hash;
		shash->flags = crypto_shash_get_flags(base_hash);
		bs = crypto_shash_blocksize(base_hash);
		align = KEYCTX_ALIGN_PAD(max_authsize);
		o_ptr =  actx->h_iopad + param.result_size + align;

		if (keys.authkeylen > bs) {
			err = crypto_shash_digest(shash, keys.authkey,
						  keys.authkeylen,
						  o_ptr);
			if (err) {
				pr_err("chcr : Base driver cannot be loaded\n");
				goto out;
			}
			keys.authkeylen = max_authsize;
		} else
			memcpy(o_ptr, keys.authkey, keys.authkeylen);

		/* Compute the ipad-digest*/
		memset(pad + keys.authkeylen, 0, bs - keys.authkeylen);
		memcpy(pad, o_ptr, keys.authkeylen);
		for (i = 0; i < bs >> 2; i++)
			*((unsigned int *)pad + i) ^= IPAD_DATA;

		if (chcr_compute_partial_hash(shash, pad, actx->h_iopad,
					      max_authsize))
			goto out;
		/* Compute the opad-digest */
		memset(pad + keys.authkeylen, 0, bs - keys.authkeylen);
		memcpy(pad, o_ptr, keys.authkeylen);
		for (i = 0; i < bs >> 2; i++)
			*((unsigned int *)pad + i) ^= OPAD_DATA;

		if (chcr_compute_partial_hash(shash, pad, o_ptr, max_authsize))
			goto out;

		/* convert the ipad and opad digest to network order */
		chcr_change_order(actx->h_iopad, param.result_size);
		chcr_change_order(o_ptr, param.result_size);
		key_ctx_len = sizeof(struct _key_ctx) +
			((DIV_ROUND_UP(keys.enckeylen, 16)) << 4) +
			(param.result_size + align) * 2;
		aeadctx->key_ctx_hdr = FILL_KEY_CTX_HDR(ck_size, param.mk_size,
						0, 1, key_ctx_len >> 4);
		actx->auth_mode = param.auth_mode;
		chcr_free_shash(base_hash);

		return 0;
	}
out:
	aeadctx->enckey_len = 0;
	if (!IS_ERR(base_hash))
		chcr_free_shash(base_hash);
	return -EINVAL;
}

static int chcr_aead_digest_null_setkey(struct crypto_aead *authenc,
					const u8 *key, unsigned int keylen)
{
	struct chcr_aead_ctx *aeadctx = AEAD_CTX(a_ctx(authenc));
	struct chcr_authenc_ctx *actx = AUTHENC_CTX(aeadctx);
	struct crypto_authenc_keys keys;
	int err;
	/* it contains auth and cipher key both*/
	unsigned int subtype;
	int key_ctx_len = 0;
	unsigned char ck_size = 0;

	crypto_aead_clear_flags(aeadctx->sw_cipher, CRYPTO_TFM_REQ_MASK);
	crypto_aead_set_flags(aeadctx->sw_cipher, crypto_aead_get_flags(authenc)
			      & CRYPTO_TFM_REQ_MASK);
	err = crypto_aead_setkey(aeadctx->sw_cipher, key, keylen);
	crypto_aead_clear_flags(authenc, CRYPTO_TFM_RES_MASK);
	crypto_aead_set_flags(authenc, crypto_aead_get_flags(aeadctx->sw_cipher)
			      & CRYPTO_TFM_RES_MASK);
	if (err)
		goto out;

	if (crypto_authenc_extractkeys(&keys, key, keylen) != 0) {
		crypto_aead_set_flags(authenc, CRYPTO_TFM_RES_BAD_KEY_LEN);
		goto out;
	}
	subtype = get_aead_subtype(authenc);
	if (subtype == CRYPTO_ALG_SUB_TYPE_CTR_SHA ||
	    subtype == CRYPTO_ALG_SUB_TYPE_CTR_NULL) {
		if (keys.enckeylen < CTR_RFC3686_NONCE_SIZE)
			goto out;
		memcpy(aeadctx->nonce, keys.enckey + (keys.enckeylen
			- CTR_RFC3686_NONCE_SIZE), CTR_RFC3686_NONCE_SIZE);
		keys.enckeylen -= CTR_RFC3686_NONCE_SIZE;
	}
	if (keys.enckeylen == AES_KEYSIZE_128) {
		ck_size = CHCR_KEYCTX_CIPHER_KEY_SIZE_128;
	} else if (keys.enckeylen == AES_KEYSIZE_192) {
		ck_size = CHCR_KEYCTX_CIPHER_KEY_SIZE_192;
	} else if (keys.enckeylen == AES_KEYSIZE_256) {
		ck_size = CHCR_KEYCTX_CIPHER_KEY_SIZE_256;
	} else {
		pr_err("chcr : Unsupported cipher key %d\n", keys.enckeylen);
		goto out;
	}
	memcpy(aeadctx->key, keys.enckey, keys.enckeylen);
	aeadctx->enckey_len = keys.enckeylen;
	if (subtype == CRYPTO_ALG_SUB_TYPE_CBC_SHA ||
	    subtype == CRYPTO_ALG_SUB_TYPE_CBC_NULL) {
		get_aes_decrypt_key(actx->dec_rrkey, aeadctx->key,
				aeadctx->enckey_len << 3);
	}
	key_ctx_len =  sizeof(struct _key_ctx)
		+ ((DIV_ROUND_UP(keys.enckeylen, 16)) << 4);

	aeadctx->key_ctx_hdr = FILL_KEY_CTX_HDR(ck_size, CHCR_KEYCTX_NO_KEY, 0,
						0, key_ctx_len >> 4);
	actx->auth_mode = CHCR_SCMD_AUTH_MODE_NOP;
	return 0;
out:
	aeadctx->enckey_len = 0;
	return -EINVAL;
}

static int chcr_aead_op(struct aead_request *req,
			unsigned short op_type,
			int size,
			create_wr_t create_wr_fn)
{
	struct crypto_aead *tfm = crypto_aead_reqtfm(req);
	struct uld_ctx *u_ctx;
	struct sk_buff *skb;

	if (!a_ctx(tfm)->dev) {
		pr_err("chcr : %s : No crypto device.\n", __func__);
		return -ENXIO;
	}
	u_ctx = ULD_CTX(a_ctx(tfm));
	if (cxgb4_is_crypto_q_full(u_ctx->lldi.ports[0],
				   a_ctx(tfm)->tx_qidx)) {
		if (!(req->base.flags & CRYPTO_TFM_REQ_MAY_BACKLOG))
			return -EBUSY;
	}

	/* Form a WR from req */
	skb = create_wr_fn(req, u_ctx->lldi.rxq_ids[a_ctx(tfm)->rx_qidx], size,
			   op_type);

	if (IS_ERR(skb) || !skb)
		return PTR_ERR(skb);

	skb->dev = u_ctx->lldi.ports[0];
	set_wr_txq(skb, CPL_PRIORITY_DATA, a_ctx(tfm)->tx_qidx);
	chcr_send_wr(skb);
	return -EINPROGRESS;
}

static int chcr_aead_encrypt(struct aead_request *req)
{
	struct crypto_aead *tfm = crypto_aead_reqtfm(req);
	struct chcr_aead_reqctx *reqctx = aead_request_ctx(req);

	reqctx->verify = VERIFY_HW;

	switch (get_aead_subtype(tfm)) {
	case CRYPTO_ALG_SUB_TYPE_CTR_SHA:
	case CRYPTO_ALG_SUB_TYPE_CBC_SHA:
	case CRYPTO_ALG_SUB_TYPE_CBC_NULL:
	case CRYPTO_ALG_SUB_TYPE_CTR_NULL:
		return chcr_aead_op(req, CHCR_ENCRYPT_OP, 0,
				    create_authenc_wr);
	case CRYPTO_ALG_SUB_TYPE_AEAD_CCM:
	case CRYPTO_ALG_SUB_TYPE_AEAD_RFC4309:
		return chcr_aead_op(req, CHCR_ENCRYPT_OP, 0,
				    create_aead_ccm_wr);
	default:
		return chcr_aead_op(req, CHCR_ENCRYPT_OP, 0,
				    create_gcm_wr);
	}
}

static int chcr_aead_decrypt(struct aead_request *req)
{
	struct crypto_aead *tfm = crypto_aead_reqtfm(req);
	struct chcr_aead_ctx *aeadctx = AEAD_CTX(a_ctx(tfm));
	struct chcr_aead_reqctx *reqctx = aead_request_ctx(req);
	int size;

	if (aeadctx->mayverify == VERIFY_SW) {
		size = crypto_aead_maxauthsize(tfm);
		reqctx->verify = VERIFY_SW;
	} else {
		size = 0;
		reqctx->verify = VERIFY_HW;
	}

	switch (get_aead_subtype(tfm)) {
	case CRYPTO_ALG_SUB_TYPE_CBC_SHA:
	case CRYPTO_ALG_SUB_TYPE_CTR_SHA:
	case CRYPTO_ALG_SUB_TYPE_CBC_NULL:
	case CRYPTO_ALG_SUB_TYPE_CTR_NULL:
		return chcr_aead_op(req, CHCR_DECRYPT_OP, size,
				    create_authenc_wr);
	case CRYPTO_ALG_SUB_TYPE_AEAD_CCM:
	case CRYPTO_ALG_SUB_TYPE_AEAD_RFC4309:
		return chcr_aead_op(req, CHCR_DECRYPT_OP, size,
				    create_aead_ccm_wr);
	default:
		return chcr_aead_op(req, CHCR_DECRYPT_OP, size,
				    create_gcm_wr);
	}
}

<<<<<<< HEAD
static int chcr_aead_op(struct aead_request *req,
			  unsigned short op_type,
			  int size,
			  create_wr_t create_wr_fn)
{
	struct crypto_aead *tfm = crypto_aead_reqtfm(req);
	struct uld_ctx *u_ctx;
	struct sk_buff *skb;

	if (!a_ctx(tfm)->dev) {
		pr_err("chcr : %s : No crypto device.\n", __func__);
		return -ENXIO;
	}
	u_ctx = ULD_CTX(a_ctx(tfm));
	if (cxgb4_is_crypto_q_full(u_ctx->lldi.ports[0],
				   a_ctx(tfm)->tx_qidx)) {
		if (!(req->base.flags & CRYPTO_TFM_REQ_MAY_BACKLOG))
			return -EBUSY;
	}

	/* Form a WR from req */
	skb = create_wr_fn(req, u_ctx->lldi.rxq_ids[a_ctx(tfm)->rx_qidx], size,
			   op_type);

	if (IS_ERR(skb) || !skb)
		return PTR_ERR(skb);

	skb->dev = u_ctx->lldi.ports[0];
	set_wr_txq(skb, CPL_PRIORITY_DATA, a_ctx(tfm)->tx_qidx);
	chcr_send_wr(skb);
	return -EINPROGRESS;
}
=======
>>>>>>> 661e50bc
static struct chcr_alg_template driver_algs[] = {
	/* AES-CBC */
	{
		.type = CRYPTO_ALG_TYPE_ABLKCIPHER | CRYPTO_ALG_SUB_TYPE_CBC,
		.is_registered = 0,
		.alg.crypto = {
			.cra_name		= "cbc(aes)",
			.cra_driver_name	= "cbc-aes-chcr",
			.cra_blocksize		= AES_BLOCK_SIZE,
			.cra_init		= chcr_cra_init,
			.cra_exit		= chcr_cra_exit,
			.cra_u.ablkcipher	= {
				.min_keysize	= AES_MIN_KEY_SIZE,
				.max_keysize	= AES_MAX_KEY_SIZE,
				.ivsize		= AES_BLOCK_SIZE,
				.setkey			= chcr_aes_cbc_setkey,
				.encrypt		= chcr_aes_encrypt,
				.decrypt		= chcr_aes_decrypt,
			}
		}
	},
	{
		.type = CRYPTO_ALG_TYPE_ABLKCIPHER | CRYPTO_ALG_SUB_TYPE_XTS,
		.is_registered = 0,
		.alg.crypto =   {
			.cra_name		= "xts(aes)",
			.cra_driver_name	= "xts-aes-chcr",
			.cra_blocksize		= AES_BLOCK_SIZE,
			.cra_init		= chcr_cra_init,
			.cra_exit		= NULL,
			.cra_u .ablkcipher = {
					.min_keysize	= 2 * AES_MIN_KEY_SIZE,
					.max_keysize	= 2 * AES_MAX_KEY_SIZE,
					.ivsize		= AES_BLOCK_SIZE,
					.setkey		= chcr_aes_xts_setkey,
					.encrypt	= chcr_aes_encrypt,
					.decrypt	= chcr_aes_decrypt,
				}
			}
	},
	{
		.type = CRYPTO_ALG_TYPE_ABLKCIPHER | CRYPTO_ALG_SUB_TYPE_CTR,
		.is_registered = 0,
		.alg.crypto = {
			.cra_name		= "ctr(aes)",
			.cra_driver_name	= "ctr-aes-chcr",
			.cra_blocksize		= 1,
			.cra_init		= chcr_cra_init,
			.cra_exit		= chcr_cra_exit,
			.cra_u.ablkcipher	= {
				.min_keysize	= AES_MIN_KEY_SIZE,
				.max_keysize	= AES_MAX_KEY_SIZE,
				.ivsize		= AES_BLOCK_SIZE,
				.setkey		= chcr_aes_ctr_setkey,
				.encrypt	= chcr_aes_encrypt,
				.decrypt	= chcr_aes_decrypt,
			}
		}
	},
	{
		.type = CRYPTO_ALG_TYPE_ABLKCIPHER |
			CRYPTO_ALG_SUB_TYPE_CTR_RFC3686,
		.is_registered = 0,
		.alg.crypto = {
			.cra_name		= "rfc3686(ctr(aes))",
			.cra_driver_name	= "rfc3686-ctr-aes-chcr",
			.cra_blocksize		= 1,
			.cra_init		= chcr_rfc3686_init,
			.cra_exit		= chcr_cra_exit,
			.cra_u.ablkcipher	= {
				.min_keysize	= AES_MIN_KEY_SIZE +
					CTR_RFC3686_NONCE_SIZE,
				.max_keysize	= AES_MAX_KEY_SIZE +
					CTR_RFC3686_NONCE_SIZE,
				.ivsize		= CTR_RFC3686_IV_SIZE,
				.setkey		= chcr_aes_rfc3686_setkey,
				.encrypt	= chcr_aes_encrypt,
				.decrypt	= chcr_aes_decrypt,
				.geniv          = "seqiv",
			}
		}
	},
	/* SHA */
	{
		.type = CRYPTO_ALG_TYPE_AHASH,
		.is_registered = 0,
		.alg.hash = {
			.halg.digestsize = SHA1_DIGEST_SIZE,
			.halg.base = {
				.cra_name = "sha1",
				.cra_driver_name = "sha1-chcr",
				.cra_blocksize = SHA1_BLOCK_SIZE,
			}
		}
	},
	{
		.type = CRYPTO_ALG_TYPE_AHASH,
		.is_registered = 0,
		.alg.hash = {
			.halg.digestsize = SHA256_DIGEST_SIZE,
			.halg.base = {
				.cra_name = "sha256",
				.cra_driver_name = "sha256-chcr",
				.cra_blocksize = SHA256_BLOCK_SIZE,
			}
		}
	},
	{
		.type = CRYPTO_ALG_TYPE_AHASH,
		.is_registered = 0,
		.alg.hash = {
			.halg.digestsize = SHA224_DIGEST_SIZE,
			.halg.base = {
				.cra_name = "sha224",
				.cra_driver_name = "sha224-chcr",
				.cra_blocksize = SHA224_BLOCK_SIZE,
			}
		}
	},
	{
		.type = CRYPTO_ALG_TYPE_AHASH,
		.is_registered = 0,
		.alg.hash = {
			.halg.digestsize = SHA384_DIGEST_SIZE,
			.halg.base = {
				.cra_name = "sha384",
				.cra_driver_name = "sha384-chcr",
				.cra_blocksize = SHA384_BLOCK_SIZE,
			}
		}
	},
	{
		.type = CRYPTO_ALG_TYPE_AHASH,
		.is_registered = 0,
		.alg.hash = {
			.halg.digestsize = SHA512_DIGEST_SIZE,
			.halg.base = {
				.cra_name = "sha512",
				.cra_driver_name = "sha512-chcr",
				.cra_blocksize = SHA512_BLOCK_SIZE,
			}
		}
	},
	/* HMAC */
	{
		.type = CRYPTO_ALG_TYPE_HMAC,
		.is_registered = 0,
		.alg.hash = {
			.halg.digestsize = SHA1_DIGEST_SIZE,
			.halg.base = {
				.cra_name = "hmac(sha1)",
				.cra_driver_name = "hmac-sha1-chcr",
				.cra_blocksize = SHA1_BLOCK_SIZE,
			}
		}
	},
	{
		.type = CRYPTO_ALG_TYPE_HMAC,
		.is_registered = 0,
		.alg.hash = {
			.halg.digestsize = SHA224_DIGEST_SIZE,
			.halg.base = {
				.cra_name = "hmac(sha224)",
				.cra_driver_name = "hmac-sha224-chcr",
				.cra_blocksize = SHA224_BLOCK_SIZE,
			}
		}
	},
	{
		.type = CRYPTO_ALG_TYPE_HMAC,
		.is_registered = 0,
		.alg.hash = {
			.halg.digestsize = SHA256_DIGEST_SIZE,
			.halg.base = {
				.cra_name = "hmac(sha256)",
				.cra_driver_name = "hmac-sha256-chcr",
				.cra_blocksize = SHA256_BLOCK_SIZE,
			}
		}
	},
	{
		.type = CRYPTO_ALG_TYPE_HMAC,
		.is_registered = 0,
		.alg.hash = {
			.halg.digestsize = SHA384_DIGEST_SIZE,
			.halg.base = {
				.cra_name = "hmac(sha384)",
				.cra_driver_name = "hmac-sha384-chcr",
				.cra_blocksize = SHA384_BLOCK_SIZE,
			}
		}
	},
	{
		.type = CRYPTO_ALG_TYPE_HMAC,
		.is_registered = 0,
		.alg.hash = {
			.halg.digestsize = SHA512_DIGEST_SIZE,
			.halg.base = {
				.cra_name = "hmac(sha512)",
				.cra_driver_name = "hmac-sha512-chcr",
				.cra_blocksize = SHA512_BLOCK_SIZE,
			}
		}
	},
	/* Add AEAD Algorithms */
	{
		.type = CRYPTO_ALG_TYPE_AEAD | CRYPTO_ALG_SUB_TYPE_AEAD_GCM,
		.is_registered = 0,
		.alg.aead = {
			.base = {
				.cra_name = "gcm(aes)",
				.cra_driver_name = "gcm-aes-chcr",
				.cra_blocksize	= 1,
				.cra_priority = CHCR_AEAD_PRIORITY,
				.cra_ctxsize =	sizeof(struct chcr_context) +
						sizeof(struct chcr_aead_ctx) +
						sizeof(struct chcr_gcm_ctx),
			},
			.ivsize = GCM_AES_IV_SIZE,
			.maxauthsize = GHASH_DIGEST_SIZE,
			.setkey = chcr_gcm_setkey,
			.setauthsize = chcr_gcm_setauthsize,
		}
	},
	{
		.type = CRYPTO_ALG_TYPE_AEAD | CRYPTO_ALG_SUB_TYPE_AEAD_RFC4106,
		.is_registered = 0,
		.alg.aead = {
			.base = {
				.cra_name = "rfc4106(gcm(aes))",
				.cra_driver_name = "rfc4106-gcm-aes-chcr",
				.cra_blocksize	 = 1,
				.cra_priority = CHCR_AEAD_PRIORITY + 1,
				.cra_ctxsize =	sizeof(struct chcr_context) +
						sizeof(struct chcr_aead_ctx) +
						sizeof(struct chcr_gcm_ctx),

			},
			.ivsize = GCM_RFC4106_IV_SIZE,
			.maxauthsize	= GHASH_DIGEST_SIZE,
			.setkey = chcr_gcm_setkey,
			.setauthsize	= chcr_4106_4309_setauthsize,
		}
	},
	{
		.type = CRYPTO_ALG_TYPE_AEAD | CRYPTO_ALG_SUB_TYPE_AEAD_CCM,
		.is_registered = 0,
		.alg.aead = {
			.base = {
				.cra_name = "ccm(aes)",
				.cra_driver_name = "ccm-aes-chcr",
				.cra_blocksize	 = 1,
				.cra_priority = CHCR_AEAD_PRIORITY,
				.cra_ctxsize =	sizeof(struct chcr_context) +
						sizeof(struct chcr_aead_ctx),

			},
			.ivsize = AES_BLOCK_SIZE,
			.maxauthsize	= GHASH_DIGEST_SIZE,
			.setkey = chcr_aead_ccm_setkey,
			.setauthsize	= chcr_ccm_setauthsize,
		}
	},
	{
		.type = CRYPTO_ALG_TYPE_AEAD | CRYPTO_ALG_SUB_TYPE_AEAD_RFC4309,
		.is_registered = 0,
		.alg.aead = {
			.base = {
				.cra_name = "rfc4309(ccm(aes))",
				.cra_driver_name = "rfc4309-ccm-aes-chcr",
				.cra_blocksize	 = 1,
				.cra_priority = CHCR_AEAD_PRIORITY + 1,
				.cra_ctxsize =	sizeof(struct chcr_context) +
						sizeof(struct chcr_aead_ctx),

			},
			.ivsize = 8,
			.maxauthsize	= GHASH_DIGEST_SIZE,
			.setkey = chcr_aead_rfc4309_setkey,
			.setauthsize = chcr_4106_4309_setauthsize,
		}
	},
	{
		.type = CRYPTO_ALG_TYPE_AEAD | CRYPTO_ALG_SUB_TYPE_CBC_SHA,
		.is_registered = 0,
		.alg.aead = {
			.base = {
				.cra_name = "authenc(hmac(sha1),cbc(aes))",
				.cra_driver_name =
					"authenc-hmac-sha1-cbc-aes-chcr",
				.cra_blocksize	 = AES_BLOCK_SIZE,
				.cra_priority = CHCR_AEAD_PRIORITY,
				.cra_ctxsize =	sizeof(struct chcr_context) +
						sizeof(struct chcr_aead_ctx) +
						sizeof(struct chcr_authenc_ctx),

			},
			.ivsize = AES_BLOCK_SIZE,
			.maxauthsize = SHA1_DIGEST_SIZE,
			.setkey = chcr_authenc_setkey,
			.setauthsize = chcr_authenc_setauthsize,
		}
	},
	{
		.type = CRYPTO_ALG_TYPE_AEAD | CRYPTO_ALG_SUB_TYPE_CBC_SHA,
		.is_registered = 0,
		.alg.aead = {
			.base = {

				.cra_name = "authenc(hmac(sha256),cbc(aes))",
				.cra_driver_name =
					"authenc-hmac-sha256-cbc-aes-chcr",
				.cra_blocksize	 = AES_BLOCK_SIZE,
				.cra_priority = CHCR_AEAD_PRIORITY,
				.cra_ctxsize =	sizeof(struct chcr_context) +
						sizeof(struct chcr_aead_ctx) +
						sizeof(struct chcr_authenc_ctx),

			},
			.ivsize = AES_BLOCK_SIZE,
			.maxauthsize	= SHA256_DIGEST_SIZE,
			.setkey = chcr_authenc_setkey,
			.setauthsize = chcr_authenc_setauthsize,
		}
	},
	{
		.type = CRYPTO_ALG_TYPE_AEAD | CRYPTO_ALG_SUB_TYPE_CBC_SHA,
		.is_registered = 0,
		.alg.aead = {
			.base = {
				.cra_name = "authenc(hmac(sha224),cbc(aes))",
				.cra_driver_name =
					"authenc-hmac-sha224-cbc-aes-chcr",
				.cra_blocksize	 = AES_BLOCK_SIZE,
				.cra_priority = CHCR_AEAD_PRIORITY,
				.cra_ctxsize =	sizeof(struct chcr_context) +
						sizeof(struct chcr_aead_ctx) +
						sizeof(struct chcr_authenc_ctx),
			},
			.ivsize = AES_BLOCK_SIZE,
			.maxauthsize = SHA224_DIGEST_SIZE,
			.setkey = chcr_authenc_setkey,
			.setauthsize = chcr_authenc_setauthsize,
		}
	},
	{
		.type = CRYPTO_ALG_TYPE_AEAD | CRYPTO_ALG_SUB_TYPE_CBC_SHA,
		.is_registered = 0,
		.alg.aead = {
			.base = {
				.cra_name = "authenc(hmac(sha384),cbc(aes))",
				.cra_driver_name =
					"authenc-hmac-sha384-cbc-aes-chcr",
				.cra_blocksize	 = AES_BLOCK_SIZE,
				.cra_priority = CHCR_AEAD_PRIORITY,
				.cra_ctxsize =	sizeof(struct chcr_context) +
						sizeof(struct chcr_aead_ctx) +
						sizeof(struct chcr_authenc_ctx),

			},
			.ivsize = AES_BLOCK_SIZE,
			.maxauthsize = SHA384_DIGEST_SIZE,
			.setkey = chcr_authenc_setkey,
			.setauthsize = chcr_authenc_setauthsize,
		}
	},
	{
		.type = CRYPTO_ALG_TYPE_AEAD | CRYPTO_ALG_SUB_TYPE_CBC_SHA,
		.is_registered = 0,
		.alg.aead = {
			.base = {
				.cra_name = "authenc(hmac(sha512),cbc(aes))",
				.cra_driver_name =
					"authenc-hmac-sha512-cbc-aes-chcr",
				.cra_blocksize	 = AES_BLOCK_SIZE,
				.cra_priority = CHCR_AEAD_PRIORITY,
				.cra_ctxsize =	sizeof(struct chcr_context) +
						sizeof(struct chcr_aead_ctx) +
						sizeof(struct chcr_authenc_ctx),

			},
			.ivsize = AES_BLOCK_SIZE,
			.maxauthsize = SHA512_DIGEST_SIZE,
			.setkey = chcr_authenc_setkey,
			.setauthsize = chcr_authenc_setauthsize,
		}
	},
	{
		.type = CRYPTO_ALG_TYPE_AEAD | CRYPTO_ALG_SUB_TYPE_CBC_NULL,
		.is_registered = 0,
		.alg.aead = {
			.base = {
				.cra_name = "authenc(digest_null,cbc(aes))",
				.cra_driver_name =
					"authenc-digest_null-cbc-aes-chcr",
				.cra_blocksize	 = AES_BLOCK_SIZE,
				.cra_priority = CHCR_AEAD_PRIORITY,
				.cra_ctxsize =	sizeof(struct chcr_context) +
						sizeof(struct chcr_aead_ctx) +
						sizeof(struct chcr_authenc_ctx),

			},
			.ivsize  = AES_BLOCK_SIZE,
			.maxauthsize = 0,
			.setkey  = chcr_aead_digest_null_setkey,
			.setauthsize = chcr_authenc_null_setauthsize,
		}
	},
	{
		.type = CRYPTO_ALG_TYPE_AEAD | CRYPTO_ALG_SUB_TYPE_CTR_SHA,
		.is_registered = 0,
		.alg.aead = {
			.base = {
				.cra_name = "authenc(hmac(sha1),rfc3686(ctr(aes)))",
				.cra_driver_name =
				"authenc-hmac-sha1-rfc3686-ctr-aes-chcr",
				.cra_blocksize	 = 1,
				.cra_priority = CHCR_AEAD_PRIORITY,
				.cra_ctxsize =	sizeof(struct chcr_context) +
						sizeof(struct chcr_aead_ctx) +
						sizeof(struct chcr_authenc_ctx),

			},
			.ivsize = CTR_RFC3686_IV_SIZE,
			.maxauthsize = SHA1_DIGEST_SIZE,
			.setkey = chcr_authenc_setkey,
			.setauthsize = chcr_authenc_setauthsize,
		}
	},
	{
		.type = CRYPTO_ALG_TYPE_AEAD | CRYPTO_ALG_SUB_TYPE_CTR_SHA,
		.is_registered = 0,
		.alg.aead = {
			.base = {

				.cra_name = "authenc(hmac(sha256),rfc3686(ctr(aes)))",
				.cra_driver_name =
				"authenc-hmac-sha256-rfc3686-ctr-aes-chcr",
				.cra_blocksize	 = 1,
				.cra_priority = CHCR_AEAD_PRIORITY,
				.cra_ctxsize =	sizeof(struct chcr_context) +
						sizeof(struct chcr_aead_ctx) +
						sizeof(struct chcr_authenc_ctx),

			},
			.ivsize = CTR_RFC3686_IV_SIZE,
			.maxauthsize	= SHA256_DIGEST_SIZE,
			.setkey = chcr_authenc_setkey,
			.setauthsize = chcr_authenc_setauthsize,
		}
	},
	{
		.type = CRYPTO_ALG_TYPE_AEAD | CRYPTO_ALG_SUB_TYPE_CTR_SHA,
		.is_registered = 0,
		.alg.aead = {
			.base = {
				.cra_name = "authenc(hmac(sha224),rfc3686(ctr(aes)))",
				.cra_driver_name =
				"authenc-hmac-sha224-rfc3686-ctr-aes-chcr",
				.cra_blocksize	 = 1,
				.cra_priority = CHCR_AEAD_PRIORITY,
				.cra_ctxsize =	sizeof(struct chcr_context) +
						sizeof(struct chcr_aead_ctx) +
						sizeof(struct chcr_authenc_ctx),
			},
			.ivsize = CTR_RFC3686_IV_SIZE,
			.maxauthsize = SHA224_DIGEST_SIZE,
			.setkey = chcr_authenc_setkey,
			.setauthsize = chcr_authenc_setauthsize,
		}
	},
	{
		.type = CRYPTO_ALG_TYPE_AEAD | CRYPTO_ALG_SUB_TYPE_CTR_SHA,
		.is_registered = 0,
		.alg.aead = {
			.base = {
				.cra_name = "authenc(hmac(sha384),rfc3686(ctr(aes)))",
				.cra_driver_name =
				"authenc-hmac-sha384-rfc3686-ctr-aes-chcr",
				.cra_blocksize	 = 1,
				.cra_priority = CHCR_AEAD_PRIORITY,
				.cra_ctxsize =	sizeof(struct chcr_context) +
						sizeof(struct chcr_aead_ctx) +
						sizeof(struct chcr_authenc_ctx),

			},
			.ivsize = CTR_RFC3686_IV_SIZE,
			.maxauthsize = SHA384_DIGEST_SIZE,
			.setkey = chcr_authenc_setkey,
			.setauthsize = chcr_authenc_setauthsize,
		}
	},
	{
		.type = CRYPTO_ALG_TYPE_AEAD | CRYPTO_ALG_SUB_TYPE_CTR_SHA,
		.is_registered = 0,
		.alg.aead = {
			.base = {
				.cra_name = "authenc(hmac(sha512),rfc3686(ctr(aes)))",
				.cra_driver_name =
				"authenc-hmac-sha512-rfc3686-ctr-aes-chcr",
				.cra_blocksize	 = 1,
				.cra_priority = CHCR_AEAD_PRIORITY,
				.cra_ctxsize =	sizeof(struct chcr_context) +
						sizeof(struct chcr_aead_ctx) +
						sizeof(struct chcr_authenc_ctx),

			},
			.ivsize = CTR_RFC3686_IV_SIZE,
			.maxauthsize = SHA512_DIGEST_SIZE,
			.setkey = chcr_authenc_setkey,
			.setauthsize = chcr_authenc_setauthsize,
		}
	},
	{
		.type = CRYPTO_ALG_TYPE_AEAD | CRYPTO_ALG_SUB_TYPE_CTR_NULL,
		.is_registered = 0,
		.alg.aead = {
			.base = {
				.cra_name = "authenc(digest_null,rfc3686(ctr(aes)))",
				.cra_driver_name =
				"authenc-digest_null-rfc3686-ctr-aes-chcr",
				.cra_blocksize	 = 1,
				.cra_priority = CHCR_AEAD_PRIORITY,
				.cra_ctxsize =	sizeof(struct chcr_context) +
						sizeof(struct chcr_aead_ctx) +
						sizeof(struct chcr_authenc_ctx),

			},
			.ivsize  = CTR_RFC3686_IV_SIZE,
			.maxauthsize = 0,
			.setkey  = chcr_aead_digest_null_setkey,
			.setauthsize = chcr_authenc_null_setauthsize,
		}
	},

};

/*
 *	chcr_unregister_alg - Deregister crypto algorithms with
 *	kernel framework.
 */
static int chcr_unregister_alg(void)
{
	int i;

	for (i = 0; i < ARRAY_SIZE(driver_algs); i++) {
		switch (driver_algs[i].type & CRYPTO_ALG_TYPE_MASK) {
		case CRYPTO_ALG_TYPE_ABLKCIPHER:
			if (driver_algs[i].is_registered)
				crypto_unregister_alg(
						&driver_algs[i].alg.crypto);
			break;
		case CRYPTO_ALG_TYPE_AEAD:
			if (driver_algs[i].is_registered)
				crypto_unregister_aead(
						&driver_algs[i].alg.aead);
			break;
		case CRYPTO_ALG_TYPE_AHASH:
			if (driver_algs[i].is_registered)
				crypto_unregister_ahash(
						&driver_algs[i].alg.hash);
			break;
		}
		driver_algs[i].is_registered = 0;
	}
	return 0;
}

#define SZ_AHASH_CTX sizeof(struct chcr_context)
#define SZ_AHASH_H_CTX (sizeof(struct chcr_context) + sizeof(struct hmac_ctx))
#define SZ_AHASH_REQ_CTX sizeof(struct chcr_ahash_req_ctx)
#define AHASH_CRA_FLAGS (CRYPTO_ALG_TYPE_AHASH | CRYPTO_ALG_ASYNC)

/*
 *	chcr_register_alg - Register crypto algorithms with kernel framework.
 */
static int chcr_register_alg(void)
{
	struct crypto_alg ai;
	struct ahash_alg *a_hash;
	int err = 0, i;
	char *name = NULL;

	for (i = 0; i < ARRAY_SIZE(driver_algs); i++) {
		if (driver_algs[i].is_registered)
			continue;
		switch (driver_algs[i].type & CRYPTO_ALG_TYPE_MASK) {
		case CRYPTO_ALG_TYPE_ABLKCIPHER:
			driver_algs[i].alg.crypto.cra_priority =
				CHCR_CRA_PRIORITY;
			driver_algs[i].alg.crypto.cra_module = THIS_MODULE;
			driver_algs[i].alg.crypto.cra_flags =
				CRYPTO_ALG_TYPE_ABLKCIPHER | CRYPTO_ALG_ASYNC |
				CRYPTO_ALG_NEED_FALLBACK;
			driver_algs[i].alg.crypto.cra_ctxsize =
				sizeof(struct chcr_context) +
				sizeof(struct ablk_ctx);
			driver_algs[i].alg.crypto.cra_alignmask = 0;
			driver_algs[i].alg.crypto.cra_type =
				&crypto_ablkcipher_type;
			err = crypto_register_alg(&driver_algs[i].alg.crypto);
			name = driver_algs[i].alg.crypto.cra_driver_name;
			break;
		case CRYPTO_ALG_TYPE_AEAD:
			driver_algs[i].alg.aead.base.cra_flags =
				CRYPTO_ALG_TYPE_AEAD | CRYPTO_ALG_ASYNC |
				CRYPTO_ALG_NEED_FALLBACK;
			driver_algs[i].alg.aead.encrypt = chcr_aead_encrypt;
			driver_algs[i].alg.aead.decrypt = chcr_aead_decrypt;
			driver_algs[i].alg.aead.init = chcr_aead_cra_init;
			driver_algs[i].alg.aead.exit = chcr_aead_cra_exit;
			driver_algs[i].alg.aead.base.cra_module = THIS_MODULE;
			err = crypto_register_aead(&driver_algs[i].alg.aead);
			name = driver_algs[i].alg.aead.base.cra_driver_name;
			break;
		case CRYPTO_ALG_TYPE_AHASH:
			a_hash = &driver_algs[i].alg.hash;
			a_hash->update = chcr_ahash_update;
			a_hash->final = chcr_ahash_final;
			a_hash->finup = chcr_ahash_finup;
			a_hash->digest = chcr_ahash_digest;
			a_hash->export = chcr_ahash_export;
			a_hash->import = chcr_ahash_import;
			a_hash->halg.statesize = SZ_AHASH_REQ_CTX;
			a_hash->halg.base.cra_priority = CHCR_CRA_PRIORITY;
			a_hash->halg.base.cra_module = THIS_MODULE;
			a_hash->halg.base.cra_flags = AHASH_CRA_FLAGS;
			a_hash->halg.base.cra_alignmask = 0;
			a_hash->halg.base.cra_exit = NULL;
			a_hash->halg.base.cra_type = &crypto_ahash_type;

			if (driver_algs[i].type == CRYPTO_ALG_TYPE_HMAC) {
				a_hash->halg.base.cra_init = chcr_hmac_cra_init;
				a_hash->halg.base.cra_exit = chcr_hmac_cra_exit;
				a_hash->init = chcr_hmac_init;
				a_hash->setkey = chcr_ahash_setkey;
				a_hash->halg.base.cra_ctxsize = SZ_AHASH_H_CTX;
			} else {
				a_hash->init = chcr_sha_init;
				a_hash->halg.base.cra_ctxsize = SZ_AHASH_CTX;
				a_hash->halg.base.cra_init = chcr_sha_cra_init;
			}
			err = crypto_register_ahash(&driver_algs[i].alg.hash);
			ai = driver_algs[i].alg.hash.halg.base;
			name = ai.cra_driver_name;
			break;
		}
		if (err) {
			pr_err("chcr : %s : Algorithm registration failed\n",
			       name);
			goto register_err;
		} else {
			driver_algs[i].is_registered = 1;
		}
	}
	return 0;

register_err:
	chcr_unregister_alg();
	return err;
}

/*
 *	start_crypto - Register the crypto algorithms.
 *	This should called once when the first device comesup. After this
 *	kernel will start calling driver APIs for crypto operations.
 */
int start_crypto(void)
{
	return chcr_register_alg();
}

/*
 *	stop_crypto - Deregister all the crypto algorithms with kernel.
 *	This should be called once when the last device goes down. After this
 *	kernel will not call the driver API for crypto operations.
 */
int stop_crypto(void)
{
	chcr_unregister_alg();
	return 0;
}<|MERGE_RESOLUTION|>--- conflicted
+++ resolved
@@ -73,8 +73,6 @@
 
 #define IV AES_BLOCK_SIZE
 
-<<<<<<< HEAD
-=======
 static unsigned int sgl_ent_len[] = {
 	0, 0, 16, 24, 40, 48, 64, 72, 88,
 	96, 112, 120, 136, 144, 160, 168, 184,
@@ -98,7 +96,6 @@
 static int chcr_handle_cipher_resp(struct ablkcipher_request *req,
 				   unsigned char *input, int err);
 
->>>>>>> 661e50bc
 static inline  struct chcr_aead_ctx *AEAD_CTX(struct chcr_context *ctx)
 {
 	return ctx->crypto_ctx->aeadctx;
@@ -206,97 +203,7 @@
 	return chcr_crypto_alg->type & CRYPTO_ALG_SUB_TYPE_MASK;
 }
 
-<<<<<<< HEAD
-static int sg_nents_xlen(struct scatterlist *sg, unsigned int reqlen,
-			 unsigned int entlen,
-			 unsigned int skip)
-{
-	int nents = 0;
-	unsigned int less;
-	unsigned int skip_len = 0;
-
-	while (sg && skip) {
-		if (sg_dma_len(sg) <= skip) {
-			skip -= sg_dma_len(sg);
-			skip_len = 0;
-			sg = sg_next(sg);
-		} else {
-			skip_len = skip;
-			skip = 0;
-		}
-	}
-
-	while (sg && reqlen) {
-		less = min(reqlen, sg_dma_len(sg) - skip_len);
-		nents += DIV_ROUND_UP(less, entlen);
-		reqlen -= less;
-		skip_len = 0;
-		sg = sg_next(sg);
-	}
-	return nents;
-}
-
-static inline void chcr_handle_ahash_resp(struct ahash_request *req,
-					  unsigned char *input,
-					  int err)
-{
-	struct chcr_ahash_req_ctx *reqctx = ahash_request_ctx(req);
-	int digestsize, updated_digestsize;
-	struct crypto_ahash *tfm = crypto_ahash_reqtfm(req);
-	struct uld_ctx *u_ctx = ULD_CTX(h_ctx(tfm));
-
-	if (input == NULL)
-		goto out;
-	reqctx = ahash_request_ctx(req);
-	digestsize = crypto_ahash_digestsize(crypto_ahash_reqtfm(req));
-	if (reqctx->is_sg_map)
-		chcr_hash_dma_unmap(&u_ctx->lldi.pdev->dev, req);
-	if (reqctx->dma_addr)
-		dma_unmap_single(&u_ctx->lldi.pdev->dev, reqctx->dma_addr,
-				 reqctx->dma_len, DMA_TO_DEVICE);
-	reqctx->dma_addr = 0;
-	updated_digestsize = digestsize;
-	if (digestsize == SHA224_DIGEST_SIZE)
-		updated_digestsize = SHA256_DIGEST_SIZE;
-	else if (digestsize == SHA384_DIGEST_SIZE)
-		updated_digestsize = SHA512_DIGEST_SIZE;
-	if (reqctx->result == 1) {
-		reqctx->result = 0;
-		memcpy(req->result, input + sizeof(struct cpl_fw6_pld),
-		       digestsize);
-	} else {
-		memcpy(reqctx->partial_hash, input + sizeof(struct cpl_fw6_pld),
-		       updated_digestsize);
-	}
-out:
-	req->base.complete(&req->base, err);
-
-	}
-
-static inline void chcr_handle_aead_resp(struct aead_request *req,
-					 unsigned char *input,
-					 int err)
-{
-	struct chcr_aead_reqctx *reqctx = aead_request_ctx(req);
-	struct crypto_aead *tfm = crypto_aead_reqtfm(req);
-	struct uld_ctx *u_ctx = ULD_CTX(a_ctx(tfm));
-
-
-	chcr_aead_dma_unmap(&u_ctx->lldi.pdev->dev, req, reqctx->op);
-	if (reqctx->b0_dma)
-		dma_unmap_single(&u_ctx->lldi.pdev->dev, reqctx->b0_dma,
-				 reqctx->b0_len, DMA_BIDIRECTIONAL);
-	if (reqctx->verify == VERIFY_SW) {
-		chcr_verify_tag(req, input, &err);
-		reqctx->verify = VERIFY_HW;
-}
-	req->base.complete(&req->base, err);
-
-}
-static void chcr_verify_tag(struct aead_request *req, u8 *input, int *err)
-=======
 void chcr_verify_tag(struct aead_request *req, u8 *input, int *err)
->>>>>>> 661e50bc
 {
 	u8 temp[SHA512_DIGEST_SIZE];
 	struct crypto_aead *tfm = crypto_aead_reqtfm(req);
@@ -517,7 +424,6 @@
 
 static inline void dsgl_walk_init(struct dsgl_walk *walk,
 				   struct cpl_rx_phys_dsgl *dsgl)
-<<<<<<< HEAD
 {
 	walk->dsgl = dsgl;
 	walk->nents = 0;
@@ -526,16 +432,6 @@
 
 static inline void dsgl_walk_end(struct dsgl_walk *walk, unsigned short qid)
 {
-=======
-{
-	walk->dsgl = dsgl;
-	walk->nents = 0;
-	walk->to = (struct phys_sge_pairs *)(dsgl + 1);
-}
-
-static inline void dsgl_walk_end(struct dsgl_walk *walk, unsigned short qid)
-{
->>>>>>> 661e50bc
 	struct cpl_rx_phys_dsgl *phys_cpl;
 
 	phys_cpl = walk->dsgl;
@@ -552,7 +448,6 @@
 	phys_cpl->rss_hdr_int.opcode = CPL_RX_PHYS_ADDR;
 	phys_cpl->rss_hdr_int.qid = htons(qid);
 	phys_cpl->rss_hdr_int.hash_val = 0;
-<<<<<<< HEAD
 }
 
 static inline void dsgl_walk_add_page(struct dsgl_walk *walk,
@@ -679,7 +574,8 @@
 			skip = 0;
 		}
 	}
-	if (walk->nents == 0) {
+	WARN(!sg, "SG should not be null here\n");
+	if (sg && (walk->nents == 0)) {
 		small = min_t(unsigned int, sg_dma_len(sg) - skip_len, len);
 		sgmin = min_t(unsigned int, small, CHCR_SRC_SG_SIZE);
 		walk->sgl->len0 = cpu_to_be32(sgmin);
@@ -714,172 +610,6 @@
 			skip_len = 0;
 		}
 	}
-=======
-}
-
-static inline void dsgl_walk_add_page(struct dsgl_walk *walk,
-					size_t size,
-					dma_addr_t *addr)
-{
-	int j;
-
-	if (!size)
-		return;
-	j = walk->nents;
-	walk->to->len[j % 8] = htons(size);
-	walk->to->addr[j % 8] = cpu_to_be64(*addr);
-	j++;
-	if ((j % 8) == 0)
-		walk->to++;
-	walk->nents = j;
->>>>>>> 661e50bc
-}
-
-static void  dsgl_walk_add_sg(struct dsgl_walk *walk,
-			   struct scatterlist *sg,
-			      unsigned int slen,
-			      unsigned int skip)
-{
-	int skip_len = 0;
-	unsigned int left_size = slen, len = 0;
-	unsigned int j = walk->nents;
-	int offset, ent_len;
-
-	if (!slen)
-		return;
-	while (sg && skip) {
-		if (sg_dma_len(sg) <= skip) {
-			skip -= sg_dma_len(sg);
-			skip_len = 0;
-			sg = sg_next(sg);
-		} else {
-			skip_len = skip;
-			skip = 0;
-		}
-	}
-
-	while (left_size && sg) {
-		len = min_t(u32, left_size, sg_dma_len(sg) - skip_len);
-		offset = 0;
-		while (len) {
-			ent_len =  min_t(u32, len, CHCR_DST_SG_SIZE);
-			walk->to->len[j % 8] = htons(ent_len);
-			walk->to->addr[j % 8] = cpu_to_be64(sg_dma_address(sg) +
-						      offset + skip_len);
-			offset += ent_len;
-			len -= ent_len;
-			j++;
-			if ((j % 8) == 0)
-				walk->to++;
-		}
-		walk->last_sg = sg;
-		walk->last_sg_len = min_t(u32, left_size, sg_dma_len(sg) -
-					  skip_len) + skip_len;
-		left_size -= min_t(u32, left_size, sg_dma_len(sg) - skip_len);
-		skip_len = 0;
-		sg = sg_next(sg);
-	}
-	walk->nents = j;
-}
-
-static inline void ulptx_walk_init(struct ulptx_walk *walk,
-				   struct ulptx_sgl *ulp)
-{
-	walk->sgl = ulp;
-	walk->nents = 0;
-	walk->pair_idx = 0;
-	walk->pair = ulp->sge;
-	walk->last_sg = NULL;
-	walk->last_sg_len = 0;
-}
-
-<<<<<<< HEAD
-=======
-static inline void ulptx_walk_end(struct ulptx_walk *walk)
-{
-	walk->sgl->cmd_nsge = htonl(ULPTX_CMD_V(ULP_TX_SC_DSGL) |
-			      ULPTX_NSGE_V(walk->nents));
-}
-
-
-static inline void ulptx_walk_add_page(struct ulptx_walk *walk,
-					size_t size,
-					dma_addr_t *addr)
-{
-	if (!size)
-		return;
-
-	if (walk->nents == 0) {
-		walk->sgl->len0 = cpu_to_be32(size);
-		walk->sgl->addr0 = cpu_to_be64(*addr);
-	} else {
-		walk->pair->addr[walk->pair_idx] = cpu_to_be64(*addr);
-		walk->pair->len[walk->pair_idx] = cpu_to_be32(size);
-		walk->pair_idx = !walk->pair_idx;
-		if (!walk->pair_idx)
-			walk->pair++;
-	}
-	walk->nents++;
-}
-
-static void  ulptx_walk_add_sg(struct ulptx_walk *walk,
-					struct scatterlist *sg,
-			       unsigned int len,
-			       unsigned int skip)
-{
-	int small;
-	int skip_len = 0;
-	unsigned int sgmin;
-
-	if (!len)
-		return;
-
-	while (sg && skip) {
-		if (sg_dma_len(sg) <= skip) {
-			skip -= sg_dma_len(sg);
-			skip_len = 0;
-			sg = sg_next(sg);
-		} else {
-			skip_len = skip;
-			skip = 0;
-		}
-	}
-	WARN(!sg, "SG should not be null here\n");
-	if (sg && (walk->nents == 0)) {
-		small = min_t(unsigned int, sg_dma_len(sg) - skip_len, len);
-		sgmin = min_t(unsigned int, small, CHCR_SRC_SG_SIZE);
-		walk->sgl->len0 = cpu_to_be32(sgmin);
-		walk->sgl->addr0 = cpu_to_be64(sg_dma_address(sg) + skip_len);
-		walk->nents++;
-		len -= sgmin;
-		walk->last_sg = sg;
-		walk->last_sg_len = sgmin + skip_len;
-		skip_len += sgmin;
-		if (sg_dma_len(sg) == skip_len) {
-			sg = sg_next(sg);
-			skip_len = 0;
-		}
-	}
-
-	while (sg && len) {
-		small = min(sg_dma_len(sg) - skip_len, len);
-		sgmin = min_t(unsigned int, small, CHCR_SRC_SG_SIZE);
-		walk->pair->len[walk->pair_idx] = cpu_to_be32(sgmin);
-		walk->pair->addr[walk->pair_idx] =
-			cpu_to_be64(sg_dma_address(sg) + skip_len);
-		walk->pair_idx = !walk->pair_idx;
-		walk->nents++;
-		if (!walk->pair_idx)
-			walk->pair++;
-		len -= sgmin;
-		skip_len += sgmin;
-		walk->last_sg = sg;
-		walk->last_sg_len = skip_len;
-		if (sg_dma_len(sg) == skip_len) {
-			sg = sg_next(sg);
-			skip_len = 0;
-		}
-	}
 }
 
 static inline int get_cryptoalg_subtype(struct crypto_tfm *tfm)
@@ -891,7 +621,6 @@
 	return chcr_crypto_alg->type & CRYPTO_ALG_SUB_TYPE_MASK;
 }
 
->>>>>>> 661e50bc
 static int cxgb4_is_crypto_q_full(struct net_device *dev, unsigned int idx)
 {
 	struct adapter *adap = netdev2adap(dev);
@@ -939,21 +668,12 @@
 		src = sg_next(src);
 		srcskip = 0;
 	}
-<<<<<<< HEAD
 
 	if (sg_dma_len(dst) == dstskip) {
 		dst = sg_next(dst);
 		dstskip = 0;
 	}
 
-=======
-
-	if (sg_dma_len(dst) == dstskip) {
-		dst = sg_next(dst);
-		dstskip = 0;
-	}
-
->>>>>>> 661e50bc
 	while (src && dst &&
 	       space > (sgl_ent_len[srcsg + 1] + dsgl_ent_len[dstsg])) {
 		srclen += (sg_dma_len(src) - srcskip);
@@ -964,11 +684,7 @@
 			if (srclen <= dstlen)
 				break;
 			less = min_t(unsigned int, sg_dma_len(dst) - offset -
-<<<<<<< HEAD
-				dstskip, CHCR_DST_SG_SIZE);
-=======
 				     dstskip, CHCR_DST_SG_SIZE);
->>>>>>> 661e50bc
 			dstlen += less;
 			offset += less;
 			if (offset == sg_dma_len(dst)) {
@@ -979,11 +695,7 @@
 			dstskip = 0;
 		}
 		src = sg_next(src);
-<<<<<<< HEAD
-		 srcskip = 0;
-=======
 		srcskip = 0;
->>>>>>> 661e50bc
 	}
 	return min(srclen, dstlen);
 }
@@ -1433,15 +1145,6 @@
 		bytes = chcr_sg_ent_in_wr(reqctx->srcsg, reqctx->dstsg, 1,
 					  SPACE_LEFT(ablkctx->enckey_len),
 					  reqctx->src_ofst, reqctx->dst_ofst);
-<<<<<<< HEAD
-	if ((bytes + reqctx->processed) >= req->nbytes)
-		bytes  = req->nbytes - reqctx->processed;
-	else
-		bytes = ROUND_16(bytes);
-	} else {
-		/*CTR mode counter overfloa*/
-		bytes  = req->nbytes - reqctx->processed;
-=======
 		if ((bytes + reqctx->processed) >= req->nbytes)
 			bytes  = req->nbytes - reqctx->processed;
 		else
@@ -1449,7 +1152,6 @@
 	} else {
 		/*CTR mode counter overfloa*/
 		bytes  = req->nbytes - reqctx->processed;
->>>>>>> 661e50bc
 	}
 	dma_sync_single_for_cpu(&ULD_CTX(c_ctx(tfm))->lldi.pdev->dev,
 				reqctx->iv_dma, IV, DMA_BIDIRECTIONAL);
@@ -1547,17 +1249,10 @@
 					  MIN_CIPHER_SG,
 					  SPACE_LEFT(ablkctx->enckey_len),
 					  0, 0);
-<<<<<<< HEAD
-	if ((bytes + reqctx->processed) >= req->nbytes)
-		bytes  = req->nbytes - reqctx->processed;
-	else
-		bytes = ROUND_16(bytes);
-=======
 		if ((bytes + reqctx->processed) >= req->nbytes)
 			bytes  = req->nbytes - reqctx->processed;
 		else
 			bytes = ROUND_16(bytes);
->>>>>>> 661e50bc
 	} else {
 		bytes = req->nbytes;
 	}
@@ -2324,17 +2019,13 @@
 
 static int chcr_aead_common_init(struct aead_request *req,
 				 unsigned short op_type)
-<<<<<<< HEAD
 {
 	struct crypto_aead *tfm = crypto_aead_reqtfm(req);
 	struct chcr_aead_ctx *aeadctx = AEAD_CTX(a_ctx(tfm));
 	struct chcr_aead_reqctx  *reqctx = aead_request_ctx(req);
 	int error = -EINVAL;
-	unsigned int dst_size;
 	unsigned int authsize = crypto_aead_authsize(tfm);
 
-	dst_size = req->assoclen + req->cryptlen + (op_type ?
-					-authsize : authsize);
 	/* validate key size */
 	if (aeadctx->enckey_len == 0)
 		goto err;
@@ -2359,39 +2050,6 @@
 				   int aadmax, int wrlen,
 				   unsigned short op_type)
 {
-=======
-{
-	struct crypto_aead *tfm = crypto_aead_reqtfm(req);
-	struct chcr_aead_ctx *aeadctx = AEAD_CTX(a_ctx(tfm));
-	struct chcr_aead_reqctx  *reqctx = aead_request_ctx(req);
-	int error = -EINVAL;
-	unsigned int authsize = crypto_aead_authsize(tfm);
-
-	/* validate key size */
-	if (aeadctx->enckey_len == 0)
-		goto err;
-	if (op_type && req->cryptlen < authsize)
-		goto err;
-	error = chcr_aead_dma_map(&ULD_CTX(a_ctx(tfm))->lldi.pdev->dev, req,
-				  op_type);
-	if (error) {
-		error = -ENOMEM;
-		goto err;
-	}
-	reqctx->aad_nents = sg_nents_xlen(req->src, req->assoclen,
-					  CHCR_SRC_SG_SIZE, 0);
-	reqctx->src_nents = sg_nents_xlen(req->src, req->cryptlen,
-					  CHCR_SRC_SG_SIZE, req->assoclen);
-	return 0;
-err:
-	return error;
-}
-
-static int chcr_aead_need_fallback(struct aead_request *req, int dst_nents,
-				   int aadmax, int wrlen,
-				   unsigned short op_type)
-{
->>>>>>> 661e50bc
 	unsigned int authsize = crypto_aead_authsize(crypto_aead_reqtfm(req));
 
 	if (((req->cryptlen - (op_type ? authsize : 0)) == 0) ||
@@ -2432,11 +2090,7 @@
 	struct cpl_rx_phys_dsgl *phys_cpl;
 	struct ulptx_sgl *ulptx;
 	unsigned int transhdr_len;
-<<<<<<< HEAD
-	unsigned int dst_size = 0, temp;
-=======
 	unsigned int dst_size = 0, temp, subtype = get_aead_subtype(tfm);
->>>>>>> 661e50bc
 	unsigned int   kctx_len = 0, dnents;
 	unsigned int  assoclen = req->assoclen;
 	unsigned int  authsize = crypto_aead_authsize(tfm);
@@ -2450,26 +2104,6 @@
 		return NULL;
 
 	reqctx->b0_dma = 0;
-<<<<<<< HEAD
-	if (get_aead_subtype(tfm) == CRYPTO_ALG_SUB_TYPE_AEAD_NULL) {
-		null = 1;
-		assoclen = 0;
-	}
-	dst_size = assoclen + req->cryptlen + (op_type ? -authsize :
-						    authsize);
-	error = chcr_aead_common_init(req, op_type);
-	if (error)
-		return ERR_PTR(error);
-	if (dst_size) {
-		dnents = sg_nents_xlen(req->dst, assoclen, CHCR_DST_SG_SIZE, 0);
-		dnents += sg_nents_xlen(req->dst, req->cryptlen +
-			(op_type ? -authsize : authsize), CHCR_DST_SG_SIZE,
-			req->assoclen);
-		dnents += MIN_AUTH_SG; // For IV
-	} else {
-		dnents = 0;
-	}
-=======
 	if (subtype == CRYPTO_ALG_SUB_TYPE_CBC_NULL ||
 	subtype == CRYPTO_ALG_SUB_TYPE_CTR_NULL) {
 		null = 1;
@@ -2483,7 +2117,6 @@
 		(op_type ? -authsize : authsize), CHCR_DST_SG_SIZE,
 		req->assoclen);
 	dnents += MIN_AUTH_SG; // For IV
->>>>>>> 661e50bc
 
 	dst_size = get_space_for_phys_dsgl(dnents);
 	kctx_len = (ntohl(KEY_CONTEXT_CTX_LEN_V(aeadctx->key_ctx_hdr)) << 4)
@@ -2531,14 +2164,11 @@
 					temp & 0xF,
 					null ? 0 : assoclen + IV + 1,
 					temp, temp);
-<<<<<<< HEAD
-=======
 	if (subtype == CRYPTO_ALG_SUB_TYPE_CTR_NULL ||
 	    subtype == CRYPTO_ALG_SUB_TYPE_CTR_SHA)
 		temp = CHCR_SCMD_CIPHER_MODE_AES_CTR;
 	else
 		temp = CHCR_SCMD_CIPHER_MODE_AES_CBC;
->>>>>>> 661e50bc
 	chcr_req->sec_cpl.seqno_numivs = FILL_SEC_CPL_SCMD0_SEQNO(op_type,
 					(op_type == CHCR_ENCRYPT_OP) ? 1 : 0,
 					temp,
@@ -2560,9 +2190,6 @@
 	memcpy(chcr_req->key_ctx.key + (DIV_ROUND_UP(aeadctx->enckey_len, 16) <<
 					4), actx->h_iopad, kctx_len -
 				(DIV_ROUND_UP(aeadctx->enckey_len, 16) << 4));
-<<<<<<< HEAD
-	memcpy(reqctx->iv, req->iv, IV);
-=======
 	if (subtype == CRYPTO_ALG_SUB_TYPE_CTR_SHA ||
 	    subtype == CRYPTO_ALG_SUB_TYPE_CTR_NULL) {
 		memcpy(reqctx->iv, aeadctx->nonce, CTR_RFC3686_NONCE_SIZE);
@@ -2573,7 +2200,6 @@
 	} else {
 		memcpy(reqctx->iv, req->iv, IV);
 	}
->>>>>>> 661e50bc
 	phys_cpl = (struct cpl_rx_phys_dsgl *)((u8 *)(chcr_req + 1) + kctx_len);
 	ulptx = (struct ulptx_sgl *)((u8 *)(phys_cpl + 1) + dst_size);
 	chcr_add_aead_dst_ent(req, phys_cpl, assoclen, op_type, qid);
@@ -2594,15 +2220,9 @@
 	return ERR_PTR(error);
 }
 
-<<<<<<< HEAD
-static int chcr_aead_dma_map(struct device *dev,
-			     struct aead_request *req,
-			     unsigned short op_type)
-=======
 int chcr_aead_dma_map(struct device *dev,
 		      struct aead_request *req,
 		      unsigned short op_type)
->>>>>>> 661e50bc
 {
 	int error;
 	struct chcr_aead_reqctx  *reqctx = aead_request_ctx(req);
@@ -2644,15 +2264,9 @@
 	return -ENOMEM;
 }
 
-<<<<<<< HEAD
-static void chcr_aead_dma_unmap(struct device *dev,
-			     struct aead_request *req,
-			     unsigned short op_type)
-=======
 void chcr_aead_dma_unmap(struct device *dev,
 			 struct aead_request *req,
 			 unsigned short op_type)
->>>>>>> 661e50bc
 {
 	struct chcr_aead_reqctx  *reqctx = aead_request_ctx(req);
 	struct crypto_aead *tfm = crypto_aead_reqtfm(req);
@@ -2677,17 +2291,10 @@
 	}
 }
 
-<<<<<<< HEAD
-static inline void chcr_add_aead_src_ent(struct aead_request *req,
-			       struct ulptx_sgl *ulptx,
-			       unsigned int assoclen,
-			       unsigned short op_type)
-=======
 void chcr_add_aead_src_ent(struct aead_request *req,
 			   struct ulptx_sgl *ulptx,
 			   unsigned int assoclen,
 			   unsigned short op_type)
->>>>>>> 661e50bc
 {
 	struct ulptx_walk ulp_walk;
 	struct chcr_aead_reqctx  *reqctx = aead_request_ctx(req);
@@ -2719,19 +2326,11 @@
 	}
 }
 
-<<<<<<< HEAD
-static inline void chcr_add_aead_dst_ent(struct aead_request *req,
-			       struct cpl_rx_phys_dsgl *phys_cpl,
-			       unsigned int assoclen,
-			       unsigned short op_type,
-			       unsigned short qid)
-=======
 void chcr_add_aead_dst_ent(struct aead_request *req,
 			   struct cpl_rx_phys_dsgl *phys_cpl,
 			   unsigned int assoclen,
 			   unsigned short op_type,
 			   unsigned short qid)
->>>>>>> 661e50bc
 {
 	struct chcr_aead_reqctx  *reqctx = aead_request_ctx(req);
 	struct crypto_aead *tfm = crypto_aead_reqtfm(req);
@@ -2749,15 +2348,9 @@
 	dsgl_walk_end(&dsgl_walk, qid);
 }
 
-<<<<<<< HEAD
-static inline void chcr_add_cipher_src_ent(struct ablkcipher_request *req,
-					   struct ulptx_sgl *ulptx,
-					   struct  cipher_wr_param *wrparam)
-=======
 void chcr_add_cipher_src_ent(struct ablkcipher_request *req,
 			     struct ulptx_sgl *ulptx,
 			     struct  cipher_wr_param *wrparam)
->>>>>>> 661e50bc
 {
 	struct ulptx_walk ulp_walk;
 	struct chcr_blkcipher_req_ctx *reqctx = ablkcipher_request_ctx(req);
@@ -2780,17 +2373,10 @@
 	}
 }
 
-<<<<<<< HEAD
-static inline void chcr_add_cipher_dst_ent(struct ablkcipher_request *req,
-					   struct cpl_rx_phys_dsgl *phys_cpl,
-					   struct  cipher_wr_param *wrparam,
-					   unsigned short qid)
-=======
 void chcr_add_cipher_dst_ent(struct ablkcipher_request *req,
 			     struct cpl_rx_phys_dsgl *phys_cpl,
 			     struct  cipher_wr_param *wrparam,
 			     unsigned short qid)
->>>>>>> 661e50bc
 {
 	struct chcr_blkcipher_req_ctx *reqctx = ablkcipher_request_ctx(req);
 	struct dsgl_walk dsgl_walk;
@@ -2805,15 +2391,9 @@
 	dsgl_walk_end(&dsgl_walk, qid);
 }
 
-<<<<<<< HEAD
-static inline void chcr_add_hash_src_ent(struct ahash_request *req,
-					   struct ulptx_sgl *ulptx,
-					   struct hash_wr_param *param)
-=======
 void chcr_add_hash_src_ent(struct ahash_request *req,
 			   struct ulptx_sgl *ulptx,
 			   struct hash_wr_param *param)
->>>>>>> 661e50bc
 {
 	struct ulptx_walk ulp_walk;
 	struct chcr_ahash_req_ctx *reqctx = ahash_request_ctx(req);
@@ -2833,18 +2413,6 @@
 			ulptx_walk_add_page(&ulp_walk, param->bfr_len,
 					    &reqctx->dma_addr);
 		ulptx_walk_add_sg(&ulp_walk, req->src, param->sg_len,
-<<<<<<< HEAD
-					  0);
-//	       reqctx->srcsg = ulp_walk.last_sg;
-//	       reqctx->src_ofst = ulp_walk.last_sg_len;
-			ulptx_walk_end(&ulp_walk);
-	}
-}
-
-
-static inline int chcr_hash_dma_map(struct device *dev,
-			     struct ahash_request *req)
-=======
 				  0);
 		ulptx_walk_end(&ulp_walk);
 	}
@@ -2852,7 +2420,6 @@
 
 int chcr_hash_dma_map(struct device *dev,
 		      struct ahash_request *req)
->>>>>>> 661e50bc
 {
 	struct chcr_ahash_req_ctx *req_ctx = ahash_request_ctx(req);
 	int error = 0;
@@ -2862,22 +2429,13 @@
 	error = dma_map_sg(dev, req->src, sg_nents(req->src),
 			   DMA_TO_DEVICE);
 	if (!error)
-<<<<<<< HEAD
-		return error;
-=======
 		return -ENOMEM;
->>>>>>> 661e50bc
 	req_ctx->is_sg_map = 1;
 	return 0;
 }
 
-<<<<<<< HEAD
-static inline void chcr_hash_dma_unmap(struct device *dev,
-			     struct ahash_request *req)
-=======
 void chcr_hash_dma_unmap(struct device *dev,
 			 struct ahash_request *req)
->>>>>>> 661e50bc
 {
 	struct chcr_ahash_req_ctx *req_ctx = ahash_request_ctx(req);
 
@@ -2890,14 +2448,8 @@
 
 }
 
-<<<<<<< HEAD
-
-static int chcr_cipher_dma_map(struct device *dev,
-			     struct ablkcipher_request *req)
-=======
 int chcr_cipher_dma_map(struct device *dev,
 			struct ablkcipher_request *req)
->>>>>>> 661e50bc
 {
 	int error;
 	struct chcr_blkcipher_req_ctx *reqctx = ablkcipher_request_ctx(req);
@@ -2931,14 +2483,9 @@
 	dma_unmap_single(dev, reqctx->iv_dma, IV, DMA_BIDIRECTIONAL);
 	return -ENOMEM;
 }
-<<<<<<< HEAD
-static void chcr_cipher_dma_unmap(struct device *dev,
-				  struct ablkcipher_request *req)
-=======
 
 void chcr_cipher_dma_unmap(struct device *dev,
 			   struct ablkcipher_request *req)
->>>>>>> 661e50bc
 {
 	struct chcr_blkcipher_req_ctx *reqctx = ablkcipher_request_ctx(req);
 
@@ -3129,19 +2676,6 @@
 	gfp_t flags = req->base.flags & CRYPTO_TFM_REQ_MAY_SLEEP ? GFP_KERNEL :
 		GFP_ATOMIC;
 	struct adapter *adap = padap(a_ctx(tfm)->dev);
-<<<<<<< HEAD
-
-	reqctx->b0_dma = 0;
-	sub_type = get_aead_subtype(tfm);
-	if (sub_type == CRYPTO_ALG_SUB_TYPE_AEAD_RFC4309)
-		assoclen -= 8;
-	dst_size = assoclen + req->cryptlen + (op_type ? -authsize :
-						   authsize);
-	error = chcr_aead_common_init(req, op_type);
-	if (error)
-		return ERR_PTR(error);
-
-=======
 
 	reqctx->b0_dma = 0;
 	sub_type = get_aead_subtype(tfm);
@@ -3151,29 +2685,16 @@
 	if (error)
 		return ERR_PTR(error);
 
->>>>>>> 661e50bc
 
 	reqctx->b0_len = CCM_B0_SIZE + (assoclen ? CCM_AAD_FIELD_SIZE : 0);
 	error = aead_ccm_validate_input(op_type, req, aeadctx, sub_type);
 	if (error)
 		goto err;
-<<<<<<< HEAD
-	if (dst_size) {
-		dnents = sg_nents_xlen(req->dst, assoclen, CHCR_DST_SG_SIZE, 0);
-		dnents += sg_nents_xlen(req->dst, req->cryptlen
-				+ (op_type ? -authsize : authsize),
-				CHCR_DST_SG_SIZE, req->assoclen);
-		dnents += MIN_CCM_SG; // For IV and B0
-	} else {
-		dnents = 0;
-	}
-=======
 	dnents = sg_nents_xlen(req->dst, assoclen, CHCR_DST_SG_SIZE, 0);
 	dnents += sg_nents_xlen(req->dst, req->cryptlen
 			+ (op_type ? -authsize : authsize),
 			CHCR_DST_SG_SIZE, req->assoclen);
 	dnents += MIN_CCM_SG; // For IV and B0
->>>>>>> 661e50bc
 	dst_size = get_space_for_phys_dsgl(dnents);
 	kctx_len = ((DIV_ROUND_UP(aeadctx->enckey_len, 16)) << 4) * 2;
 	transhdr_len = CIPHER_TRANSHDR_SIZE(kctx_len, dst_size);
@@ -3268,21 +2789,6 @@
 		assoclen = req->assoclen - 8;
 
 	reqctx->b0_dma = 0;
-<<<<<<< HEAD
-	dst_size = assoclen + req->cryptlen + (op_type ? -authsize :  authsize);
-	error = chcr_aead_common_init(req, op_type);
-		if (error)
-			return	ERR_PTR(error);
-	if (dst_size) {
-		dnents = sg_nents_xlen(req->dst, assoclen, CHCR_DST_SG_SIZE, 0);
-		dnents += sg_nents_xlen(req->dst,
-			req->cryptlen + (op_type ? -authsize : authsize),
-				CHCR_DST_SG_SIZE, req->assoclen);
-		dnents += MIN_GCM_SG; // For IV
-	} else {
-		dnents = 0;
-	}
-=======
 	error = chcr_aead_common_init(req, op_type);
 	if (error)
 		return ERR_PTR(error);
@@ -3291,7 +2797,6 @@
 				(op_type ? -authsize : authsize),
 				CHCR_DST_SG_SIZE, req->assoclen);
 	dnents += MIN_GCM_SG; // For IV
->>>>>>> 661e50bc
 	dst_size = get_space_for_phys_dsgl(dnents);
 	kctx_len = ((DIV_ROUND_UP(aeadctx->enckey_len, 16)) << 4) +
 		AEAD_H_SIZE;
@@ -3328,17 +2833,10 @@
 	chcr_req->sec_cpl.aadstart_cipherstop_hi = FILL_SEC_CPL_CIPHERSTOP_HI(
 					assoclen ? 1 : 0, assoclen,
 					assoclen + IV + 1, 0);
-<<<<<<< HEAD
-		chcr_req->sec_cpl.cipherstop_lo_authinsert =
-			FILL_SEC_CPL_AUTHINSERT(0, assoclen + IV + 1,
-						temp, temp);
-		chcr_req->sec_cpl.seqno_numivs =
-=======
 	chcr_req->sec_cpl.cipherstop_lo_authinsert =
 			FILL_SEC_CPL_AUTHINSERT(0, assoclen + IV + 1,
 						temp, temp);
 	chcr_req->sec_cpl.seqno_numivs =
->>>>>>> 661e50bc
 			FILL_SEC_CPL_SCMD0_SEQNO(op_type, (op_type ==
 					CHCR_ENCRYPT_OP) ? 1 : 0,
 					CHCR_SCMD_CIPHER_MODE_AES_GCM,
@@ -3996,41 +3494,6 @@
 	}
 }
 
-<<<<<<< HEAD
-static int chcr_aead_op(struct aead_request *req,
-			  unsigned short op_type,
-			  int size,
-			  create_wr_t create_wr_fn)
-{
-	struct crypto_aead *tfm = crypto_aead_reqtfm(req);
-	struct uld_ctx *u_ctx;
-	struct sk_buff *skb;
-
-	if (!a_ctx(tfm)->dev) {
-		pr_err("chcr : %s : No crypto device.\n", __func__);
-		return -ENXIO;
-	}
-	u_ctx = ULD_CTX(a_ctx(tfm));
-	if (cxgb4_is_crypto_q_full(u_ctx->lldi.ports[0],
-				   a_ctx(tfm)->tx_qidx)) {
-		if (!(req->base.flags & CRYPTO_TFM_REQ_MAY_BACKLOG))
-			return -EBUSY;
-	}
-
-	/* Form a WR from req */
-	skb = create_wr_fn(req, u_ctx->lldi.rxq_ids[a_ctx(tfm)->rx_qidx], size,
-			   op_type);
-
-	if (IS_ERR(skb) || !skb)
-		return PTR_ERR(skb);
-
-	skb->dev = u_ctx->lldi.ports[0];
-	set_wr_txq(skb, CPL_PRIORITY_DATA, a_ctx(tfm)->tx_qidx);
-	chcr_send_wr(skb);
-	return -EINPROGRESS;
-}
-=======
->>>>>>> 661e50bc
 static struct chcr_alg_template driver_algs[] = {
 	/* AES-CBC */
 	{
