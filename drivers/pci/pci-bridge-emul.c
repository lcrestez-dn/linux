--- conflicted
+++ resolved
@@ -185,14 +185,8 @@
 		 * Device status register has bits 6 and [3:0] W1C, [5:4] RO,
 		 * the rest is reserved
 		 */
-<<<<<<< HEAD
-		.w1c = GENMASK(19, 16),
-		.ro = GENMASK(21, 20),
-		.rsvd = GENMASK(31, 22),
-=======
 		.w1c = (BIT(6) | GENMASK(3, 0)) << 16,
 		.ro = GENMASK(5, 4) << 16,
->>>>>>> ad8c735b
 	},
 
 	[PCI_EXP_LNKCAP / 4] = {
@@ -231,10 +225,6 @@
 			PCI_EXP_SLTSTA_CC | PCI_EXP_SLTSTA_DLLSC) << 16,
 		.ro = (PCI_EXP_SLTSTA_MRLSS | PCI_EXP_SLTSTA_PDS |
 		       PCI_EXP_SLTSTA_EIS) << 16,
-<<<<<<< HEAD
-		.rsvd = GENMASK(15, 13) | (GENMASK(15, 9) << 16),
-=======
->>>>>>> ad8c735b
 	},
 
 	[PCI_EXP_RTCTL / 4] = {
