// SPDX-License-Identifier: GPL-2.0-or-later
/*
 *  HID driver for multitouch panels
 *
 *  Copyright (c) 2010-2012 Stephane Chatty <chatty@enac.fr>
 *  Copyright (c) 2010-2013 Benjamin Tissoires <benjamin.tissoires@gmail.com>
 *  Copyright (c) 2010-2012 Ecole Nationale de l'Aviation Civile, France
 *  Copyright (c) 2012-2013 Red Hat, Inc
 *
 *  This code is partly based on hid-egalax.c:
 *
 *  Copyright (c) 2010 Stephane Chatty <chatty@enac.fr>
 *  Copyright (c) 2010 Henrik Rydberg <rydberg@euromail.se>
 *  Copyright (c) 2010 Canonical, Ltd.
 *
 *  This code is partly based on hid-3m-pct.c:
 *
 *  Copyright (c) 2009-2010 Stephane Chatty <chatty@enac.fr>
 *  Copyright (c) 2010      Henrik Rydberg <rydberg@euromail.se>
 *  Copyright (c) 2010      Canonical, Ltd.
 */

/*
 */

/*
 * This driver is regularly tested thanks to the test suite in hid-tools[1].
 * Please run these regression tests before patching this module so that
 * your patch won't break existing known devices.
 *
 * [1] https://gitlab.freedesktop.org/libevdev/hid-tools
 */

#include <linux/device.h>
#include <linux/hid.h>
#include <linux/module.h>
#include <linux/slab.h>
#include <linux/input/mt.h>
#include <linux/jiffies.h>
#include <linux/string.h>
#include <linux/timer.h>


MODULE_AUTHOR("Stephane Chatty <chatty@enac.fr>");
MODULE_AUTHOR("Benjamin Tissoires <benjamin.tissoires@gmail.com>");
MODULE_DESCRIPTION("HID multitouch panels");
MODULE_LICENSE("GPL");

#include "hid-ids.h"

/* quirks to control the device */
#define MT_QUIRK_NOT_SEEN_MEANS_UP	BIT(0)
#define MT_QUIRK_SLOT_IS_CONTACTID	BIT(1)
#define MT_QUIRK_CYPRESS		BIT(2)
#define MT_QUIRK_SLOT_IS_CONTACTNUMBER	BIT(3)
#define MT_QUIRK_ALWAYS_VALID		BIT(4)
#define MT_QUIRK_VALID_IS_INRANGE	BIT(5)
#define MT_QUIRK_VALID_IS_CONFIDENCE	BIT(6)
#define MT_QUIRK_CONFIDENCE		BIT(7)
#define MT_QUIRK_SLOT_IS_CONTACTID_MINUS_ONE	BIT(8)
#define MT_QUIRK_NO_AREA		BIT(9)
#define MT_QUIRK_IGNORE_DUPLICATES	BIT(10)
#define MT_QUIRK_HOVERING		BIT(11)
#define MT_QUIRK_CONTACT_CNT_ACCURATE	BIT(12)
#define MT_QUIRK_FORCE_GET_FEATURE	BIT(13)
#define MT_QUIRK_FIX_CONST_CONTACT_ID	BIT(14)
#define MT_QUIRK_TOUCH_SIZE_SCALING	BIT(15)
#define MT_QUIRK_STICKY_FINGERS		BIT(16)
#define MT_QUIRK_ASUS_CUSTOM_UP		BIT(17)
#define MT_QUIRK_WIN8_PTP_BUTTONS	BIT(18)
#define MT_QUIRK_SEPARATE_APP_REPORT	BIT(19)
#define MT_QUIRK_FORCE_MULTI_INPUT	BIT(20)

#define MT_INPUTMODE_TOUCHSCREEN	0x02
#define MT_INPUTMODE_TOUCHPAD		0x03

#define MT_BUTTONTYPE_CLICKPAD		0

enum latency_mode {
	HID_LATENCY_NORMAL = 0,
	HID_LATENCY_HIGH = 1,
};

#define MT_IO_FLAGS_RUNNING		0
#define MT_IO_FLAGS_ACTIVE_SLOTS	1
#define MT_IO_FLAGS_PENDING_SLOTS	2

static const bool mtrue = true;		/* default for true */
static const bool mfalse;		/* default for false */
static const __s32 mzero;		/* default for 0 */

#define DEFAULT_TRUE	((void *)&mtrue)
#define DEFAULT_FALSE	((void *)&mfalse)
#define DEFAULT_ZERO	((void *)&mzero)

struct mt_usages {
	struct list_head list;
	__s32 *x, *y, *cx, *cy, *p, *w, *h, *a;
	__s32 *contactid;	/* the device ContactID assigned to this slot */
	bool *tip_state;	/* is the touch valid? */
	bool *inrange_state;	/* is the finger in proximity of the sensor? */
	bool *confidence_state;	/* is the touch made by a finger? */
};

struct mt_application {
	struct list_head list;
	unsigned int application;
	unsigned int report_id;
	struct list_head mt_usages;	/* mt usages list */

	__s32 quirks;

	__s32 *scantime;		/* scantime reported */
	__s32 scantime_logical_max;	/* max value for raw scantime */

	__s32 *raw_cc;			/* contact count in the report */
	int left_button_state;		/* left button state */
	unsigned int mt_flags;		/* flags to pass to input-mt */

	unsigned long *pending_palm_slots;	/* slots where we reported palm
						 * and need to release */

	__u8 num_received;	/* how many contacts we received */
	__u8 num_expected;	/* expected last contact index */
	__u8 buttons_count;	/* number of physical buttons per touchpad */
	__u8 touches_by_report;	/* how many touches are present in one report:
				 * 1 means we should use a serial protocol
				 * > 1 means hybrid (multitouch) protocol
				 */

	__s32 dev_time;		/* the scan time provided by the device */
	unsigned long jiffies;	/* the frame's jiffies */
	int timestamp;		/* the timestamp to be sent */
	int prev_scantime;		/* scantime reported previously */

	bool have_contact_count;
};

struct mt_class {
	__s32 name;	/* MT_CLS */
	__s32 quirks;
	__s32 sn_move;	/* Signal/noise ratio for move events */
	__s32 sn_width;	/* Signal/noise ratio for width events */
	__s32 sn_height;	/* Signal/noise ratio for height events */
	__s32 sn_pressure;	/* Signal/noise ratio for pressure events */
	__u8 maxcontacts;
	bool is_indirect;	/* true for touchpads */
	bool export_all_inputs;	/* do not ignore mouse, keyboards, etc... */
};

struct mt_report_data {
	struct list_head list;
	struct hid_report *report;
	struct mt_application *application;
	bool is_mt_collection;
};

struct mt_device {
	struct mt_class mtclass;	/* our mt device class */
	struct timer_list release_timer;	/* to release sticky fingers */
	struct hid_device *hdev;	/* hid_device we're attached to */
	unsigned long mt_io_flags;	/* mt flags (MT_IO_FLAGS_*) */
	__u8 inputmode_value;	/* InputMode HID feature value */
	__u8 maxcontacts;
	bool is_buttonpad;	/* is this device a button pad? */
	bool serial_maybe;	/* need to check for serial protocol */

	struct list_head applications;
	struct list_head reports;
};

static void mt_post_parse_default_settings(struct mt_device *td,
					   struct mt_application *app);
static void mt_post_parse(struct mt_device *td, struct mt_application *app);

/* classes of device behavior */
#define MT_CLS_DEFAULT				0x0001

#define MT_CLS_SERIAL				0x0002
#define MT_CLS_CONFIDENCE			0x0003
#define MT_CLS_CONFIDENCE_CONTACT_ID		0x0004
#define MT_CLS_CONFIDENCE_MINUS_ONE		0x0005
#define MT_CLS_DUAL_INRANGE_CONTACTID		0x0006
#define MT_CLS_DUAL_INRANGE_CONTACTNUMBER	0x0007
/* reserved					0x0008 */
#define MT_CLS_INRANGE_CONTACTNUMBER		0x0009
#define MT_CLS_NSMU				0x000a
/* reserved					0x0010 */
/* reserved					0x0011 */
#define MT_CLS_WIN_8				0x0012
#define MT_CLS_EXPORT_ALL_INPUTS		0x0013
/* reserved					0x0014 */
#define MT_CLS_WIN_8_FORCE_MULTI_INPUT		0x0015

/* vendor specific classes */
#define MT_CLS_3M				0x0101
/* reserved					0x0102 */
#define MT_CLS_EGALAX				0x0103
#define MT_CLS_EGALAX_SERIAL			0x0104
#define MT_CLS_TOPSEED				0x0105
#define MT_CLS_PANASONIC			0x0106
#define MT_CLS_FLATFROG				0x0107
#define MT_CLS_GENERALTOUCH_TWOFINGERS		0x0108
#define MT_CLS_GENERALTOUCH_PWT_TENFINGERS	0x0109
#define MT_CLS_LG				0x010a
#define MT_CLS_ASUS				0x010b
#define MT_CLS_VTL				0x0110
#define MT_CLS_GOOGLE				0x0111
#define MT_CLS_RAZER_BLADE_STEALTH		0x0112
#define MT_CLS_SMART_TECH			0x0113

#define MT_DEFAULT_MAXCONTACT	10
#define MT_MAX_MAXCONTACT	250

/*
 * Resync device and local timestamps after that many microseconds without
 * receiving data.
 */
#define MAX_TIMESTAMP_INTERVAL	1000000

#define MT_USB_DEVICE(v, p)	HID_DEVICE(BUS_USB, HID_GROUP_MULTITOUCH, v, p)
#define MT_BT_DEVICE(v, p)	HID_DEVICE(BUS_BLUETOOTH, HID_GROUP_MULTITOUCH, v, p)

/*
 * these device-dependent functions determine what slot corresponds
 * to a valid contact that was just read.
 */

static int cypress_compute_slot(struct mt_application *application,
				struct mt_usages *slot)
{
	if (*slot->contactid != 0 || application->num_received == 0)
		return *slot->contactid;
	else
		return -1;
}

static const struct mt_class mt_classes[] = {
	{ .name = MT_CLS_DEFAULT,
		.quirks = MT_QUIRK_ALWAYS_VALID |
			MT_QUIRK_CONTACT_CNT_ACCURATE },
	{ .name = MT_CLS_NSMU,
		.quirks = MT_QUIRK_NOT_SEEN_MEANS_UP },
	{ .name = MT_CLS_SERIAL,
		.quirks = MT_QUIRK_ALWAYS_VALID},
	{ .name = MT_CLS_CONFIDENCE,
		.quirks = MT_QUIRK_VALID_IS_CONFIDENCE },
	{ .name = MT_CLS_CONFIDENCE_CONTACT_ID,
		.quirks = MT_QUIRK_VALID_IS_CONFIDENCE |
			MT_QUIRK_SLOT_IS_CONTACTID },
	{ .name = MT_CLS_CONFIDENCE_MINUS_ONE,
		.quirks = MT_QUIRK_VALID_IS_CONFIDENCE |
			MT_QUIRK_SLOT_IS_CONTACTID_MINUS_ONE },
	{ .name = MT_CLS_DUAL_INRANGE_CONTACTID,
		.quirks = MT_QUIRK_VALID_IS_INRANGE |
			MT_QUIRK_SLOT_IS_CONTACTID,
		.maxcontacts = 2 },
	{ .name = MT_CLS_DUAL_INRANGE_CONTACTNUMBER,
		.quirks = MT_QUIRK_VALID_IS_INRANGE |
			MT_QUIRK_SLOT_IS_CONTACTNUMBER,
		.maxcontacts = 2 },
	{ .name = MT_CLS_INRANGE_CONTACTNUMBER,
		.quirks = MT_QUIRK_VALID_IS_INRANGE |
			MT_QUIRK_SLOT_IS_CONTACTNUMBER },
	{ .name = MT_CLS_WIN_8,
		.quirks = MT_QUIRK_ALWAYS_VALID |
			MT_QUIRK_IGNORE_DUPLICATES |
			MT_QUIRK_HOVERING |
			MT_QUIRK_CONTACT_CNT_ACCURATE |
			MT_QUIRK_STICKY_FINGERS |
			MT_QUIRK_WIN8_PTP_BUTTONS,
		.export_all_inputs = true },
	{ .name = MT_CLS_EXPORT_ALL_INPUTS,
		.quirks = MT_QUIRK_ALWAYS_VALID |
			MT_QUIRK_CONTACT_CNT_ACCURATE,
		.export_all_inputs = true },
	{ .name = MT_CLS_WIN_8_FORCE_MULTI_INPUT,
		.quirks = MT_QUIRK_ALWAYS_VALID |
			MT_QUIRK_IGNORE_DUPLICATES |
			MT_QUIRK_HOVERING |
			MT_QUIRK_CONTACT_CNT_ACCURATE |
			MT_QUIRK_STICKY_FINGERS |
			MT_QUIRK_WIN8_PTP_BUTTONS |
			MT_QUIRK_FORCE_MULTI_INPUT,
		.export_all_inputs = true },

	/*
	 * vendor specific classes
	 */
	{ .name = MT_CLS_3M,
		.quirks = MT_QUIRK_VALID_IS_CONFIDENCE |
			MT_QUIRK_SLOT_IS_CONTACTID |
			MT_QUIRK_TOUCH_SIZE_SCALING,
		.sn_move = 2048,
		.sn_width = 128,
		.sn_height = 128,
		.maxcontacts = 60,
	},
	{ .name = MT_CLS_EGALAX,
		.quirks =  MT_QUIRK_SLOT_IS_CONTACTID |
			MT_QUIRK_VALID_IS_INRANGE,
		.sn_move = 4096,
		.sn_pressure = 32,
	},
	{ .name = MT_CLS_EGALAX_SERIAL,
		.quirks =  MT_QUIRK_SLOT_IS_CONTACTID |
			MT_QUIRK_ALWAYS_VALID,
		.sn_move = 4096,
		.sn_pressure = 32,
	},
	{ .name = MT_CLS_TOPSEED,
		.quirks = MT_QUIRK_ALWAYS_VALID,
		.is_indirect = true,
		.maxcontacts = 2,
	},
	{ .name = MT_CLS_PANASONIC,
		.quirks = MT_QUIRK_NOT_SEEN_MEANS_UP,
		.maxcontacts = 4 },
	{ .name	= MT_CLS_GENERALTOUCH_TWOFINGERS,
		.quirks	= MT_QUIRK_NOT_SEEN_MEANS_UP |
			MT_QUIRK_VALID_IS_INRANGE |
			MT_QUIRK_SLOT_IS_CONTACTID,
		.maxcontacts = 2
	},
	{ .name	= MT_CLS_GENERALTOUCH_PWT_TENFINGERS,
		.quirks	= MT_QUIRK_NOT_SEEN_MEANS_UP |
			MT_QUIRK_SLOT_IS_CONTACTID
	},

	{ .name = MT_CLS_FLATFROG,
		.quirks = MT_QUIRK_NOT_SEEN_MEANS_UP |
			MT_QUIRK_NO_AREA,
		.sn_move = 2048,
		.maxcontacts = 40,
	},
	{ .name = MT_CLS_LG,
		.quirks = MT_QUIRK_ALWAYS_VALID |
			MT_QUIRK_FIX_CONST_CONTACT_ID |
			MT_QUIRK_IGNORE_DUPLICATES |
			MT_QUIRK_HOVERING |
			MT_QUIRK_CONTACT_CNT_ACCURATE },
	{ .name = MT_CLS_ASUS,
		.quirks = MT_QUIRK_ALWAYS_VALID |
			MT_QUIRK_CONTACT_CNT_ACCURATE |
			MT_QUIRK_ASUS_CUSTOM_UP },
	{ .name = MT_CLS_VTL,
		.quirks = MT_QUIRK_ALWAYS_VALID |
			MT_QUIRK_CONTACT_CNT_ACCURATE |
			MT_QUIRK_FORCE_GET_FEATURE,
	},
	{ .name = MT_CLS_GOOGLE,
		.quirks = MT_QUIRK_ALWAYS_VALID |
			MT_QUIRK_CONTACT_CNT_ACCURATE |
			MT_QUIRK_SLOT_IS_CONTACTID |
			MT_QUIRK_HOVERING
	},
	{ .name = MT_CLS_RAZER_BLADE_STEALTH,
		.quirks = MT_QUIRK_ALWAYS_VALID |
			MT_QUIRK_IGNORE_DUPLICATES |
			MT_QUIRK_HOVERING |
			MT_QUIRK_CONTACT_CNT_ACCURATE |
			MT_QUIRK_WIN8_PTP_BUTTONS,
	},
	{ .name = MT_CLS_SMART_TECH,
		.quirks = MT_QUIRK_ALWAYS_VALID |
			MT_QUIRK_IGNORE_DUPLICATES |
			MT_QUIRK_CONTACT_CNT_ACCURATE |
			MT_QUIRK_SEPARATE_APP_REPORT,
	},
	{ }
};

static ssize_t mt_show_quirks(struct device *dev,
			   struct device_attribute *attr,
			   char *buf)
{
	struct hid_device *hdev = to_hid_device(dev);
	struct mt_device *td = hid_get_drvdata(hdev);

	return sprintf(buf, "%u\n", td->mtclass.quirks);
}

static ssize_t mt_set_quirks(struct device *dev,
			  struct device_attribute *attr,
			  const char *buf, size_t count)
{
	struct hid_device *hdev = to_hid_device(dev);
	struct mt_device *td = hid_get_drvdata(hdev);
	struct mt_application *application;

	unsigned long val;

	if (kstrtoul(buf, 0, &val))
		return -EINVAL;

	td->mtclass.quirks = val;

	list_for_each_entry(application, &td->applications, list) {
		application->quirks = val;
		if (!application->have_contact_count)
			application->quirks &= ~MT_QUIRK_CONTACT_CNT_ACCURATE;
	}

	return count;
}

static DEVICE_ATTR(quirks, S_IWUSR | S_IRUGO, mt_show_quirks, mt_set_quirks);

static struct attribute *sysfs_attrs[] = {
	&dev_attr_quirks.attr,
	NULL
};

static const struct attribute_group mt_attribute_group = {
	.attrs = sysfs_attrs
};

static void mt_get_feature(struct hid_device *hdev, struct hid_report *report)
{
	int ret;
	u32 size = hid_report_len(report);
	u8 *buf;

	/*
	 * Do not fetch the feature report if the device has been explicitly
	 * marked as non-capable.
	 */
	if (hdev->quirks & HID_QUIRK_NO_INIT_REPORTS)
		return;

	buf = hid_alloc_report_buf(report, GFP_KERNEL);
	if (!buf)
		return;

	ret = hid_hw_raw_request(hdev, report->id, buf, size,
				 HID_FEATURE_REPORT, HID_REQ_GET_REPORT);
	if (ret < 0) {
		dev_warn(&hdev->dev, "failed to fetch feature %d\n",
			 report->id);
	} else {
		ret = hid_report_raw_event(hdev, HID_FEATURE_REPORT, buf,
					   size, 0);
		if (ret)
			dev_warn(&hdev->dev, "failed to report feature\n");
	}

	kfree(buf);
}

static void mt_feature_mapping(struct hid_device *hdev,
		struct hid_field *field, struct hid_usage *usage)
{
	struct mt_device *td = hid_get_drvdata(hdev);

	switch (usage->hid) {
	case HID_DG_CONTACTMAX:
		mt_get_feature(hdev, field->report);

		td->maxcontacts = field->value[0];
		if (!td->maxcontacts &&
		    field->logical_maximum <= MT_MAX_MAXCONTACT)
			td->maxcontacts = field->logical_maximum;
		if (td->mtclass.maxcontacts)
			/* check if the maxcontacts is given by the class */
			td->maxcontacts = td->mtclass.maxcontacts;

		break;
	case HID_DG_BUTTONTYPE:
		if (usage->usage_index >= field->report_count) {
			dev_err(&hdev->dev, "HID_DG_BUTTONTYPE out of range\n");
			break;
		}

		mt_get_feature(hdev, field->report);
		if (field->value[usage->usage_index] == MT_BUTTONTYPE_CLICKPAD)
			td->is_buttonpad = true;

		break;
	case 0xff0000c5:
		/* Retrieve the Win8 blob once to enable some devices */
		if (usage->usage_index == 0)
			mt_get_feature(hdev, field->report);
		break;
	}
}

static void set_abs(struct input_dev *input, unsigned int code,
		struct hid_field *field, int snratio)
{
	int fmin = field->logical_minimum;
	int fmax = field->logical_maximum;
	int fuzz = snratio ? (fmax - fmin) / snratio : 0;
	input_set_abs_params(input, code, fmin, fmax, fuzz, 0);
	input_abs_set_res(input, code, hidinput_calc_abs_res(field, code));
}

static struct mt_usages *mt_allocate_usage(struct hid_device *hdev,
					   struct mt_application *application)
{
	struct mt_usages *usage;

	usage = devm_kzalloc(&hdev->dev, sizeof(*usage), GFP_KERNEL);
	if (!usage)
		return NULL;

	/* set some defaults so we do not need to check for null pointers */
	usage->x = DEFAULT_ZERO;
	usage->y = DEFAULT_ZERO;
	usage->cx = DEFAULT_ZERO;
	usage->cy = DEFAULT_ZERO;
	usage->p = DEFAULT_ZERO;
	usage->w = DEFAULT_ZERO;
	usage->h = DEFAULT_ZERO;
	usage->a = DEFAULT_ZERO;
	usage->contactid = DEFAULT_ZERO;
	usage->tip_state = DEFAULT_FALSE;
	usage->inrange_state = DEFAULT_FALSE;
	usage->confidence_state = DEFAULT_TRUE;

	list_add_tail(&usage->list, &application->mt_usages);

	return usage;
}

static struct mt_application *mt_allocate_application(struct mt_device *td,
						      struct hid_report *report)
{
	unsigned int application = report->application;
	struct mt_application *mt_application;

	mt_application = devm_kzalloc(&td->hdev->dev, sizeof(*mt_application),
				      GFP_KERNEL);
	if (!mt_application)
		return NULL;

	mt_application->application = application;
	INIT_LIST_HEAD(&mt_application->mt_usages);

	if (application == HID_DG_TOUCHSCREEN)
		mt_application->mt_flags |= INPUT_MT_DIRECT;

	/*
	 * Model touchscreens providing buttons as touchpads.
	 */
	if (application == HID_DG_TOUCHPAD) {
		mt_application->mt_flags |= INPUT_MT_POINTER;
		td->inputmode_value = MT_INPUTMODE_TOUCHPAD;
	}

	mt_application->scantime = DEFAULT_ZERO;
	mt_application->raw_cc = DEFAULT_ZERO;
	mt_application->quirks = td->mtclass.quirks;
	mt_application->report_id = report->id;

	list_add_tail(&mt_application->list, &td->applications);

	return mt_application;
}

static struct mt_application *mt_find_application(struct mt_device *td,
						  struct hid_report *report)
{
	unsigned int application = report->application;
	struct mt_application *tmp, *mt_application = NULL;

	list_for_each_entry(tmp, &td->applications, list) {
		if (application == tmp->application) {
			if (!(td->mtclass.quirks & MT_QUIRK_SEPARATE_APP_REPORT) ||
			    tmp->report_id == report->id) {
				mt_application = tmp;
				break;
			}
		}
	}

	if (!mt_application)
		mt_application = mt_allocate_application(td, report);

	return mt_application;
}

static struct mt_report_data *mt_allocate_report_data(struct mt_device *td,
						      struct hid_report *report)
{
	struct mt_report_data *rdata;
	struct hid_field *field;
	int r, n;

	rdata = devm_kzalloc(&td->hdev->dev, sizeof(*rdata), GFP_KERNEL);
	if (!rdata)
		return NULL;

	rdata->report = report;
	rdata->application = mt_find_application(td, report);

	if (!rdata->application) {
		devm_kfree(&td->hdev->dev, rdata);
		return NULL;
	}

	for (r = 0; r < report->maxfield; r++) {
		field = report->field[r];

		if (!(HID_MAIN_ITEM_VARIABLE & field->flags))
			continue;

		for (n = 0; n < field->report_count; n++) {
			if (field->usage[n].hid == HID_DG_CONTACTID)
				rdata->is_mt_collection = true;
		}
	}

	list_add_tail(&rdata->list, &td->reports);

	return rdata;
}

static struct mt_report_data *mt_find_report_data(struct mt_device *td,
						  struct hid_report *report)
{
	struct mt_report_data *tmp, *rdata = NULL;

	list_for_each_entry(tmp, &td->reports, list) {
		if (report == tmp->report) {
			rdata = tmp;
			break;
		}
	}

	if (!rdata)
		rdata = mt_allocate_report_data(td, report);

	return rdata;
}

static void mt_store_field(struct hid_device *hdev,
			   struct mt_application *application,
			   __s32 *value,
			   size_t offset)
{
	struct mt_usages *usage;
	__s32 **target;

	if (list_empty(&application->mt_usages))
		usage = mt_allocate_usage(hdev, application);
	else
		usage = list_last_entry(&application->mt_usages,
					struct mt_usages,
					list);

	if (!usage)
		return;

	target = (__s32 **)((char *)usage + offset);

	/* the value has already been filled, create a new slot */
	if (*target != DEFAULT_TRUE &&
	    *target != DEFAULT_FALSE &&
	    *target != DEFAULT_ZERO) {
		if (usage->contactid == DEFAULT_ZERO ||
		    usage->x == DEFAULT_ZERO ||
		    usage->y == DEFAULT_ZERO) {
			hid_dbg(hdev,
				"ignoring duplicate usage on incomplete");
			return;
		}
		usage = mt_allocate_usage(hdev, application);
		if (!usage)
			return;

		target = (__s32 **)((char *)usage + offset);
	}

	*target = value;
}

#define MT_STORE_FIELD(__name)						\
	mt_store_field(hdev, app,					\
		       &field->value[usage->usage_index],		\
		       offsetof(struct mt_usages, __name))

static int mt_touch_input_mapping(struct hid_device *hdev, struct hid_input *hi,
		struct hid_field *field, struct hid_usage *usage,
		unsigned long **bit, int *max, struct mt_application *app)
{
	struct mt_device *td = hid_get_drvdata(hdev);
	struct mt_class *cls = &td->mtclass;
	int code;
	struct hid_usage *prev_usage = NULL;

	/*
	 * Model touchscreens providing buttons as touchpads.
	 */
	if (field->application == HID_DG_TOUCHSCREEN &&
	    (usage->hid & HID_USAGE_PAGE) == HID_UP_BUTTON) {
		app->mt_flags |= INPUT_MT_POINTER;
		td->inputmode_value = MT_INPUTMODE_TOUCHPAD;
	}

	/* count the buttons on touchpads */
	if ((usage->hid & HID_USAGE_PAGE) == HID_UP_BUTTON)
		app->buttons_count++;

	if (usage->usage_index)
		prev_usage = &field->usage[usage->usage_index - 1];

	switch (usage->hid & HID_USAGE_PAGE) {

	case HID_UP_GENDESK:
		switch (usage->hid) {
		case HID_GD_X:
			if (prev_usage && (prev_usage->hid == usage->hid)) {
				code = ABS_MT_TOOL_X;
				MT_STORE_FIELD(cx);
			} else {
				code = ABS_MT_POSITION_X;
				MT_STORE_FIELD(x);
			}

			set_abs(hi->input, code, field, cls->sn_move);

			/*
			 * A system multi-axis that exports X and Y has a high
			 * chance of being used directly on a surface
			 */
			if (field->application == HID_GD_SYSTEM_MULTIAXIS) {
				__set_bit(INPUT_PROP_DIRECT,
					  hi->input->propbit);
				input_set_abs_params(hi->input,
						     ABS_MT_TOOL_TYPE,
						     MT_TOOL_DIAL,
						     MT_TOOL_DIAL, 0, 0);
			}

			return 1;
		case HID_GD_Y:
			if (prev_usage && (prev_usage->hid == usage->hid)) {
				code = ABS_MT_TOOL_Y;
				MT_STORE_FIELD(cy);
			} else {
				code = ABS_MT_POSITION_Y;
				MT_STORE_FIELD(y);
			}

			set_abs(hi->input, code, field, cls->sn_move);

			return 1;
		}
		return 0;

	case HID_UP_DIGITIZER:
		switch (usage->hid) {
		case HID_DG_INRANGE:
			if (app->quirks & MT_QUIRK_HOVERING) {
				input_set_abs_params(hi->input,
					ABS_MT_DISTANCE, 0, 1, 0, 0);
			}
			MT_STORE_FIELD(inrange_state);
			return 1;
		case HID_DG_CONFIDENCE:
			if (cls->name == MT_CLS_WIN_8 &&
				(field->application == HID_DG_TOUCHPAD ||
				 field->application == HID_DG_TOUCHSCREEN))
				app->quirks |= MT_QUIRK_CONFIDENCE;

			if (app->quirks & MT_QUIRK_CONFIDENCE)
				input_set_abs_params(hi->input,
						     ABS_MT_TOOL_TYPE,
						     MT_TOOL_FINGER,
						     MT_TOOL_PALM, 0, 0);

			MT_STORE_FIELD(confidence_state);
			return 1;
		case HID_DG_TIPSWITCH:
			if (field->application != HID_GD_SYSTEM_MULTIAXIS)
				input_set_capability(hi->input,
						     EV_KEY, BTN_TOUCH);
			MT_STORE_FIELD(tip_state);
			return 1;
		case HID_DG_CONTACTID:
			MT_STORE_FIELD(contactid);
			app->touches_by_report++;
			return 1;
		case HID_DG_WIDTH:
			if (!(app->quirks & MT_QUIRK_NO_AREA))
				set_abs(hi->input, ABS_MT_TOUCH_MAJOR, field,
					cls->sn_width);
			MT_STORE_FIELD(w);
			return 1;
		case HID_DG_HEIGHT:
			if (!(app->quirks & MT_QUIRK_NO_AREA)) {
				set_abs(hi->input, ABS_MT_TOUCH_MINOR, field,
					cls->sn_height);

				/*
				 * Only set ABS_MT_ORIENTATION if it is not
				 * already set by the HID_DG_AZIMUTH usage.
				 */
				if (!test_bit(ABS_MT_ORIENTATION,
						hi->input->absbit))
					input_set_abs_params(hi->input,
						ABS_MT_ORIENTATION, 0, 1, 0, 0);
			}
			MT_STORE_FIELD(h);
			return 1;
		case HID_DG_TIPPRESSURE:
			set_abs(hi->input, ABS_MT_PRESSURE, field,
				cls->sn_pressure);
			MT_STORE_FIELD(p);
			return 1;
		case HID_DG_SCANTIME:
			input_set_capability(hi->input, EV_MSC, MSC_TIMESTAMP);
			app->scantime = &field->value[usage->usage_index];
			app->scantime_logical_max = field->logical_maximum;
			return 1;
		case HID_DG_CONTACTCOUNT:
			app->have_contact_count = true;
			app->raw_cc = &field->value[usage->usage_index];
			return 1;
		case HID_DG_AZIMUTH:
			/*
			 * Azimuth has the range of [0, MAX) representing a full
			 * revolution. Set ABS_MT_ORIENTATION to a quarter of
			 * MAX according the definition of ABS_MT_ORIENTATION
			 */
			input_set_abs_params(hi->input, ABS_MT_ORIENTATION,
				-field->logical_maximum / 4,
				field->logical_maximum / 4,
				cls->sn_move ?
				field->logical_maximum / cls->sn_move : 0, 0);
			MT_STORE_FIELD(a);
			return 1;
		case HID_DG_CONTACTMAX:
			/* contact max are global to the report */
			return -1;
		case HID_DG_TOUCH:
			/* Legacy devices use TIPSWITCH and not TOUCH.
			 * Let's just ignore this field. */
			return -1;
		}
		/* let hid-input decide for the others */
		return 0;

	case HID_UP_BUTTON:
		code = BTN_MOUSE + ((usage->hid - 1) & HID_USAGE);
		/*
		 * MS PTP spec says that external buttons left and right have
		 * usages 2 and 3.
		 */
		if ((app->quirks & MT_QUIRK_WIN8_PTP_BUTTONS) &&
		    field->application == HID_DG_TOUCHPAD &&
		    (usage->hid & HID_USAGE) > 1)
			code--;

		if (field->application == HID_GD_SYSTEM_MULTIAXIS)
			code = BTN_0  + ((usage->hid - 1) & HID_USAGE);

		hid_map_usage(hi, usage, bit, max, EV_KEY, code);
		if (!*bit)
			return -1;
		input_set_capability(hi->input, EV_KEY, code);
		return 1;

	case 0xff000000:
		/* we do not want to map these: no input-oriented meaning */
		return -1;
	}

	return 0;
}

static int mt_compute_slot(struct mt_device *td, struct mt_application *app,
			   struct mt_usages *slot,
			   struct input_dev *input)
{
	__s32 quirks = app->quirks;

	if (quirks & MT_QUIRK_SLOT_IS_CONTACTID)
		return *slot->contactid;

	if (quirks & MT_QUIRK_CYPRESS)
		return cypress_compute_slot(app, slot);

	if (quirks & MT_QUIRK_SLOT_IS_CONTACTNUMBER)
		return app->num_received;

	if (quirks & MT_QUIRK_SLOT_IS_CONTACTID_MINUS_ONE)
		return *slot->contactid - 1;

	return input_mt_get_slot_by_key(input, *slot->contactid);
}

static void mt_release_pending_palms(struct mt_device *td,
				     struct mt_application *app,
				     struct input_dev *input)
{
	int slotnum;
	bool need_sync = false;

	for_each_set_bit(slotnum, app->pending_palm_slots, td->maxcontacts) {
		clear_bit(slotnum, app->pending_palm_slots);

		input_mt_slot(input, slotnum);
		input_mt_report_slot_inactive(input);

		need_sync = true;
	}

	if (need_sync) {
		input_mt_sync_frame(input);
		input_sync(input);
	}
}

/*
 * this function is called when a whole packet has been received and processed,
 * so that it can decide what to send to the input layer.
 */
static void mt_sync_frame(struct mt_device *td, struct mt_application *app,
			  struct input_dev *input)
{
	if (app->quirks & MT_QUIRK_WIN8_PTP_BUTTONS)
		input_event(input, EV_KEY, BTN_LEFT, app->left_button_state);

	input_mt_sync_frame(input);
	input_event(input, EV_MSC, MSC_TIMESTAMP, app->timestamp);
	input_sync(input);

	mt_release_pending_palms(td, app, input);

	app->num_received = 0;
	app->left_button_state = 0;

	if (test_bit(MT_IO_FLAGS_ACTIVE_SLOTS, &td->mt_io_flags))
		set_bit(MT_IO_FLAGS_PENDING_SLOTS, &td->mt_io_flags);
	else
		clear_bit(MT_IO_FLAGS_PENDING_SLOTS, &td->mt_io_flags);
	clear_bit(MT_IO_FLAGS_ACTIVE_SLOTS, &td->mt_io_flags);
}

static int mt_compute_timestamp(struct mt_application *app, __s32 value)
{
	long delta = value - app->prev_scantime;
	unsigned long jdelta = jiffies_to_usecs(jiffies - app->jiffies);

	app->jiffies = jiffies;

	if (delta < 0)
		delta += app->scantime_logical_max;

	/* HID_DG_SCANTIME is expressed in 100us, we want it in us. */
	delta *= 100;

	if (jdelta > MAX_TIMESTAMP_INTERVAL)
		/* No data received for a while, resync the timestamp. */
		return 0;
	else
		return app->timestamp + delta;
}

static int mt_touch_event(struct hid_device *hid, struct hid_field *field,
				struct hid_usage *usage, __s32 value)
{
	/* we will handle the hidinput part later, now remains hiddev */
	if (hid->claimed & HID_CLAIMED_HIDDEV && hid->hiddev_hid_event)
		hid->hiddev_hid_event(hid, field, usage, value);

	return 1;
}

static int mt_process_slot(struct mt_device *td, struct input_dev *input,
			    struct mt_application *app,
			    struct mt_usages *slot)
{
	struct input_mt *mt = input->mt;
	__s32 quirks = app->quirks;
	bool valid = true;
	bool confidence_state = true;
	bool inrange_state = false;
	int active;
	int slotnum;
	int tool = MT_TOOL_FINGER;

	if (!slot)
		return -EINVAL;

	if ((quirks & MT_QUIRK_CONTACT_CNT_ACCURATE) &&
	    app->num_received >= app->num_expected)
		return -EAGAIN;

	if (!(quirks & MT_QUIRK_ALWAYS_VALID)) {
		if (quirks & MT_QUIRK_VALID_IS_INRANGE)
			valid = *slot->inrange_state;
		if (quirks & MT_QUIRK_NOT_SEEN_MEANS_UP)
			valid = *slot->tip_state;
		if (quirks & MT_QUIRK_VALID_IS_CONFIDENCE)
			valid = *slot->confidence_state;

		if (!valid)
			return 0;
	}

	slotnum = mt_compute_slot(td, app, slot, input);
	if (slotnum < 0 || slotnum >= td->maxcontacts)
		return 0;

	if ((quirks & MT_QUIRK_IGNORE_DUPLICATES) && mt) {
		struct input_mt_slot *i_slot = &mt->slots[slotnum];

		if (input_mt_is_active(i_slot) &&
		    input_mt_is_used(mt, i_slot))
			return -EAGAIN;
	}

	if (quirks & MT_QUIRK_CONFIDENCE)
		confidence_state = *slot->confidence_state;

	if (quirks & MT_QUIRK_HOVERING)
		inrange_state = *slot->inrange_state;

	active = *slot->tip_state || inrange_state;

	if (app->application == HID_GD_SYSTEM_MULTIAXIS)
		tool = MT_TOOL_DIAL;
	else if (unlikely(!confidence_state)) {
		tool = MT_TOOL_PALM;
		if (!active && mt &&
		    input_mt_is_active(&mt->slots[slotnum])) {
			/*
			 * The non-confidence was reported for
			 * previously valid contact that is also no
			 * longer valid. We can't simply report
			 * lift-off as userspace will not be aware
			 * of non-confidence, so we need to split
			 * it into 2 events: active MT_TOOL_PALM
			 * and a separate liftoff.
			 */
			active = true;
			set_bit(slotnum, app->pending_palm_slots);
		}
	}

	input_mt_slot(input, slotnum);
	input_mt_report_slot_state(input, tool, active);
	if (active) {
		/* this finger is in proximity of the sensor */
		int wide = (*slot->w > *slot->h);
		int major = max(*slot->w, *slot->h);
		int minor = min(*slot->w, *slot->h);
		int orientation = wide;
		int max_azimuth;
		int azimuth;

		if (slot->a != DEFAULT_ZERO) {
			/*
			 * Azimuth is counter-clockwise and ranges from [0, MAX)
			 * (a full revolution). Convert it to clockwise ranging
			 * [-MAX/2, MAX/2].
			 *
			 * Note that ABS_MT_ORIENTATION require us to report
			 * the limit of [-MAX/4, MAX/4], but the value can go
			 * out of range to [-MAX/2, MAX/2] to report an upside
			 * down ellipsis.
			 */
			azimuth = *slot->a;
			max_azimuth = input_abs_get_max(input,
							ABS_MT_ORIENTATION);
			if (azimuth > max_azimuth * 2)
				azimuth -= max_azimuth * 4;
			orientation = -azimuth;
		}

		if (quirks & MT_QUIRK_TOUCH_SIZE_SCALING) {
			/*
			 * divided by two to match visual scale of touch
			 * for devices with this quirk
			 */
			major = major >> 1;
			minor = minor >> 1;
		}

		input_event(input, EV_ABS, ABS_MT_POSITION_X, *slot->x);
		input_event(input, EV_ABS, ABS_MT_POSITION_Y, *slot->y);
		input_event(input, EV_ABS, ABS_MT_TOOL_X, *slot->cx);
		input_event(input, EV_ABS, ABS_MT_TOOL_Y, *slot->cy);
		input_event(input, EV_ABS, ABS_MT_DISTANCE, !*slot->tip_state);
		input_event(input, EV_ABS, ABS_MT_ORIENTATION, orientation);
		input_event(input, EV_ABS, ABS_MT_PRESSURE, *slot->p);
		input_event(input, EV_ABS, ABS_MT_TOUCH_MAJOR, major);
		input_event(input, EV_ABS, ABS_MT_TOUCH_MINOR, minor);

		set_bit(MT_IO_FLAGS_ACTIVE_SLOTS, &td->mt_io_flags);
	}

	return 0;
}

static void mt_process_mt_event(struct hid_device *hid,
				struct mt_application *app,
				struct hid_field *field,
				struct hid_usage *usage,
				__s32 value,
				bool first_packet)
{
	__s32 quirks = app->quirks;
	struct input_dev *input = field->hidinput->input;

	if (!usage->type || !(hid->claimed & HID_CLAIMED_INPUT))
		return;

	if (quirks & MT_QUIRK_WIN8_PTP_BUTTONS) {

		/*
		 * For Win8 PTP touchpads we should only look at
		 * non finger/touch events in the first_packet of a
		 * (possible) multi-packet frame.
		 */
		if (!first_packet)
			return;

		/*
		 * For Win8 PTP touchpads we map both the clickpad click
		 * and any "external" left buttons to BTN_LEFT if a
		 * device claims to have both we need to report 1 for
		 * BTN_LEFT if either is pressed, so we or all values
		 * together and report the result in mt_sync_frame().
		 */
		if (usage->type == EV_KEY && usage->code == BTN_LEFT) {
			app->left_button_state |= value;
			return;
		}
	}

	input_event(input, usage->type, usage->code, value);
}

static void mt_touch_report(struct hid_device *hid,
			    struct mt_report_data *rdata)
{
	struct mt_device *td = hid_get_drvdata(hid);
	struct hid_report *report = rdata->report;
	struct mt_application *app = rdata->application;
	struct hid_field *field;
	struct input_dev *input;
	struct mt_usages *slot;
	bool first_packet;
	unsigned count;
	int r, n;
	int scantime = 0;
	int contact_count = -1;

	/* sticky fingers release in progress, abort */
	if (test_and_set_bit(MT_IO_FLAGS_RUNNING, &td->mt_io_flags))
		return;

	scantime = *app->scantime;
	app->timestamp = mt_compute_timestamp(app, scantime);
	if (app->raw_cc != DEFAULT_ZERO)
		contact_count = *app->raw_cc;

	/*
	 * Includes multi-packet support where subsequent
	 * packets are sent with zero contactcount.
	 */
	if (contact_count >= 0) {
		/*
		 * For Win8 PTPs the first packet (td->num_received == 0) may
		 * have a contactcount of 0 if there only is a button event.
		 * We double check that this is not a continuation packet
		 * of a possible multi-packet frame be checking that the
		 * timestamp has changed.
		 */
		if ((app->quirks & MT_QUIRK_WIN8_PTP_BUTTONS) &&
		    app->num_received == 0 &&
		    app->prev_scantime != scantime)
			app->num_expected = contact_count;
		/* A non 0 contact count always indicates a first packet */
		else if (contact_count)
			app->num_expected = contact_count;
	}
	app->prev_scantime = scantime;

	first_packet = app->num_received == 0;

	input = report->field[0]->hidinput->input;

	list_for_each_entry(slot, &app->mt_usages, list) {
		if (!mt_process_slot(td, input, app, slot))
			app->num_received++;
	}

	for (r = 0; r < report->maxfield; r++) {
		field = report->field[r];
		count = field->report_count;

		if (!(HID_MAIN_ITEM_VARIABLE & field->flags))
			continue;

		for (n = 0; n < count; n++)
			mt_process_mt_event(hid, app, field,
					    &field->usage[n], field->value[n],
					    first_packet);
	}

	if (app->num_received >= app->num_expected)
		mt_sync_frame(td, app, input);

	/*
	 * Windows 8 specs says 2 things:
	 * - once a contact has been reported, it has to be reported in each
	 *   subsequent report
	 * - the report rate when fingers are present has to be at least
	 *   the refresh rate of the screen, 60 or 120 Hz
	 *
	 * I interprete this that the specification forces a report rate of
	 * at least 60 Hz for a touchscreen to be certified.
	 * Which means that if we do not get a report whithin 16 ms, either
	 * something wrong happens, either the touchscreen forgets to send
	 * a release. Taking a reasonable margin allows to remove issues
	 * with USB communication or the load of the machine.
	 *
	 * Given that Win 8 devices are forced to send a release, this will
	 * only affect laggish machines and the ones that have a firmware
	 * defect.
	 */
	if (app->quirks & MT_QUIRK_STICKY_FINGERS) {
		if (test_bit(MT_IO_FLAGS_PENDING_SLOTS, &td->mt_io_flags))
			mod_timer(&td->release_timer,
				  jiffies + msecs_to_jiffies(100));
		else
			del_timer(&td->release_timer);
	}

	clear_bit(MT_IO_FLAGS_RUNNING, &td->mt_io_flags);
}

static int mt_touch_input_configured(struct hid_device *hdev,
				     struct hid_input *hi,
				     struct mt_application *app)
{
	struct mt_device *td = hid_get_drvdata(hdev);
	struct mt_class *cls = &td->mtclass;
	struct input_dev *input = hi->input;
	int ret;

	if (!td->maxcontacts)
		td->maxcontacts = MT_DEFAULT_MAXCONTACT;

	mt_post_parse(td, app);
	if (td->serial_maybe)
		mt_post_parse_default_settings(td, app);

	if (cls->is_indirect)
		app->mt_flags |= INPUT_MT_POINTER;

	if (app->quirks & MT_QUIRK_NOT_SEEN_MEANS_UP)
		app->mt_flags |= INPUT_MT_DROP_UNUSED;

	/* check for clickpads */
	if ((app->mt_flags & INPUT_MT_POINTER) &&
	    (app->buttons_count == 1))
		td->is_buttonpad = true;

	if (td->is_buttonpad)
		__set_bit(INPUT_PROP_BUTTONPAD, input->propbit);

	app->pending_palm_slots = devm_kcalloc(&hi->input->dev,
					       BITS_TO_LONGS(td->maxcontacts),
					       sizeof(long),
					       GFP_KERNEL);
	if (!app->pending_palm_slots)
		return -ENOMEM;

	ret = input_mt_init_slots(input, td->maxcontacts, app->mt_flags);
	if (ret)
		return ret;

	app->mt_flags = 0;
	return 0;
}

#define mt_map_key_clear(c)	hid_map_usage_clear(hi, usage, bit, \
						    max, EV_KEY, (c))
static int mt_input_mapping(struct hid_device *hdev, struct hid_input *hi,
		struct hid_field *field, struct hid_usage *usage,
		unsigned long **bit, int *max)
{
	struct mt_device *td = hid_get_drvdata(hdev);
	struct mt_application *application;
	struct mt_report_data *rdata;

	rdata = mt_find_report_data(td, field->report);
	if (!rdata) {
		hid_err(hdev, "failed to allocate data for report\n");
		return 0;
	}

	application = rdata->application;

	/*
	 * If mtclass.export_all_inputs is not set, only map fields from
	 * TouchScreen or TouchPad collections. We need to ignore fields
	 * that belong to other collections such as Mouse that might have
	 * the same GenericDesktop usages.
	 */
	if (!td->mtclass.export_all_inputs &&
	    field->application != HID_DG_TOUCHSCREEN &&
	    field->application != HID_DG_PEN &&
	    field->application != HID_DG_TOUCHPAD &&
	    field->application != HID_GD_KEYBOARD &&
	    field->application != HID_GD_SYSTEM_CONTROL &&
	    field->application != HID_CP_CONSUMER_CONTROL &&
	    field->application != HID_GD_WIRELESS_RADIO_CTLS &&
	    field->application != HID_GD_SYSTEM_MULTIAXIS &&
	    !(field->application == HID_VD_ASUS_CUSTOM_MEDIA_KEYS &&
	      application->quirks & MT_QUIRK_ASUS_CUSTOM_UP))
		return -1;

	/*
	 * Some Asus keyboard+touchpad devices have the hotkeys defined in the
	 * touchpad report descriptor. We need to treat these as an array to
	 * map usages to input keys.
	 */
	if (field->application == HID_VD_ASUS_CUSTOM_MEDIA_KEYS &&
	    application->quirks & MT_QUIRK_ASUS_CUSTOM_UP &&
	    (usage->hid & HID_USAGE_PAGE) == HID_UP_CUSTOM) {
		set_bit(EV_REP, hi->input->evbit);
		if (field->flags & HID_MAIN_ITEM_VARIABLE)
			field->flags &= ~HID_MAIN_ITEM_VARIABLE;
		switch (usage->hid & HID_USAGE) {
		case 0x10: mt_map_key_clear(KEY_BRIGHTNESSDOWN);	break;
		case 0x20: mt_map_key_clear(KEY_BRIGHTNESSUP);		break;
		case 0x35: mt_map_key_clear(KEY_DISPLAY_OFF);		break;
		case 0x6b: mt_map_key_clear(KEY_F21);			break;
		case 0x6c: mt_map_key_clear(KEY_SLEEP);			break;
		default:
			return -1;
		}
		return 1;
	}

	if (rdata->is_mt_collection)
		return mt_touch_input_mapping(hdev, hi, field, usage, bit, max,
					      application);

	/*
	 * some egalax touchscreens have "application == DG_TOUCHSCREEN"
	 * for the stylus. Overwrite the hid_input application
	 */
	if (field->physical == HID_DG_STYLUS)
		hi->application = HID_DG_STYLUS;

	/* let hid-core decide for the others */
	return 0;
}

static int mt_input_mapped(struct hid_device *hdev, struct hid_input *hi,
		struct hid_field *field, struct hid_usage *usage,
		unsigned long **bit, int *max)
{
	struct mt_device *td = hid_get_drvdata(hdev);
	struct mt_report_data *rdata;

	rdata = mt_find_report_data(td, field->report);
	if (rdata && rdata->is_mt_collection) {
		/* We own these mappings, tell hid-input to ignore them */
		return -1;
	}

	/* let hid-core decide for the others */
	return 0;
}

static int mt_event(struct hid_device *hid, struct hid_field *field,
				struct hid_usage *usage, __s32 value)
{
	struct mt_device *td = hid_get_drvdata(hid);
	struct mt_report_data *rdata;

	rdata = mt_find_report_data(td, field->report);
	if (rdata && rdata->is_mt_collection)
		return mt_touch_event(hid, field, usage, value);

	return 0;
}

static void mt_report(struct hid_device *hid, struct hid_report *report)
{
	struct mt_device *td = hid_get_drvdata(hid);
	struct hid_field *field = report->field[0];
	struct mt_report_data *rdata;

	if (!(hid->claimed & HID_CLAIMED_INPUT))
		return;

	rdata = mt_find_report_data(td, report);
	if (rdata && rdata->is_mt_collection)
		return mt_touch_report(hid, rdata);

	if (field && field->hidinput && field->hidinput->input)
		input_sync(field->hidinput->input);
}

static bool mt_need_to_apply_feature(struct hid_device *hdev,
				     struct hid_field *field,
				     struct hid_usage *usage,
				     enum latency_mode latency,
				     bool surface_switch,
				     bool button_switch,
				     bool *inputmode_found)
{
	struct mt_device *td = hid_get_drvdata(hdev);
	struct mt_class *cls = &td->mtclass;
	struct hid_report *report = field->report;
	unsigned int index = usage->usage_index;
	char *buf;
	u32 report_len;
	int max;

	switch (usage->hid) {
	case HID_DG_INPUTMODE:
		/*
		 * Some elan panels wrongly declare 2 input mode features,
		 * and silently ignore when we set the value in the second
		 * field. Skip the second feature and hope for the best.
		 */
		if (*inputmode_found)
			return false;

		if (cls->quirks & MT_QUIRK_FORCE_GET_FEATURE) {
			report_len = hid_report_len(report);
			buf = hid_alloc_report_buf(report, GFP_KERNEL);
			if (!buf) {
				hid_err(hdev,
					"failed to allocate buffer for report\n");
				return false;
			}
			hid_hw_raw_request(hdev, report->id, buf, report_len,
					   HID_FEATURE_REPORT,
					   HID_REQ_GET_REPORT);
			kfree(buf);
		}

		field->value[index] = td->inputmode_value;
		*inputmode_found = true;
		return true;

	case HID_DG_CONTACTMAX:
		if (cls->maxcontacts) {
			max = min_t(int, field->logical_maximum,
				    cls->maxcontacts);
			if (field->value[index] != max) {
				field->value[index] = max;
				return true;
			}
		}
		break;

	case HID_DG_LATENCYMODE:
		field->value[index] = latency;
		return true;

	case HID_DG_SURFACESWITCH:
		field->value[index] = surface_switch;
		return true;

	case HID_DG_BUTTONSWITCH:
		field->value[index] = button_switch;
		return true;
	}

	return false; /* no need to update the report */
}

static void mt_set_modes(struct hid_device *hdev, enum latency_mode latency,
			 bool surface_switch, bool button_switch)
{
	struct hid_report_enum *rep_enum;
	struct hid_report *rep;
	struct hid_usage *usage;
	int i, j;
	bool update_report;
	bool inputmode_found = false;

	rep_enum = &hdev->report_enum[HID_FEATURE_REPORT];
	list_for_each_entry(rep, &rep_enum->report_list, list) {
		update_report = false;

		for (i = 0; i < rep->maxfield; i++) {
			/* Ignore if report count is out of bounds. */
			if (rep->field[i]->report_count < 1)
				continue;

			for (j = 0; j < rep->field[i]->maxusage; j++) {
				usage = &rep->field[i]->usage[j];

				if (mt_need_to_apply_feature(hdev,
							     rep->field[i],
							     usage,
							     latency,
							     surface_switch,
							     button_switch,
							     &inputmode_found))
					update_report = true;
			}
		}

		if (update_report)
			hid_hw_request(hdev, rep, HID_REQ_SET_REPORT);
	}
}

static void mt_post_parse_default_settings(struct mt_device *td,
					   struct mt_application *app)
{
	__s32 quirks = app->quirks;

	/* unknown serial device needs special quirks */
	if (list_is_singular(&app->mt_usages)) {
		quirks |= MT_QUIRK_ALWAYS_VALID;
		quirks &= ~MT_QUIRK_NOT_SEEN_MEANS_UP;
		quirks &= ~MT_QUIRK_VALID_IS_INRANGE;
		quirks &= ~MT_QUIRK_VALID_IS_CONFIDENCE;
		quirks &= ~MT_QUIRK_CONTACT_CNT_ACCURATE;
	}

	app->quirks = quirks;
}

static void mt_post_parse(struct mt_device *td, struct mt_application *app)
{
	if (!app->have_contact_count)
		app->quirks &= ~MT_QUIRK_CONTACT_CNT_ACCURATE;
}

static int mt_input_configured(struct hid_device *hdev, struct hid_input *hi)
{
	struct mt_device *td = hid_get_drvdata(hdev);
	char *name;
	const char *suffix = NULL;
	struct mt_report_data *rdata;
	struct mt_application *mt_application = NULL;
	struct hid_report *report;
	int ret;

	list_for_each_entry(report, &hi->reports, hidinput_list) {
		rdata = mt_find_report_data(td, report);
		if (!rdata) {
			hid_err(hdev, "failed to allocate data for report\n");
			return -ENOMEM;
		}

		mt_application = rdata->application;

		if (rdata->is_mt_collection) {
			ret = mt_touch_input_configured(hdev, hi,
							mt_application);
			if (ret)
				return ret;
		}
	}

	switch (hi->application) {
	case HID_GD_KEYBOARD:
	case HID_GD_KEYPAD:
	case HID_GD_MOUSE:
	case HID_DG_TOUCHPAD:
	case HID_GD_SYSTEM_CONTROL:
	case HID_CP_CONSUMER_CONTROL:
	case HID_GD_WIRELESS_RADIO_CTLS:
	case HID_GD_SYSTEM_MULTIAXIS:
		/* already handled by hid core */
		break;
	case HID_DG_TOUCHSCREEN:
		/* we do not set suffix = "Touchscreen" */
		hi->input->name = hdev->name;
		break;
	case HID_DG_STYLUS:
		/* force BTN_STYLUS to allow tablet matching in udev */
		__set_bit(BTN_STYLUS, hi->input->keybit);
		break;
	case HID_VD_ASUS_CUSTOM_MEDIA_KEYS:
		suffix = "Custom Media Keys";
		break;
	case HID_DG_PEN:
		suffix = "Stylus";
		break;
	default:
		suffix = "UNKNOWN";
		break;
	}

	if (suffix) {
		name = devm_kzalloc(&hi->input->dev,
				    strlen(hdev->name) + strlen(suffix) + 2,
				    GFP_KERNEL);
		if (name) {
			sprintf(name, "%s %s", hdev->name, suffix);
			hi->input->name = name;
		}
	}

	return 0;
}

static void mt_fix_const_field(struct hid_field *field, unsigned int usage)
{
	if (field->usage[0].hid != usage ||
	    !(field->flags & HID_MAIN_ITEM_CONSTANT))
		return;

	field->flags &= ~HID_MAIN_ITEM_CONSTANT;
	field->flags |= HID_MAIN_ITEM_VARIABLE;
}

static void mt_fix_const_fields(struct hid_device *hdev, unsigned int usage)
{
	struct hid_report *report;
	int i;

	list_for_each_entry(report,
			    &hdev->report_enum[HID_INPUT_REPORT].report_list,
			    list) {

		if (!report->maxfield)
			continue;

		for (i = 0; i < report->maxfield; i++)
			if (report->field[i]->maxusage >= 1)
				mt_fix_const_field(report->field[i], usage);
	}
}

static void mt_release_contacts(struct hid_device *hid)
{
	struct hid_input *hidinput;
	struct mt_application *application;
	struct mt_device *td = hid_get_drvdata(hid);

	list_for_each_entry(hidinput, &hid->inputs, list) {
		struct input_dev *input_dev = hidinput->input;
		struct input_mt *mt = input_dev->mt;
		int i;

		if (mt) {
			for (i = 0; i < mt->num_slots; i++) {
				input_mt_slot(input_dev, i);
				input_mt_report_slot_inactive(input_dev);
			}
			input_mt_sync_frame(input_dev);
			input_sync(input_dev);
		}
	}

	list_for_each_entry(application, &td->applications, list) {
		application->num_received = 0;
	}
}

static void mt_expired_timeout(struct timer_list *t)
{
	struct mt_device *td = from_timer(td, t, release_timer);
	struct hid_device *hdev = td->hdev;

	/*
	 * An input report came in just before we release the sticky fingers,
	 * it will take care of the sticky fingers.
	 */
	if (test_and_set_bit(MT_IO_FLAGS_RUNNING, &td->mt_io_flags))
		return;
	if (test_bit(MT_IO_FLAGS_PENDING_SLOTS, &td->mt_io_flags))
		mt_release_contacts(hdev);
	clear_bit(MT_IO_FLAGS_RUNNING, &td->mt_io_flags);
}

static int mt_probe(struct hid_device *hdev, const struct hid_device_id *id)
{
	int ret, i;
	struct mt_device *td;
	const struct mt_class *mtclass = mt_classes; /* MT_CLS_DEFAULT */

	for (i = 0; mt_classes[i].name ; i++) {
		if (id->driver_data == mt_classes[i].name) {
			mtclass = &(mt_classes[i]);
			break;
		}
	}

	td = devm_kzalloc(&hdev->dev, sizeof(struct mt_device), GFP_KERNEL);
	if (!td) {
		dev_err(&hdev->dev, "cannot allocate multitouch data\n");
		return -ENOMEM;
	}
	td->hdev = hdev;
	td->mtclass = *mtclass;
	td->inputmode_value = MT_INPUTMODE_TOUCHSCREEN;
	hid_set_drvdata(hdev, td);

	INIT_LIST_HEAD(&td->applications);
	INIT_LIST_HEAD(&td->reports);

	if (id->vendor == HID_ANY_ID && id->product == HID_ANY_ID)
		td->serial_maybe = true;

	/* This allows the driver to correctly support devices
	 * that emit events over several HID messages.
	 */
	hdev->quirks |= HID_QUIRK_NO_INPUT_SYNC;

	/*
	 * This allows the driver to handle different input sensors
	 * that emits events through different applications on the same HID
	 * device.
	 */
	hdev->quirks |= HID_QUIRK_INPUT_PER_APP;

	if (id->group != HID_GROUP_MULTITOUCH_WIN_8)
		hdev->quirks |= HID_QUIRK_MULTI_INPUT;

	if (mtclass->quirks & MT_QUIRK_FORCE_MULTI_INPUT) {
		hdev->quirks &= ~HID_QUIRK_INPUT_PER_APP;
		hdev->quirks |= HID_QUIRK_MULTI_INPUT;
	}

	timer_setup(&td->release_timer, mt_expired_timeout, 0);

	ret = hid_parse(hdev);
	if (ret != 0)
		return ret;

	if (mtclass->quirks & MT_QUIRK_FIX_CONST_CONTACT_ID)
		mt_fix_const_fields(hdev, HID_DG_CONTACTID);

	ret = hid_hw_start(hdev, HID_CONNECT_DEFAULT);
	if (ret)
		return ret;

	ret = sysfs_create_group(&hdev->dev.kobj, &mt_attribute_group);
	if (ret)
		dev_warn(&hdev->dev, "Cannot allocate sysfs group for %s\n",
				hdev->name);

	mt_set_modes(hdev, HID_LATENCY_NORMAL, true, true);

	return 0;
}

#ifdef CONFIG_PM
static int mt_reset_resume(struct hid_device *hdev)
{
	mt_release_contacts(hdev);
	mt_set_modes(hdev, HID_LATENCY_NORMAL, true, true);
	return 0;
}

static int mt_resume(struct hid_device *hdev)
{
	/* Some Elan legacy devices require SET_IDLE to be set on resume.
	 * It should be safe to send it to other devices too.
	 * Tested on 3M, Stantum, Cypress, Zytronic, eGalax, and Elan panels. */

	hid_hw_idle(hdev, 0, 0, HID_REQ_SET_IDLE);

	return 0;
}
#endif

static void mt_remove(struct hid_device *hdev)
{
	struct mt_device *td = hid_get_drvdata(hdev);

	del_timer_sync(&td->release_timer);

	sysfs_remove_group(&hdev->dev.kobj, &mt_attribute_group);
	hid_hw_stop(hdev);
}

/*
 * This list contains only:
 * - VID/PID of products not working with the default multitouch handling
 * - 2 generic rules.
 * So there is no point in adding here any device with MT_CLS_DEFAULT.
 */
static const struct hid_device_id mt_devices[] = {

	/* 3M panels */
	{ .driver_data = MT_CLS_3M,
		MT_USB_DEVICE(USB_VENDOR_ID_3M,
			USB_DEVICE_ID_3M1968) },
	{ .driver_data = MT_CLS_3M,
		MT_USB_DEVICE(USB_VENDOR_ID_3M,
			USB_DEVICE_ID_3M2256) },
	{ .driver_data = MT_CLS_3M,
		MT_USB_DEVICE(USB_VENDOR_ID_3M,
			USB_DEVICE_ID_3M3266) },

	/* Anton devices */
	{ .driver_data = MT_CLS_EXPORT_ALL_INPUTS,
		MT_USB_DEVICE(USB_VENDOR_ID_ANTON,
			USB_DEVICE_ID_ANTON_TOUCH_PAD) },

	/* Asus T304UA */
	{ .driver_data = MT_CLS_ASUS,
		HID_DEVICE(BUS_USB, HID_GROUP_MULTITOUCH_WIN_8,
			USB_VENDOR_ID_ASUSTEK,
			USB_DEVICE_ID_ASUSTEK_T304_KEYBOARD) },

	/* Atmel panels */
	{ .driver_data = MT_CLS_SERIAL,
		MT_USB_DEVICE(USB_VENDOR_ID_ATMEL,
			USB_DEVICE_ID_ATMEL_MXT_DIGITIZER) },

	/* Baanto multitouch devices */
	{ .driver_data = MT_CLS_NSMU,
		MT_USB_DEVICE(USB_VENDOR_ID_BAANTO,
			USB_DEVICE_ID_BAANTO_MT_190W2) },

	/* Cando panels */
	{ .driver_data = MT_CLS_DUAL_INRANGE_CONTACTNUMBER,
		MT_USB_DEVICE(USB_VENDOR_ID_CANDO,
			USB_DEVICE_ID_CANDO_MULTI_TOUCH) },
	{ .driver_data = MT_CLS_DUAL_INRANGE_CONTACTNUMBER,
		MT_USB_DEVICE(USB_VENDOR_ID_CANDO,
			USB_DEVICE_ID_CANDO_MULTI_TOUCH_15_6) },

	/* Chunghwa Telecom touch panels */
	{  .driver_data = MT_CLS_NSMU,
		MT_USB_DEVICE(USB_VENDOR_ID_CHUNGHWAT,
			USB_DEVICE_ID_CHUNGHWAT_MULTITOUCH) },

	/* CJTouch panels */
	{ .driver_data = MT_CLS_NSMU,
		MT_USB_DEVICE(USB_VENDOR_ID_CJTOUCH,
			USB_DEVICE_ID_CJTOUCH_MULTI_TOUCH_0020) },
	{ .driver_data = MT_CLS_NSMU,
		MT_USB_DEVICE(USB_VENDOR_ID_CJTOUCH,
			USB_DEVICE_ID_CJTOUCH_MULTI_TOUCH_0040) },

	/* CVTouch panels */
	{ .driver_data = MT_CLS_NSMU,
		MT_USB_DEVICE(USB_VENDOR_ID_CVTOUCH,
			USB_DEVICE_ID_CVTOUCH_SCREEN) },

	/* eGalax devices (resistive) */
	{ .driver_data = MT_CLS_EGALAX,
		MT_USB_DEVICE(USB_VENDOR_ID_DWAV,
			USB_DEVICE_ID_DWAV_EGALAX_MULTITOUCH_480D) },
	{ .driver_data = MT_CLS_EGALAX,
		MT_USB_DEVICE(USB_VENDOR_ID_DWAV,
			USB_DEVICE_ID_DWAV_EGALAX_MULTITOUCH_480E) },

	/* eGalax devices (capacitive) */
	{ .driver_data = MT_CLS_EGALAX_SERIAL,
		MT_USB_DEVICE(USB_VENDOR_ID_DWAV,
			USB_DEVICE_ID_DWAV_EGALAX_MULTITOUCH_7207) },
	{ .driver_data = MT_CLS_EGALAX,
		MT_USB_DEVICE(USB_VENDOR_ID_DWAV,
			USB_DEVICE_ID_DWAV_EGALAX_MULTITOUCH_720C) },
	{ .driver_data = MT_CLS_EGALAX_SERIAL,
		MT_USB_DEVICE(USB_VENDOR_ID_DWAV,
			USB_DEVICE_ID_DWAV_EGALAX_MULTITOUCH_7224) },
	{ .driver_data = MT_CLS_EGALAX_SERIAL,
		MT_USB_DEVICE(USB_VENDOR_ID_DWAV,
			USB_DEVICE_ID_DWAV_EGALAX_MULTITOUCH_722A) },
	{ .driver_data = MT_CLS_EGALAX_SERIAL,
		MT_USB_DEVICE(USB_VENDOR_ID_DWAV,
			USB_DEVICE_ID_DWAV_EGALAX_MULTITOUCH_725E) },
	{ .driver_data = MT_CLS_EGALAX_SERIAL,
		MT_USB_DEVICE(USB_VENDOR_ID_DWAV,
			USB_DEVICE_ID_DWAV_EGALAX_MULTITOUCH_7262) },
	{ .driver_data = MT_CLS_EGALAX,
		MT_USB_DEVICE(USB_VENDOR_ID_DWAV,
			USB_DEVICE_ID_DWAV_EGALAX_MULTITOUCH_726B) },
	{ .driver_data = MT_CLS_EGALAX,
		MT_USB_DEVICE(USB_VENDOR_ID_DWAV,
			USB_DEVICE_ID_DWAV_EGALAX_MULTITOUCH_72A1) },
	{ .driver_data = MT_CLS_EGALAX_SERIAL,
		MT_USB_DEVICE(USB_VENDOR_ID_DWAV,
			USB_DEVICE_ID_DWAV_EGALAX_MULTITOUCH_72AA) },
	{ .driver_data = MT_CLS_EGALAX,
		HID_USB_DEVICE(USB_VENDOR_ID_DWAV,
			USB_DEVICE_ID_DWAV_EGALAX_MULTITOUCH_72C4) },
	{ .driver_data = MT_CLS_EGALAX,
		HID_USB_DEVICE(USB_VENDOR_ID_DWAV,
			USB_DEVICE_ID_DWAV_EGALAX_MULTITOUCH_72D0) },
	{ .driver_data = MT_CLS_EGALAX,
		MT_USB_DEVICE(USB_VENDOR_ID_DWAV,
			USB_DEVICE_ID_DWAV_EGALAX_MULTITOUCH_72FA) },
	{ .driver_data = MT_CLS_EGALAX,
		MT_USB_DEVICE(USB_VENDOR_ID_DWAV,
			USB_DEVICE_ID_DWAV_EGALAX_MULTITOUCH_7302) },
	{ .driver_data = MT_CLS_EGALAX_SERIAL,
		MT_USB_DEVICE(USB_VENDOR_ID_DWAV,
			USB_DEVICE_ID_DWAV_EGALAX_MULTITOUCH_7349) },
	{ .driver_data = MT_CLS_EGALAX_SERIAL,
		MT_USB_DEVICE(USB_VENDOR_ID_DWAV,
			USB_DEVICE_ID_DWAV_EGALAX_MULTITOUCH_73F7) },
	{ .driver_data = MT_CLS_EGALAX_SERIAL,
		MT_USB_DEVICE(USB_VENDOR_ID_DWAV,
			USB_DEVICE_ID_DWAV_EGALAX_MULTITOUCH_A001) },
	{ .driver_data = MT_CLS_EGALAX,
		MT_USB_DEVICE(USB_VENDOR_ID_DWAV,
			USB_DEVICE_ID_DWAV_EGALAX_MULTITOUCH_C002) },

	/* Elan devices */
	{ .driver_data = MT_CLS_WIN_8_FORCE_MULTI_INPUT,
		HID_DEVICE(BUS_I2C, HID_GROUP_MULTITOUCH_WIN_8,
			USB_VENDOR_ID_ELAN, 0x313a) },

	/* Elitegroup panel */
	{ .driver_data = MT_CLS_SERIAL,
		MT_USB_DEVICE(USB_VENDOR_ID_ELITEGROUP,
			USB_DEVICE_ID_ELITEGROUP_05D8) },

	/* Flatfrog Panels */
	{ .driver_data = MT_CLS_FLATFROG,
		MT_USB_DEVICE(USB_VENDOR_ID_FLATFROG,
			USB_DEVICE_ID_MULTITOUCH_3200) },

	/* FocalTech Panels */
	{ .driver_data = MT_CLS_SERIAL,
		MT_USB_DEVICE(USB_VENDOR_ID_CYGNAL,
			USB_DEVICE_ID_FOCALTECH_FTXXXX_MULTITOUCH) },

	/* GeneralTouch panel */
	{ .driver_data = MT_CLS_GENERALTOUCH_TWOFINGERS,
		MT_USB_DEVICE(USB_VENDOR_ID_GENERAL_TOUCH,
			USB_DEVICE_ID_GENERAL_TOUCH_WIN7_TWOFINGERS) },
	{ .driver_data = MT_CLS_GENERALTOUCH_PWT_TENFINGERS,
		MT_USB_DEVICE(USB_VENDOR_ID_GENERAL_TOUCH,
			USB_DEVICE_ID_GENERAL_TOUCH_WIN8_PWT_TENFINGERS) },
	{ .driver_data = MT_CLS_GENERALTOUCH_TWOFINGERS,
		MT_USB_DEVICE(USB_VENDOR_ID_GENERAL_TOUCH,
			USB_DEVICE_ID_GENERAL_TOUCH_WIN8_PIT_0101) },
	{ .driver_data = MT_CLS_GENERALTOUCH_PWT_TENFINGERS,
		MT_USB_DEVICE(USB_VENDOR_ID_GENERAL_TOUCH,
			USB_DEVICE_ID_GENERAL_TOUCH_WIN8_PIT_0102) },
	{ .driver_data = MT_CLS_GENERALTOUCH_PWT_TENFINGERS,
		MT_USB_DEVICE(USB_VENDOR_ID_GENERAL_TOUCH,
			USB_DEVICE_ID_GENERAL_TOUCH_WIN8_PIT_0106) },
	{ .driver_data = MT_CLS_GENERALTOUCH_PWT_TENFINGERS,
		MT_USB_DEVICE(USB_VENDOR_ID_GENERAL_TOUCH,
			USB_DEVICE_ID_GENERAL_TOUCH_WIN8_PIT_010A) },
	{ .driver_data = MT_CLS_GENERALTOUCH_PWT_TENFINGERS,
		MT_USB_DEVICE(USB_VENDOR_ID_GENERAL_TOUCH,
			USB_DEVICE_ID_GENERAL_TOUCH_WIN8_PIT_E100) },

	/* Gametel game controller */
	{ .driver_data = MT_CLS_NSMU,
		MT_BT_DEVICE(USB_VENDOR_ID_FRUCTEL,
			USB_DEVICE_ID_GAMETEL_MT_MODE) },

	/* GoodTouch panels */
	{ .driver_data = MT_CLS_NSMU,
		MT_USB_DEVICE(USB_VENDOR_ID_GOODTOUCH,
			USB_DEVICE_ID_GOODTOUCH_000f) },

	/* Hanvon panels */
	{ .driver_data = MT_CLS_DUAL_INRANGE_CONTACTID,
		MT_USB_DEVICE(USB_VENDOR_ID_HANVON_ALT,
			USB_DEVICE_ID_HANVON_ALT_MULTITOUCH) },

	/* Ilitek dual touch panel */
	{  .driver_data = MT_CLS_NSMU,
		MT_USB_DEVICE(USB_VENDOR_ID_ILITEK,
			USB_DEVICE_ID_ILITEK_MULTITOUCH) },

	/* LG Melfas panel */
	{ .driver_data = MT_CLS_LG,
		HID_USB_DEVICE(USB_VENDOR_ID_LG,
			USB_DEVICE_ID_LG_MELFAS_MT) },
	{ .driver_data = MT_CLS_LG,
		HID_DEVICE(BUS_I2C, HID_GROUP_GENERIC,
			USB_VENDOR_ID_LG, I2C_DEVICE_ID_LG_7010) },

<<<<<<< HEAD
=======
	/* Lenovo X1 TAB Gen 2 */
	{ .driver_data = MT_CLS_WIN_8_FORCE_MULTI_INPUT,
		HID_DEVICE(BUS_USB, HID_GROUP_MULTITOUCH_WIN_8,
			   USB_VENDOR_ID_LENOVO,
			   USB_DEVICE_ID_LENOVO_X1_TAB) },

>>>>>>> d1988041
	/* Lenovo X1 TAB Gen 3 */
	{ .driver_data = MT_CLS_WIN_8_FORCE_MULTI_INPUT,
		HID_DEVICE(BUS_USB, HID_GROUP_MULTITOUCH_WIN_8,
			   USB_VENDOR_ID_LENOVO,
			   USB_DEVICE_ID_LENOVO_X1_TAB3) },

	/* MosArt panels */
	{ .driver_data = MT_CLS_CONFIDENCE_MINUS_ONE,
		MT_USB_DEVICE(USB_VENDOR_ID_ASUS,
			USB_DEVICE_ID_ASUS_T91MT)},
	{ .driver_data = MT_CLS_CONFIDENCE_MINUS_ONE,
		MT_USB_DEVICE(USB_VENDOR_ID_ASUS,
			USB_DEVICE_ID_ASUSTEK_MULTITOUCH_YFO) },
	{ .driver_data = MT_CLS_CONFIDENCE_MINUS_ONE,
		MT_USB_DEVICE(USB_VENDOR_ID_TURBOX,
			USB_DEVICE_ID_TURBOX_TOUCHSCREEN_MOSART) },

	/* Novatek Panel */
	{ .driver_data = MT_CLS_NSMU,
		MT_USB_DEVICE(USB_VENDOR_ID_NOVATEK,
			USB_DEVICE_ID_NOVATEK_PCT) },

	/* Ntrig Panel */
	{ .driver_data = MT_CLS_NSMU,
		HID_DEVICE(BUS_I2C, HID_GROUP_MULTITOUCH_WIN_8,
			USB_VENDOR_ID_NTRIG, 0x1b05) },

	/* Panasonic panels */
	{ .driver_data = MT_CLS_PANASONIC,
		MT_USB_DEVICE(USB_VENDOR_ID_PANASONIC,
			USB_DEVICE_ID_PANABOARD_UBT780) },
	{ .driver_data = MT_CLS_PANASONIC,
		MT_USB_DEVICE(USB_VENDOR_ID_PANASONIC,
			USB_DEVICE_ID_PANABOARD_UBT880) },

	/* PixArt optical touch screen */
	{ .driver_data = MT_CLS_INRANGE_CONTACTNUMBER,
		MT_USB_DEVICE(USB_VENDOR_ID_PIXART,
			USB_DEVICE_ID_PIXART_OPTICAL_TOUCH_SCREEN) },
	{ .driver_data = MT_CLS_INRANGE_CONTACTNUMBER,
		MT_USB_DEVICE(USB_VENDOR_ID_PIXART,
			USB_DEVICE_ID_PIXART_OPTICAL_TOUCH_SCREEN1) },
	{ .driver_data = MT_CLS_INRANGE_CONTACTNUMBER,
		MT_USB_DEVICE(USB_VENDOR_ID_PIXART,
			USB_DEVICE_ID_PIXART_OPTICAL_TOUCH_SCREEN2) },

	/* PixCir-based panels */
	{ .driver_data = MT_CLS_DUAL_INRANGE_CONTACTID,
		MT_USB_DEVICE(USB_VENDOR_ID_CANDO,
			USB_DEVICE_ID_CANDO_PIXCIR_MULTI_TOUCH) },

	/* Quanta-based panels */
	{ .driver_data = MT_CLS_CONFIDENCE_CONTACT_ID,
		MT_USB_DEVICE(USB_VENDOR_ID_QUANTA,
			USB_DEVICE_ID_QUANTA_OPTICAL_TOUCH_3001) },

	/* Razer touchpads */
	{ .driver_data = MT_CLS_RAZER_BLADE_STEALTH,
		HID_DEVICE(BUS_I2C, HID_GROUP_MULTITOUCH_WIN_8,
			USB_VENDOR_ID_SYNAPTICS, 0x8323) },

	/* Smart Tech panels */
	{ .driver_data = MT_CLS_SMART_TECH,
		MT_USB_DEVICE(0x0b8c, 0x0092)},

	/* Stantum panels */
	{ .driver_data = MT_CLS_CONFIDENCE,
		MT_USB_DEVICE(USB_VENDOR_ID_STANTUM_STM,
			USB_DEVICE_ID_MTP_STM)},

	/* Synaptics devices */
	{ .driver_data = MT_CLS_WIN_8_FORCE_MULTI_INPUT,
		HID_DEVICE(BUS_I2C, HID_GROUP_MULTITOUCH_WIN_8,
			USB_VENDOR_ID_SYNAPTICS, 0xce08) },

	/* TopSeed panels */
	{ .driver_data = MT_CLS_TOPSEED,
		MT_USB_DEVICE(USB_VENDOR_ID_TOPSEED2,
			USB_DEVICE_ID_TOPSEED2_PERIPAD_701) },

	/* Touch International panels */
	{ .driver_data = MT_CLS_NSMU,
		MT_USB_DEVICE(USB_VENDOR_ID_TOUCH_INTL,
			USB_DEVICE_ID_TOUCH_INTL_MULTI_TOUCH) },

	/* Unitec panels */
	{ .driver_data = MT_CLS_NSMU,
		MT_USB_DEVICE(USB_VENDOR_ID_UNITEC,
			USB_DEVICE_ID_UNITEC_USB_TOUCH_0709) },
	{ .driver_data = MT_CLS_NSMU,
		MT_USB_DEVICE(USB_VENDOR_ID_UNITEC,
			USB_DEVICE_ID_UNITEC_USB_TOUCH_0A19) },

	/* VTL panels */
	{ .driver_data = MT_CLS_VTL,
		MT_USB_DEVICE(USB_VENDOR_ID_VTL,
			USB_DEVICE_ID_VTL_MULTITOUCH_FF3F) },

	/* Wistron panels */
	{ .driver_data = MT_CLS_NSMU,
		MT_USB_DEVICE(USB_VENDOR_ID_WISTRON,
			USB_DEVICE_ID_WISTRON_OPTICAL_TOUCH) },

	/* XAT */
	{ .driver_data = MT_CLS_NSMU,
		MT_USB_DEVICE(USB_VENDOR_ID_XAT,
			USB_DEVICE_ID_XAT_CSR) },

	/* Xiroku */
	{ .driver_data = MT_CLS_NSMU,
		MT_USB_DEVICE(USB_VENDOR_ID_XIROKU,
			USB_DEVICE_ID_XIROKU_SPX) },
	{ .driver_data = MT_CLS_NSMU,
		MT_USB_DEVICE(USB_VENDOR_ID_XIROKU,
			USB_DEVICE_ID_XIROKU_MPX) },
	{ .driver_data = MT_CLS_NSMU,
		MT_USB_DEVICE(USB_VENDOR_ID_XIROKU,
			USB_DEVICE_ID_XIROKU_CSR) },
	{ .driver_data = MT_CLS_NSMU,
		MT_USB_DEVICE(USB_VENDOR_ID_XIROKU,
			USB_DEVICE_ID_XIROKU_SPX1) },
	{ .driver_data = MT_CLS_NSMU,
		MT_USB_DEVICE(USB_VENDOR_ID_XIROKU,
			USB_DEVICE_ID_XIROKU_MPX1) },
	{ .driver_data = MT_CLS_NSMU,
		MT_USB_DEVICE(USB_VENDOR_ID_XIROKU,
			USB_DEVICE_ID_XIROKU_CSR1) },
	{ .driver_data = MT_CLS_NSMU,
		MT_USB_DEVICE(USB_VENDOR_ID_XIROKU,
			USB_DEVICE_ID_XIROKU_SPX2) },
	{ .driver_data = MT_CLS_NSMU,
		MT_USB_DEVICE(USB_VENDOR_ID_XIROKU,
			USB_DEVICE_ID_XIROKU_MPX2) },
	{ .driver_data = MT_CLS_NSMU,
		MT_USB_DEVICE(USB_VENDOR_ID_XIROKU,
			USB_DEVICE_ID_XIROKU_CSR2) },

	/* Google MT devices */
	{ .driver_data = MT_CLS_GOOGLE,
		HID_DEVICE(HID_BUS_ANY, HID_GROUP_ANY, USB_VENDOR_ID_GOOGLE,
			USB_DEVICE_ID_GOOGLE_TOUCH_ROSE) },

	/* Generic MT device */
	{ HID_DEVICE(HID_BUS_ANY, HID_GROUP_MULTITOUCH, HID_ANY_ID, HID_ANY_ID) },

	/* Generic Win 8 certified MT device */
	{  .driver_data = MT_CLS_WIN_8,
		HID_DEVICE(HID_BUS_ANY, HID_GROUP_MULTITOUCH_WIN_8,
			HID_ANY_ID, HID_ANY_ID) },
	{ }
};
MODULE_DEVICE_TABLE(hid, mt_devices);

static const struct hid_usage_id mt_grabbed_usages[] = {
	{ HID_ANY_ID, HID_ANY_ID, HID_ANY_ID },
	{ HID_ANY_ID - 1, HID_ANY_ID - 1, HID_ANY_ID - 1}
};

static struct hid_driver mt_driver = {
	.name = "hid-multitouch",
	.id_table = mt_devices,
	.probe = mt_probe,
	.remove = mt_remove,
	.input_mapping = mt_input_mapping,
	.input_mapped = mt_input_mapped,
	.input_configured = mt_input_configured,
	.feature_mapping = mt_feature_mapping,
	.usage_table = mt_grabbed_usages,
	.event = mt_event,
	.report = mt_report,
#ifdef CONFIG_PM
	.reset_resume = mt_reset_resume,
	.resume = mt_resume,
#endif
};
module_hid_driver(mt_driver);<|MERGE_RESOLUTION|>--- conflicted
+++ resolved
@@ -1973,15 +1973,12 @@
 		HID_DEVICE(BUS_I2C, HID_GROUP_GENERIC,
 			USB_VENDOR_ID_LG, I2C_DEVICE_ID_LG_7010) },
 
-<<<<<<< HEAD
-=======
 	/* Lenovo X1 TAB Gen 2 */
 	{ .driver_data = MT_CLS_WIN_8_FORCE_MULTI_INPUT,
 		HID_DEVICE(BUS_USB, HID_GROUP_MULTITOUCH_WIN_8,
 			   USB_VENDOR_ID_LENOVO,
 			   USB_DEVICE_ID_LENOVO_X1_TAB) },
 
->>>>>>> d1988041
 	/* Lenovo X1 TAB Gen 3 */
 	{ .driver_data = MT_CLS_WIN_8_FORCE_MULTI_INPUT,
 		HID_DEVICE(BUS_USB, HID_GROUP_MULTITOUCH_WIN_8,
